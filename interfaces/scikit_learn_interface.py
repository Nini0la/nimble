--- conflicted
+++ resolved
@@ -14,13 +14,8 @@
 from six.moves import range
 
 import UML
-<<<<<<< HEAD
 from UML.interfaces.universal_interface import UniversalInterface
-from UML.exceptions import ArgumentException
-=======
 from UML.exceptions import InvalidArgumentValue
-from UML.interfaces.interface_helpers import PythonSearcher
->>>>>>> 56bae6cc
 from UML.interfaces.interface_helpers import collectAttributes
 from UML.interfaces.interface_helpers import removeFromTailMatchedLists
 from UML.helpers import inspectArguments
@@ -150,11 +145,7 @@
             ret = init[0] + fitTransform[0]
         else:
             msg = "Cannot get parameter names for learner " + learnerName
-<<<<<<< HEAD
-            raise ArgumentException(msg)
-=======
             raise InvalidArgumentValue(msg)
->>>>>>> 56bae6cc
 
         return [ret]
 
@@ -318,17 +309,11 @@
         try:
             learner.fit(**fitParams)
         except ValueError as ve:
-<<<<<<< HEAD
             # these occur when the learner requires different input data
             # (multi-dimensional, non-negative)
-            raise ArgumentException(str(ve))
+            raise InvalidArgumentValue(str(ve))
         if (hasattr(learner, 'decision_function')
                 or hasattr(learner, 'predict_proba')):
-=======
-            # these occur when the learner requires different input data (multi-dimensional, non-negative)
-            raise InvalidArgumentValue(str(ve))
-        if hasattr(learner, 'decision_function') or hasattr(learner, 'predict_proba'):
->>>>>>> 56bae6cc
             if trainY is not None:
                 labelOrder = numpy.unique(trainY)
             else:

--- conflicted
+++ resolved
@@ -578,7 +578,6 @@
             X = cTrainX
             Y = cTrainY
         if lType == 'regression':
-<<<<<<< HEAD
             X = rTrainX
             Y = rTrainY
 
@@ -591,15 +590,6 @@
                 print (learner + " : " + lType)
                 print(ae)
         tl.getAttributes()
-=======
-            try:
-                tl = UML.train(fullName, rTrainX, rTrainY)
-            # this is meant to safely bypass those learners that have required arguments
-            except ArgumentException as ae:
-                pass
-            except SystemError as se:
-                pass
-            tl.getAttributes()
 
 def testConvertYTrainDType():
     """ test trainY dtype is converted to float when learner requires Y to be numeric"""
@@ -622,4 +612,3 @@
     trainY = trainObj.extractFeatures(0)
     assert trainY.data.dtype == numpy.object_
     pred = UML.trainAndApply('SciKitLearn.LogisticRegression', trainObj, trainY, testObj)
->>>>>>> e5d1a589

"""
Relies on being scikit-learn 0.9 or above

OLS and LARS learners are not allowed as learners. KernelExponential is
not allowed as a Kernel.

TODO: multinomialHMM requires special input processing for obs param
"""

from __future__ import absolute_import
import importlib
import copy
import sys

import numpy
from six.moves import range

<<<<<<< HEAD
import UML
from UML.exceptions import ArgumentException
from UML.interfaces.universal_interface import UniversalInterface
from UML.interfaces.interface_helpers import PythonSearcher
from UML.interfaces.interface_helpers import removeFromTailMatchedLists
from UML.helpers import inspectArguments
from UML.docHelpers import inheritDocstringsFactory
=======
from UML.exceptions import InvalidArgumentValue
from six.moves import range
>>>>>>> 56bae6cc

# Contains path to mlpy root directory
mlpyDir = None

# a dictionary mapping names to learners, or modules
# containing learners. To be used by findInPackage
locationCache = {}


@inheritDocstringsFactory(UniversalInterface)
class Mlpy(UniversalInterface):
    """
    This class is an interface to mlpy.
    """

    _XDataAliases = ['X', 'x', 'T', 't', 'K', 'Kt']
    _YDataAliases = ['Y', 'y']
    _DataAliases = _XDataAliases + _YDataAliases

    def __init__(self):
        if mlpyDir is not None:
            sys.path.insert(0, mlpyDir)

        self.mlpy = importlib.import_module('mlpy')

        def isLearner(obj):
            hasLearn = hasattr(obj, 'learn')
            hasPred = hasattr(obj, 'pred')
            hasTrans = hasattr(obj, 'transform')

            if hasLearn and (hasPred or hasTrans):
                return True
            return False

        self._searcher = PythonSearcher(self.mlpy, dir(self.mlpy), {},
                                        isLearner, 1)

        super(Mlpy, self).__init__()

    #######################################
    ### ABSTRACT METHOD IMPLEMENTATIONS ###
    #######################################

    def accessible(self):
        try:
            import mlpy
        except ImportError:
            return False
        return True


    def _listLearnersBackend(self):
        possibilities = self._searcher.allLearners()

        exclude = ['OLS', 'LARS']
        ret = []
        for name in possibilities:
            if not name in exclude:
                ret.append(name)

        ret.append('MFastHCluster')
        ret.append('kmeans')

        return ret


    def learnerType(self, name):
        obj = self.findCallable(name)
        if name.lower() == 'liblinear' or name.lower() == 'libsvm':
            return "UNKNOWN"
        if hasattr(obj, 'labels'):
            return 'classification'

        return 'UNKNOWN'


    def _findCallableBackend(self, name):
        if name == 'kmeans':
            return _Kmeans
        if name == 'MFastHCluster':
            return _MFastHCluster

        return self._searcher.findInPackage(None, name)


    def _getParameterNamesBackend(self, name):
        ret = self._paramQuery(name, None)
        if ret is None:
            return ret
        (objArgs, _, _, _) = ret
        if objArgs[0] == 'self':
            objArgs = objArgs[1:]
        return [objArgs]


    def _getLearnerParameterNamesBackend(self, learnerName):
        ignore = self._DataAliases + ['self']
        if learnerName == 'MFastHCluster':
            ignore.remove('t')
        init = self._paramQuery('__init__', learnerName, ignore)
        learn = self._paramQuery('learn', learnerName, ignore)
        pred = self._paramQuery('pred', learnerName, ignore)
        transform = self._paramQuery('transform', learnerName, ignore)

        if pred is not None:
            ret = init[0] + learn[0] + pred[0]
        elif transform is not None:
            ret = init[0] + learn[0] + transform[0]
        else:
            msg = "Cannot get parameter names for leaner " + learnerName
<<<<<<< HEAD
            raise ArgumentException(msg)
=======
            raise InvalidArgumentValue(msg)
>>>>>>> 56bae6cc

        return [ret]


    def _getDefaultValuesBackend(self, name):
        ret = self._paramQuery(name, None)
        if ret is None:
            return ret
        (objArgs, _, _, d) = ret
        ret = {}
        if d is not None:
            for i in range(len(d)):
                ret[objArgs[-(i + 1)]] = d[-(i + 1)]

        return [ret]


    def _getLearnerDefaultValuesBackend(self, learnerName):
        ignore = self._DataAliases + ['self']
        init = self._paramQuery('__init__', learnerName, ignore)
        learn = self._paramQuery('learn', learnerName, ignore)
        pred = self._paramQuery('pred', learnerName, ignore)
        transform = self._paramQuery('transform', learnerName, ignore)

        if pred is not None:
            toProcess = [init, learn, pred]
        elif transform is not None:
            toProcess = [init, learn, transform]

        ret = {}
        for stage in toProcess:
            currNames = stage[0]
            currDefaults = stage[3]
            if stage[3] is not None:
                for i in range(len(currDefaults)):
                    key = currNames[-(i + 1)]
                    value = currDefaults[-(i + 1)]
                    ret[key] = value

        return [ret]


    def _getScores(self, learner, testX, arguments, customDict):
        if hasattr(learner, 'pred_values'):
            return learner.pred_values(testX)
        else:
            raise NotImplementedError('Cannot get scores for this learner')


    def _getScoresOrder(self, learner):
        return learner.labels()


    def isAlias(self, name):
        return name.lower() == self.getCanonicalName().lower()


    def getCanonicalName(self):
        return 'mlpy'


    def _inputTransformation(self, learnerName, trainX, trainY, testX,
                             arguments, customDict):
        if trainX is not None:
            customDict['match'] = trainX.getTypeString()
            if trainX.getTypeString() == 'Matrix':
                transTrainX = trainX.data
            else:
                transTrainX = trainX.copyAs('numpy matrix')
        else:
            transTrainX = None

        if trainY is not None:
            transTrainY = trainY.copyAs('numpy array', outputAs1D=True)
        else:
            transTrainY = None

        if testX is not None:
            if testX.getTypeString() == 'Matrix':
                transTestX = testX.data
            else:
                transTestX = testX.copyAs('numpy matrix')
        else:
            transTestX = None

        if 'kernel' in arguments:
<<<<<<< HEAD
            if (arguments['kernel'] is None
                    and trainX is not None
                    and len(trainX.points) != len(trainX.features)):
                msg = "For this learner, in the absence of specifying a "
                msg += "kernel, the trainX parameter must be square "
                msg += "(representing the inner product space of the features)"
                raise ArgumentException(msg)

            if isinstance(arguments['kernel'], self.mlpy.KernelExponential):
                msg = "This interface disallows the use of KernelExponential; "
                msg = "it is bugged in some versions of mlpy"
                raise ArgumentException(msg)
=======
            if arguments['kernel'] is None and trainX is not None and len(trainX.points) != len(trainX.features):
                raise InvalidArgumentValue(
                    "For this learner, in the absence of specifying a kernel, the trainX parameter must be square (representing the inner product space of the features)")

            if isinstance(arguments['kernel'], self.mlpy.KernelExponential):
                raise InvalidArgumentValue(
                    "This interface disallows the use of KernelExponential; it is bugged in some versions of mlpy")
>>>>>>> 56bae6cc

        customDict['useT'] = False
        if learnerName == 'MFastHCluster':
            customDict['useT'] = True

        return (transTrainX, transTrainY, transTestX, copy.deepcopy(arguments))


    def _outputTransformation(self, learnerName, outputValue,
                              transformedInputs, outputType, outputFormat,
                              customDict):
        if outputFormat == "label" and len(outputValue.shape) == 1:
            # we are sometimes given a matrix, this will take care of that
            outputValue = numpy.array(outputValue).flatten()
            # In the case of prediction we are given a row vector,
            # yet we want a column vector
            outputValue = outputValue.reshape(len(outputValue), 1)

        # TODO correct
        outputType = 'Matrix'
        if outputType == 'match':
            outputType = customDict['match']
        return UML.createData(outputType, outputValue)


    def _trainer(self, learnerName, trainX, trainY, arguments, customDict):
        # get parameter names
        initNames = self._paramQuery('__init__', learnerName, ['self'])[0]
        learnNames = self._paramQuery('learn', learnerName, ['self'])[0]
        predNames = self._paramQuery('pred', learnerName, ['self'])
        if predNames is not None:
            customDict['predNames'] = predNames[0]
        transNames = self._paramQuery('transform', learnerName, ['self'])
        if transNames is not None:
            customDict['transNames'] = transNames[0]

        # pack parameter sets
        initParams = {}
        for name in initNames:
            initParams[name] = arguments[name]
        learnParams = {}
        for name in learnNames:
            if name in self._XDataAliases:
                value = trainX
            elif name in self._YDataAliases:
                value = trainY
            else:
                value = arguments[name]
            learnParams[name] = value

        # use patch if necessary
        patchedLearners = ["DLDA", "Parzen", "ElasticNet", "ElasticNetC"]
        if learnerName in patchedLearners:
            patchModule = importlib.import_module("interfaces.mlpy_patches")
            initLearner = getattr(patchModule, learnerName)
        else:
            initLearner = self.findCallable(learnerName)
        learner = initLearner(**initParams)
        learner.learn(**learnParams)

        return learner


    def _incrementalTrainer(self, learner, trainX, trainY, arguments,
                            customDict):
        raise RuntimeError()


    def _applier(self, learner, testX, arguments, customDict):
        if hasattr(learner, 'pred'):
            return self._pred(learner, testX, arguments, customDict)
        elif hasattr(learner, 'transform'):
            return self._transform(learner, testX, arguments, customDict)
        else:
            msg = "Cannot apply this learner to data, no predict or "
            msg = "transform function"
            raise TypeError(msg)


    def _getAttributes(self, learnerBackend):
        raise RuntimeError()


    def _optionDefaults(self, option):
        return None


    def _configurableOptionNames(self):
        return ['location']


    def _exposedFunctions(self):
        return [self._pred, self._transform]


    def version(self):
        return self.mlpy.__version__


    def _pred(self, learner, testX, arguments, customDict):
        """
        Wrapper for the underlying predict function of a mlpy
        learner object.
        """
        params = customDict['predNames']
        if len(params) > 0:
            if customDict['useT']:
                return learner.pred(arguments['t'])
            else:
                return learner.pred(testX)
        else:
            return learner.pred()

    def _transform(self, learner, testX, arguments, customDict):
        """
        Wrapper for the underlying transform function of a mlpy learner
        object.
        """
        toPass = {}
        if customDict['transNames'] is not None:
            for argName in arguments:
                if argName in customDict['transNames']:
                    if argName not in self._XDataAliases:
                        toPass[argName] = arguments[argName]

        return learner.transform(testX, **toPass)


    ###############
    ### HELPERS ###
    ###############

    def _paramQuery(self, name, parent, ignore=None):
        """
        Takes the name of some mlpy object or function, returns
        a list of parameters used to instantiate that object or run that
        function, or None if the desired thing cannot be found.
        """
        if ignore is None:
            ignore = []
        namedModule = self._searcher.findInPackage(parent, name)

        # for python 3
        # in python 3, inspectArguments(mlpy.KNN.__init__) works,
        # but returns back wrong arguments. we need to purposely run
        # self._paramQueryHardCoded(name, parent, ignore) for KNN, PCA...
        excludeList = ['libsvm', 'knn', 'liblinear', 'maximumlikelihoodc',
                       'KernelAdatron'.lower(), 'ClassTree'.lower(),
                       'MFastHCluster'.lower(), 'kmeans']
        if sys.version_info.major > 2 and 'kernel' not in name.lower():
            if parent is None or parent.lower() in excludeList:
                return self._paramQueryHardCoded(name, parent, ignore)

        if not namedModule is None:
            try:
                (args, v, k, d) = inspectArguments(namedModule)
                (args, d) = removeFromTailMatchedLists(args, d, ignore)
                if 'seed' in args:
                    index = args.index('seed')
                    negdex = index - len(args)
                    d[negdex] = UML.randomness.generateSubsidiarySeed()
                return (args, v, k, d)
            except TypeError:
                try:
                    (args, v, k, d) = inspectArguments(namedModule.__init__)
                    (args, d) = removeFromTailMatchedLists(args, d, ignore)
                    if 'seed' in args:
                        index = args.index('seed')
                        negdex = index - len(args)
                        d[negdex] = UML.randomness.generateSubsidiarySeed()
                    return (args, v, k, d)
                except TypeError:
                    pass

        return self._paramQueryHardCoded(name, parent, ignore)


    def _paramQueryHardCoded(self, name, parent, ignore):
        """
        Returns a list of parameters for in package entities that we
        have hard coded, under the assumption that it is difficult or
        impossible to find that data automatically.
        """
        pnames = []
        pvarargs = None
        pkeywords = None
        pdefaults = []

        if parent is None:
            return None

        # TODO for python 3
        # in python 3, mlpy's KNN, PCA ... may have different arguments
        # than those in python 2 mlpy.
        if parent.lower() == 'LibSvm'.lower():
            if name == '__init__':
                pnames = ['svm_type', 'kernel_type', 'degree', 'gamma',
                          'coef0', 'C', 'nu', 'eps', 'p', 'cache_size',
                          'shrinking', 'probability', 'weight']
                pdefaults = ['c_svc', 'linear', 3, 0.001, 0, 1, 0.5, 0.001,
                             0.1, 100, True, False, {}]
            elif name == 'learn':
                pnames = ['x', 'y']
            elif name == 'pred':
                pnames = ['t']
            else:
                return None
        elif parent.lower() == 'KNN'.lower():
            if name == '__init__':
                pnames = ['k']
            elif name == 'learn':
                pnames = ['x', 'y']
            elif name == 'pred':
                pnames = ['t']
            else:
                return None
        elif parent.lower() == 'LibLinear'.lower():
            if name == '__init__':
                pnames = ['solver_type', 'C', 'eps', 'weight']
                pdefaults = ['l2r_lr', 1, 0.01, {}]
            elif name == 'learn':
                pnames = ['x', 'y']
            elif name == 'pred':
                pnames = ['t']
            else:
                return None
        elif parent.lower() == 'MaximumLikelihoodC'.lower():
            if name == '__init__':
                pass
            elif name == 'learn':
                pnames = ['x', 'y']
            elif name == 'pred':
                pnames = ['t']
            else:
                return None
        elif parent.lower() == 'KernelAdatron'.lower():
            if name == '__init__':
                pnames = ['C', 'maxsteps', 'eps']
                pdefaults = [1000, 1000, 0.01]
            elif name == 'learn':
                pnames = ['K', 'y']
            elif name == 'pred':
                pnames = ['Kt']
            else:
                return None
        elif parent.lower() == 'ClassTree'.lower():
            if name == '__init__':
                pnames = ['stumps', 'minsize']
                pdefaults = [0, 1]
            elif name == 'learn':
                pnames = ['x', 'y']
            elif name == 'pred':
                pnames = ['t']
            else:
                return None
        elif parent.lower() == 'MFastHCluster'.lower():
            if name == '__init__':
                pnames = ['method']
                pdefaults = ['single']
            elif name == 'learn':
                pnames = ['x']
            elif name == 'pred':
                pnames = ['t']
            else:
                return None
        elif parent.lower() == 'kmeans'.lower():
            if name == '__init__':
                pnames = ['k', 'plus', 'seed']
                pdefaults = [False, UML.randomness.generateSubsidiarySeed()]
            elif name == 'learn':
                pnames = ['x']
            elif name == 'pred':
                pnames = []
            else:
                return None

        else:
            return None

        ret = (pnames, pvarargs, pkeywords, pdefaults)
        (newArgs, newDefaults) = removeFromTailMatchedLists(ret[0], ret[3],
                                                            ignore)
        return (newArgs, ret[1], ret[2], newDefaults)


class _Kmeans(object):
    def __init__(self, k, plus=False, seed=0):
        self.k = k
        self.plus = plus
        self.seed = seed

    def learn(self, x):
        self.x = x

    def labels(self):
        return None

    def pred(self):
        import mlpy

        (self.clusters, _, _) = mlpy.kmeans(self.x, self.k, self.plus,
                                            self.seed)
        return self.clusters


class _MFastHCluster(object):
    def __init__(self, method='single'):
        import mlpy

        self.obj = mlpy.MFastHCluster(method)

    def learn(self, x):
        self.obj.linkage(x)

    def pred(self, t):
        return self.obj.cut(t)<|MERGE_RESOLUTION|>--- conflicted
+++ resolved
@@ -15,18 +15,13 @@
 import numpy
 from six.moves import range
 
-<<<<<<< HEAD
 import UML
-from UML.exceptions import ArgumentException
+from UML.exceptions import InvalidArgumentValue
 from UML.interfaces.universal_interface import UniversalInterface
 from UML.interfaces.interface_helpers import PythonSearcher
 from UML.interfaces.interface_helpers import removeFromTailMatchedLists
 from UML.helpers import inspectArguments
 from UML.docHelpers import inheritDocstringsFactory
-=======
-from UML.exceptions import InvalidArgumentValue
-from six.moves import range
->>>>>>> 56bae6cc
 
 # Contains path to mlpy root directory
 mlpyDir = None
@@ -137,11 +132,7 @@
             ret = init[0] + learn[0] + transform[0]
         else:
             msg = "Cannot get parameter names for leaner " + learnerName
-<<<<<<< HEAD
-            raise ArgumentException(msg)
-=======
             raise InvalidArgumentValue(msg)
->>>>>>> 56bae6cc
 
         return [ret]
 
@@ -228,28 +219,18 @@
             transTestX = None
 
         if 'kernel' in arguments:
-<<<<<<< HEAD
             if (arguments['kernel'] is None
                     and trainX is not None
                     and len(trainX.points) != len(trainX.features)):
                 msg = "For this learner, in the absence of specifying a "
                 msg += "kernel, the trainX parameter must be square "
                 msg += "(representing the inner product space of the features)"
-                raise ArgumentException(msg)
+                raise InvalidArgumentValue(msg)
 
             if isinstance(arguments['kernel'], self.mlpy.KernelExponential):
                 msg = "This interface disallows the use of KernelExponential; "
                 msg = "it is bugged in some versions of mlpy"
-                raise ArgumentException(msg)
-=======
-            if arguments['kernel'] is None and trainX is not None and len(trainX.points) != len(trainX.features):
-                raise InvalidArgumentValue(
-                    "For this learner, in the absence of specifying a kernel, the trainX parameter must be square (representing the inner product space of the features)")
-
-            if isinstance(arguments['kernel'], self.mlpy.KernelExponential):
-                raise InvalidArgumentValue(
-                    "This interface disallows the use of KernelExponential; it is bugged in some versions of mlpy")
->>>>>>> 56bae6cc
+                raise InvalidArgumentValue(msg)
 
         customDict['useT'] = False
         if learnerName == 'MFastHCluster':

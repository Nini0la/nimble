--- conflicted
+++ resolved
@@ -667,28 +667,28 @@
             without_replicas_coo = removeDuplicatesNative(self.data)
             assert len(self.data.data) == len(without_replicas_coo.data)
 
-    def _genericUnique_implementation(self, axis):
+    def _unique_implementation(self, axis):
         self._validateAxis(axis)
         if self._sorted is None:
             self._sortInternal("feature")
         if axis == 'point':
-            toIter = self.points
+            count = len(self.points)
             axisLocator = self.data.row
             offAxisLocator = self.data.col
             hasAxisNames = self._pointNamesCreated()
-            getAxisName = self.getPointName
-            getAxisNames = self.getPointNames
+            getAxisName = self.points.getName
+            getAxisNames = self.points.getNames
             hasOffAxisNames = self._featureNamesCreated()
-            getOffAxisNames = self.getFeatureNames
-        else:
-            toIter = self.features
+            getOffAxisNames = self.features.getNames
+        else:
+            count = len(self.features)
             axisLocator = self.data.col
             offAxisLocator = self.data.row
             hasAxisNames = self._featureNamesCreated()
-            getAxisName = self.getFeatureName
-            getAxisNames = self.getFeatureNames
+            getAxisName = self.features.getName
+            getAxisNames = self.features.getNames
             hasOffAxisNames = self._pointNamesCreated()
-            getOffAxisNames = self.getPointNames
+            getOffAxisNames = self.points.getNames
 
         unique = set()
         uniqueData = []
@@ -696,7 +696,7 @@
         uniqueOffAxis = []
         keepNames = []
         axisCount = 0
-        for i in range(toIter):
+        for i in range(count):
             axisLoc = axisLocator == i
             # data values can look the same but have zeros in different places;
             # zip with offAxis to ensure the locations are the same as well
@@ -724,11 +724,11 @@
         uniqueData = numpy.array(uniqueData, dtype=numpy.object_)
         if axis == 'point':
             uniqueCoo = coo_matrix((uniqueData, (uniqueAxis, uniqueOffAxis)),
-                                    shape=(axisCount, self.features))
+                                    shape=(axisCount, len(self.features)))
             return Sparse(uniqueCoo, pointNames=axisNames, featureNames=offAxisNames)
         else:
             uniqueCoo = coo_matrix((uniqueData, (uniqueOffAxis, uniqueAxis)),
-                                    shape=(self.points, axisCount))
+                                    shape=(len(self.points), axisCount))
             return Sparse(uniqueCoo, pointNames=offAxisNames, featureNames=axisNames)
 
     def _containsZero_implementation(self):
@@ -1079,7 +1079,6 @@
         return self._source[adjX, adjY]
 
     def _copyAs_implementation(self, format):
-<<<<<<< HEAD
         if format == "Sparse":
             sourceData = self._source.data.data.copy()
             sourceRow = self._source.data.row.copy()
@@ -1098,21 +1097,18 @@
                 keepCol = list(map(lambda x: x - self._fStart, keepCol))
 
             coo = coo_matrix((keepData, (keepRow, keepCol)),
-                             shape=(self.points, self.features))
+                             shape=(len(self.points), len(self.features)))
             pNames = None
             fNames = None
             if self._pointNamesCreated():
-                pNames=self.getPointNames()
+                pNames=self.points.getNames()
             if self._featureNamesCreated():
-                fNames=self.getFeatureNames()
+                fNames=self.features.getNames()
             return Sparse(coo, pointNames=pNames, featureNames=fNames)
 
-        if self.points == 0 or self.features == 0:
-            emptyStandin = numpy.empty((self.points, self.features))
-=======
         if len(self.points) == 0 or len(self.features) == 0:
             emptyStandin = numpy.empty((len(self.points), len(self.features)))
->>>>>>> 13cd103a
+
             intermediate = UML.createData('Matrix', emptyStandin)
             return intermediate.copyAs(format)
 
@@ -1196,53 +1192,4 @@
         ret = toCall(other)
         ret = UML.createData(self.getTypeString(), ret.data)
 
-<<<<<<< HEAD
-        return ret
-
-
-    def _nonZeroIteratorPointGrouped_implementation(self):
-        return self._nonZeroIterator_general_implementation(self.pointIterator())
-
-    def _nonZeroIteratorFeatureGrouped_implementation(self):
-        return self._nonZeroIterator_general_implementation(self.featureIterator())
-
-    def _nonZeroIterator_general_implementation(self, sourceIter):
-        # IDEA: check if sorted in the way you want.
-        # if yes, iterate through
-        # if no, use numpy argsort? this gives you indices that
-        # would sort it, iterate through those indices to do access?
-        #
-        # safety: somehow check that your sorting setup hasn't changed
-
-        class nzIt(object):
-            def __init__(self):
-                self._sourceIter = sourceIter
-                self._currGroup = None
-                self._index = 0
-
-            def __iter__(self):
-                return self
-
-            def next(self):
-                while True:
-                    try:
-                        value = self._currGroup[self._index]
-                        self._index += 1
-
-                        if value != 0:
-                            return value
-                    except:
-                        self._currGroup = next(self._sourceIter)
-                        self._index = 0
-
-            def __next__(self):
-                return self.next()
-
-        return nzIt()
-
-    def _genericUnique_implementation(self, axis):
-        unique = self.copyAs('Sparse')
-        return unique._genericUnique_implementation(axis)
-=======
-        return ret
->>>>>>> 13cd103a
+        return ret
--- conflicted
+++ resolved
@@ -22,16 +22,8 @@
 
     Parameters
     ----------
-<<<<<<< HEAD
-    source : UML Base object
-        The object containing features data.
-    kwds
-        Included due to best practices so args may automatically be
-        passed further up into the hierarchy if needed.
-=======
     source : UML data object
         The object containing point and feature data.
->>>>>>> e035a37b
     """
 
     ##############################

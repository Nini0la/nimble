"""
Anchors the hierarchy of data representation types, providing stubs and common functions.

"""

# TODO conversions
# TODO who sorts inputs to derived implementations?

from __future__ import division
from __future__ import absolute_import
from __future__ import print_function
import six
from six.moves import map
from six.moves import range
from six.moves import zip
import sys
import warnings

import __main__ as main
mplError = None
try:
    import matplotlib
    # for .show() to work in interactive sessions
    # a backend different than Agg needs to be use
    # The interactive session can choose by default e.g.,
    # in jupyter-notebook inline is the default.
    if hasattr(main, '__file__'):
        # It must be agg  for non-interactive sessions
        # otherwise the combination of matplotlib and multiprocessing
        # produces a segfault.
        # Open matplotlib issue here: https://github.com/matplotlib/matplotlib/issues/8795
        # It applies for both for python 2 and 3
        matplotlib.use('Agg')

except ImportError as e:
    mplError = e

#print('matplotlib backend: {}'.format(matplotlib.get_backend()))

import math
import numbers
import itertools
import copy
import numpy
import os.path
import inspect
import operator
from multiprocessing import Process

import UML

cython = UML.importModule('cython')
if cython is None or not cython.compiled:
    from math import sin, cos

from UML.exceptions import ArgumentException, PackageException
from UML.exceptions import ImproperActionException
from UML.logger import produceFeaturewiseReport
from UML.logger import produceAggregateReport
from UML.logger.uml_logger import logCapture
from UML.randomness import pythonRandom

from . import dataHelpers

# the prefix for default point and feature names
from .dataHelpers import DEFAULT_PREFIX, DEFAULT_PREFIX2, DEFAULT_PREFIX_LENGTH

from .dataHelpers import DEFAULT_NAME_PREFIX

from .dataHelpers import formatIfNeeded

from .dataHelpers import makeConsistentFNamesAndData

def to2args(f):
    """
    this function is for __pow__. In cython, __pow__ must have 3 arguments and default can't be used there.
    so this function is used to convert a function with 3 arguments to a function with 2 arguments when it is used
    in python environment.
    """
    def tmpF(x, y):
        return f(x, y, None)
    return tmpF

def hashCodeFunc(elementValue, pointNum, featureNum):
    return ((sin(pointNum) + cos(featureNum)) / 2.0) * elementValue

class Base(object):
    """
    Class defining important data manipulation operations and giving functionality
    for the naming the features of that data. A mapping from feature names to feature
    indices is given by the featureNames attribute, the inverse of that mapping is
    given by featureNamesInverse.

    """

    def __init__(self, shape, pointNames=None, featureNames=None, name=None,
                 paths=(None, None), **kwds):
        """
        Instantiates the book-keeping structures that are taken to be common
        across all data types. Specifically, this includes point and feature
        names, an object name, and originating pathes for the data in this
        object. Note: this method (as should all other __init__ methods in
        this hierarchy) makes use of super()

        pointNames: may be a list or dict mapping names to indices. None is
        given if default names are desired.

        featureNames: may be a list or dict mapping names to indices. None is
        given if default names are desired.

        name: the name to be associated with this object.

        pathes: a tuple, where the first entry is taken to be the string
        representing the absolute path to the source file of the data and
        the second entry is taken to be the relative path. Both may be
        None if these values are to be unspecified.

        **kwds: potentially full of arguments further up the class hierarchy,
        as following best practices for use of super(). Note however, that
        this class is the root of the object hierarchy as statically defined.

        """
        self._pointCount = shape[0]
        self._featureCount = shape[1]

        if pointNames is not None and len(pointNames) != shape[0]:
            msg = "The length of the pointNames (" + str(len(pointNames))
            msg += ") must match the points given in shape (" + str(shape[0])
            msg += ")"
            raise ArgumentException(msg)
        if featureNames is not None and len(featureNames) != shape[1]:
            msg = "The length of the featureNames (" + str(len(featureNames))
            msg += ") must match the features given in shape ("
            msg += str(shape[1]) + ")"
            raise ArgumentException(msg)

        # Set up point names
        self._nextDefaultValuePoint = 0
        self._setAllDefault('point')
        if isinstance(pointNames, list):
            self.setPointNames(pointNames)
        elif isinstance(pointNames, dict):
            self.setPointNames(pointNames)
        # could still be an ordered container, pass it on to the list helper
        elif hasattr(pointNames, '__len__') and hasattr(pointNames, '__getitem__'):
            self.setPointNames(pointNames)
        elif pointNames is None:
            pass
        else:
            raise ArgumentException(
                "pointNames may only be a list, an ordered container, or a dict, defining a mapping between integers and pointNames")

        # Set up feature names
        self._nextDefaultValueFeature = 0
        self._setAllDefault('feature')
        if isinstance(featureNames, list):
            self.setFeatureNames(featureNames)
        elif isinstance(featureNames, dict):
            self.setFeatureNames(featureNames)
        # could still be an ordered container, pass it on to the list helper
        elif hasattr(featureNames, '__len__') and hasattr(featureNames, '__getitem__'):
            self.setFeatureNames(featureNames)
        elif featureNames is None:
            pass
        else:
            raise ArgumentException(
                "featureNames may only be a list, an ordered container, or a dict, defining a mapping between integers and featureNames")

        # Set up object name
        if name is None:
            self._name = dataHelpers.nextDefaultObjectName()
        else:
            self._name = name

        # Set up paths
        if paths[0] is not None and not isinstance(paths[0], six.string_types):
            raise ArgumentException(
                "paths[0] must be None or an absolute path to the file from which the data originates")
        if paths[0] is not None and not os.path.isabs(paths[0]):
            raise ArgumentException("paths[0] must be an absolute path")
        self._absPath = paths[0]

        if paths[1] is not None and not isinstance(paths[1], six.string_types):
            raise ArgumentException(
                "paths[1] must be None or a relative path to the file from which the data originates")
        self._relPath = paths[1]

        # call for safety
        super(Base, self).__init__(**kwds)


    #######################
    # Property Attributes #
    #######################

    def _getpointCount(self):
        return self._pointCount

    points = property(_getpointCount, doc="The number of points in this object")

    def _getfeatureCount(self):
        return self._featureCount

    features = property(_getfeatureCount, doc="The number of features in this object")

    def _getObjName(self):
        return self._name

    def _setObjName(self, value):
        if value is None:
            self._name = dataHelpers.nextDefaultObjectName()
        else:
            if not isinstance(value, six.string_types):
                msg = "The name of an object may only be a string, or the value None"
                raise ValueError(msg)
            self._name = value

    name = property(_getObjName, _setObjName, doc="A name to be displayed when printing or logging this object")

    def _getAbsPath(self):
        return self._absPath

    absolutePath = property(_getAbsPath, doc="The path to the file this data originated from, in absolute form")

    def _getRelPath(self):
        return self._relPath

    relativePath = property(_getRelPath, doc="The path to the file this data originated from, in relative form")

    def _getPath(self):
        return self.absolutePath

    path = property(_getPath, doc="The path to the file this data originated from")

    ########################
    # Low Level Operations #
    ########################

    def __len__(self):
        # ordered such that the larger axis is always printed, even
        # if they are both in the range [0,1]
        if self.points == 0 or self.features == 0:
            return 0
        if self.points == 1:
            return self.features
        if self.features == 1:
            return self.points

        msg = "len() is undefined when the number of points ("
        msg += str(self.points)
        msg += ") and the number of features ("
        msg += str(self.features)
        msg += ") are both greater than 1"
        raise ImproperActionException(msg)


    def setPointName(self, oldIdentifier, newName):
        """
        Changes the pointName specified by previous to the supplied input name.

        oldIdentifier must be a non None string or integer, specifying either a current pointName
        or the index of a current pointName. newName may be either a string not currently
        in the pointName set, or None for an default pointName. newName cannot begin with the
        default prefix.

        None is always returned.

        """
        if self.points == 0:
            raise ArgumentException("Cannot set any point names; this object has no points ")
        self._setName_implementation(oldIdentifier, newName, 'point', False)

    def setFeatureName(self, oldIdentifier, newName):
        """
        Changes the featureName specified by previous to the supplied input name.

        oldIdentifier must be a non None string or integer, specifying either a current featureName
        or the index of a current featureName. newName may be either a string not currently
        in the featureName set, or None for an default featureName. newName cannot begin with the
        default prefix.

        None is always returned.

        """
        if self.features == 0:
            raise ArgumentException("Cannot set any feature names; this object has no features ")
        self._setName_implementation(oldIdentifier, newName, 'feature', False)


    def setPointNames(self, assignments=None):
        """
        Rename all of the point names of this object according to the values
        specified by the assignments parameter. If given a list, then we use
        the mapping between names and array indices to define the point
        names. If given a dict, then that mapping will be used to define the
        point names. If assignments is None, then all point names will be
        given new default values. If assignment is an unexpected type, the names
        are not strings, the names are not unique, or point indices are missing,
        then an ArgumentException will be raised. None is always returned.

        """
        if assignments is None or isinstance(assignments, list):
            self._setNamesFromList(assignments, self.points, 'point')
        elif isinstance(assignments, dict):
            self._setNamesFromDict(assignments, self.points, 'point')
        else:
            msg = "'assignments' parameter may only be a list, a dict, or None, "
            msg += "yet a value of type " + str(type(assignments)) + " was given"
            raise ArgumentException(msg)

    def setFeatureNames(self, assignments=None):
        """
        Rename all of the feature names of this object according to the values
        specified by the assignments parameter. If given a list, then we use
        the mapping between names and array indices to define the feature
        names. If given a dict, then that mapping will be used to define the
        feature names. If assignments is None, then all feature names will be
        given new default values. If assignment is an unexpected type, the names
        are not strings, the names are not unique, or feature indices are missing,
        then an ArgumentException will be raised. None is always returned.

        """
        if assignments is None or isinstance(assignments, list):
            self._setNamesFromList(assignments, self.features, 'feature')
        elif isinstance(assignments, dict):
            self._setNamesFromDict(assignments, self.features, 'feature')
        else:
            msg = "'assignments' parameter may only be a list, a dict, or None, "
            msg += "yet a value of type " + str(type(assignments)) + " was given"
            raise ArgumentException(msg)

    def nameIsDefault(self):
        """Returns True if self.name has a default value"""
        return self.name.startswith(UML.data.dataHelpers.DEFAULT_NAME_PREFIX)

    def getPointNames(self):
        """Returns a list containing all point names, where their index
        in the list is the same as the index of the point they correspond
        to.

        """
        return copy.copy(self.pointNamesInverse)

    def getFeatureNames(self):
        """Returns a list containing all feature names, where their index
        in the list is the same as the index of the feature they
        correspond to.

        """
        return copy.copy(self.featureNamesInverse)

    def getPointName(self, index):
        return self.pointNamesInverse[index]

    def getPointIndex(self, name):
        return self.pointNames[name]

    def hasPointName(self, name):
        try:
            self.getPointIndex(name)
            return True
        except KeyError:
            return False

    def getFeatureName(self, index):
        return self.featureNamesInverse[index]

    def getFeatureIndex(self, name):
        return self.featureNames[name]

    def hasFeatureName(self, name):
        try:
            self.getFeatureIndex(name)
            return True
        except KeyError:
            return False

    ###########################
    # Higher Order Operations #
    ###########################
    @logCapture
    def dropFeaturesContainingType(self, typeToDrop, useLog=None):
        """
        Modify this object so that it no longer contains features which have the specified
        type as values. None is always returned.

        """
        if not isinstance(typeToDrop, (list, tuple)):
            if not isinstance(typeToDrop, type):
                raise ArgumentException(
                    "The only allowed inputs are a list of types or a single type, yet the input is neither a list or a type")
            typeToDrop = [typeToDrop]
        else:
            for value in typeToDrop:
                if not isinstance(value, type):
                    raise ArgumentException("When giving a list as input, every contained value must be a type")

        if self.points == 0 or self.features == 0:
            return

        def hasType(feature):
            for value in feature:
                for typeValue in typeToDrop:
                    if isinstance(value, typeValue):
                        return True
            return False

        removed = self.extractFeatures(hasType)

        argDict = {}
        dropNames = [drop.__name__ for drop in typeToDrop]
        dropString = str(dropNames)
        argDict["typeToDrop"] = dropString
        UML.logger.active.logPrep("dropFeaturesContainingType", self.getTypeString(), argDict)

        return

    @logCapture
    def replaceFeatureWithBinaryFeatures(self, featureToReplace, useLog=None):
        """
        Modify this object so that the chosen feature is removed, and binary valued
        features are added, one for each possible value seen in the original feature.
        None is always returned.

        """

        if self.points == 0:
            raise ImproperActionException("This action is impossible, the object has 0 points")

        index = self._getFeatureIndex(featureToReplace)
        # extract col.
        toConvert = self.extractFeatures([index])

        # MR to get list of values
        def getValue(point):
            return [(point[0], 1)]

        def simpleReducer(identifier, valuesList):
            return (identifier, 0)

        values = toConvert.mapReducePoints(getValue, simpleReducer)
        values.setFeatureName(0, 'values')
        values = values.extractFeatures([0])

        # Convert to List, so we can have easy access
        values = values.copyAs(format="List")

        # for each value run calculateForEachPoint to produce a category
        # point for each value
        def makeFunc(value):
            def equalTo(point):
                if point[0] == value:
                    return 1
                return 0

            return equalTo

        varName = toConvert.getFeatureName(0)

        for point in values.data:
            value = point[0]
            ret = toConvert.calculateForEachPoint(makeFunc(value))
            ret.setFeatureName(0, varName + "=" + str(value).strip())
            toConvert.appendFeatures(ret)

        # remove the original feature, and combine with self
        toConvert.extractFeatures([varName])
        self.appendFeatures(toConvert)


    @logCapture
    def transformFeatureToIntegers(self, featureToConvert, useLog=None):
        """
        Modify this object so that the chosen feature in removed, and a new integer
        valued feature is added with values 0 to n-1, one for each of n values present
        in the original feature. None is always returned.

        """

        if self.points == 0:
            raise ImproperActionException("This action is impossible, the object has 0 points")

        index = self._getFeatureIndex(featureToConvert)

        # extract col.
        toConvert = self.extractFeatures([index])

        # MR to get list of values
        def getValue(point):
            return [(point[0], 1)]

        def simpleReducer(identifier, valuesList):
            return (identifier, 0)

        values = toConvert.mapReducePoints(getValue, simpleReducer)
        values.setFeatureName(0, 'values')
        values = values.extractFeatures([0])

        # Convert to List, so we can have easy access
        values = values.copyAs(format="List")

        mapping = {}
        index = 0
        for point in values.data:
            if point[0] not in mapping:
                mapping[point[0]] = index
                index = index + 1

        def lookup(point):
            return mapping[point[0]]

        converted = toConvert.calculateForEachPoint(lookup)
        converted.setPointNames(toConvert.getPointNames())
        converted.setFeatureName(0, toConvert.getFeatureName(0))

        self.appendFeatures(converted)


    @logCapture
    def extractPointsByCoinToss(self, extractionProbability, useLog=None):
        """
        Return a new object containing a randomly selected sample of points
        from this object, where a random experiment is performed for each
        point, with the chance of selection equal to the extractionProbabilty
        parameter. Those selected values are also removed from this object.

        """
        #		if self.points == 0:
        #			raise ImproperActionException("Cannot extract points from an object with 0 points")

        if extractionProbability is None:
            raise ArgumentException("Must provide a extractionProbability")
        if extractionProbability <= 0:
            raise ArgumentException("extractionProbability must be greater than zero")
        if extractionProbability >= 1:
            raise ArgumentException("extractionProbability must be less than one")

        def experiment(point):
            return bool(pythonRandom.random() < extractionProbability)

        ret = self.extractPoints(experiment)

        return ret

    @logCapture
    def calculateForEachPoint(self, function, points=None, useLog=None):
        """
        Calculates the results of the given function on the specified points
        in this object, with output values collected into a new object that
        is returned upon completion.

        function must not be none and accept the view of a point as an argument

        points may be None to indicate application to all points, a single point
        ID or a list of point IDs to limit application only to those specified.

        """

        if points is not None:
            points = copy.copy(points)
        if self.points == 0:
            raise ImproperActionException("We disallow this function when there are 0 points")
        if self.features == 0:
            raise ImproperActionException("We disallow this function when there are 0 features")
        if function is None:
            raise ArgumentException("function must not be None")

        if points is not None and not isinstance(points, list):
            if not isinstance(points, int):
                raise ArgumentException(
                    "Only allowable inputs to 'points' parameter is an int ID, a list of int ID's, or None")
            points = [points]

        if points is not None:
            for i in range(len(points)):
                points[i] = self._getPointIndex(points[i])

        self.validate()

        ret = self._calculateForEach_implementation(function, points, 'point')

        if points is not None:
            setNames = [self.getPointName(x) for x in sorted(points)]
            ret.setPointNames(setNames)
        else:
            ret.setPointNames(self.getPointNames())

        ret._absPath = self.absolutePath
        ret._relPath = self.relativePath

        return ret

    @logCapture
    def calculateForEachFeature(self, function, features=None, useLog=None, **kwargs):
        """
        Calculates the results of the given function on the specified features
        in this object, with output values collected into a new object that is
        returned upon completion.

        function must not be none and accept the view of a point as an argument

        features may be None to indicate application to all features, a single
        feature ID or a list of feature IDs to limit application only to those
        specified.

        """

        if features is not None:
            features = copy.copy(features)
        if self.points == 0:
            raise ImproperActionException("We disallow this function when there are 0 points")
        if self.features == 0:
            raise ImproperActionException("We disallow this function when there are 0 features")
        if function is None:
            raise ArgumentException("function must not be None")

        if features is not None and not isinstance(features, list):
            if not (isinstance(features, int) or isinstance(features, six.string_types)):
                raise ArgumentException(
                    "Only allowable inputs to 'features' parameter is an ID, a list of int ID's, or None")
            features = [features]

        if features is not None:
            for i in range(len(features)):
                features[i] = self._getFeatureIndex(features[i])

        self.validate()

        ret = self._calculateForEach_implementation(function, features, 'feature')

        if features is not None:
            setNames = [self.getFeatureName(x) for x in sorted(features)]
            ret.setFeatureNames(setNames)
        else:
            ret.setFeatureNames(self.getFeatureNames())

        ret._absPath = self.absolutePath
        ret._relPath = self.relativePath

        return ret


    def _calculateForEach_implementation(self, function, included, axis):
        if axis == 'point':
            viewIterator = self.pointIterator()
        else:
            viewIterator = self.featureIterator()

        retData = []
        for viewID, view in enumerate(viewIterator):
            if included is not None and viewID not in included:
                continue
            currOut = function(view)
            # first we branch on whether the output has multiple values or is singular.
            if hasattr(currOut, '__iter__') and not isinstance(currOut, six.string_types):#in python3, string has __iter__ too.
                # if there are multiple values, they must be random accessible
                if not hasattr(currOut, '__getitem__'):
                    raise ArgumentException(
                        "function must return random accessible data (ie has a __getitem__ attribute)")

                toCopyInto = []
                for value in currOut:
                    toCopyInto.append(value)
                retData.append(toCopyInto)
            # singular return
            else:
                retData.append([currOut])

        ret = UML.createData(self.getTypeString(), retData)
        if axis != 'point':
            ret.transpose()

        return ret

    @logCapture
    def mapReducePoints(self, mapper, reducer, useLog=None):
        if self.points == 0:
            return UML.createData(self.getTypeString(), numpy.empty(shape=(0, 0)))
        if self.features == 0:
            raise ImproperActionException("We do not allow operations over points if there are 0 features")

        if mapper is None or reducer is None:
            raise ArgumentException("The arguments must not be none")
        if not hasattr(mapper, '__call__'):
            raise ArgumentException("The mapper must be callable")
        if not hasattr(reducer, '__call__'):
            raise ArgumentException("The reducer must be callable")

        self.validate()

        mapResults = {}
        # apply the mapper to each point in the data
        for point in self.pointIterator():
            currResults = mapper(point)
            # the mapper will return a list of key value pairs
            for (k, v) in currResults:
                # if key is new, we must add an empty list
                if k not in mapResults:
                    mapResults[k] = []
                # append this value to the list of values associated with the key
                mapResults[k].append(v)

        # apply the reducer to the list of values associated with each key
        ret = []
        for mapKey in mapResults.keys():
            mapValues = mapResults[mapKey]
            # the reducer will return a tuple of a key to a value
            redRet = reducer(mapKey, mapValues)
            if redRet is not None:
                (redKey, redValue) = redRet
                ret.append([redKey, redValue])
        ret = UML.createData(self.getTypeString(), ret)

        ret._absPath = self.absolutePath
        ret._relPath = self.relativePath

        return ret

    @logCapture
    def groupByFeature(self, by, countUniqueValueOnly=False, useLog=None):
        """
        Group data object by one or more features.
        Input:
        by: can be an int, string or a list of int or a list of string
        """

        def findKey1(point, by):#if by is a string or int
            return point[by]

        def findKey2(point, by):#if by is a list of string or a list of int
            return tuple([point[i] for i in by])

        if isinstance(by, (six.string_types, numbers.Number)):#if by is a list, then use findKey2; o.w. use findKey1
            findKey = findKey1
        else:
            findKey = findKey2

        res = {}
        if countUniqueValueOnly:
            for point in self.pointIterator():
                k = findKey(point, by)
                if k not in res:
                    res[k] = 1
                else:
                    res[k] += 1
        else:
            for point in self.pointIterator():
                k = findKey(point, by)
                if k not in res:
                    res[k] = point.getPointNames()
                else:
                    res[k].extend(point.getPointNames())

            for k in res:
                tmp = self.copyPoints(points=res[k])
                tmp.extractFeatures(by)
                res[k] = tmp

        return res

    @logCapture
    def countUniqueFeatureValues(self, feature):
        """
        Count unique values for one feature or multiple features combination.
        Input:
        feature: can be an int, string or a list of int or a list of string
        """
        return self.groupByFeature(feature, countUniqueValueOnly=True)

    def pointIterator(self):
    #		if self.features == 0:
    #			raise ImproperActionException("We do not allow iteration over points if there are 0 features")

        class pointIt():
            def __init__(self, outer):
                self._outer = outer
                self._position = 0

            def __iter__(self):
                return self

            def next(self):
                while (self._position < self._outer.points):
                    value = self._outer.pointView(self._position)
                    self._position += 1
                    return value
                raise StopIteration

            def __next__(self):
                return self.next()

        return pointIt(self)

    def featureIterator(self):
    #		if self.points == 0:
    #			raise ImproperActionException("We do not allow iteration over features if there are 0 points")

        class featureIt():
            def __init__(self, outer):
                self._outer = outer
                self._position = 0

            def __iter__(self):
                return self

            def next(self):
                while (self._position < self._outer.features):
                    value = self._outer.featureView(self._position)
                    self._position += 1
                    return value
                raise StopIteration

            def __next__(self):
                return self.next()

        return featureIt(self)

    @logCapture
    def calculateForEachElement(self, function, points=None, features=None, preserveZeros=False,
                                skipNoneReturnValues=False, outputType=None, useLog=None):
        """
        Returns a new object containing the results of calling function(elementValue)
        or function(elementValue, pointNum, featureNum) for each element.

        points: Limit to only elements of the specified points; may be None for
        all points, a single ID, or a list of IDs; this will affect the shape
        of the returned object.

        features: Limit to only elements of the specified features; may be None for
        all features, a single ID, or a list of IDs; this will affect the shape
        of the returned object.

        preserveZeros: If True it does not apply the function to elements in
        the data that are 0 and a 0 is placed in its place in the output.

        skipNoneReturnValues: If True, any time function() returns None, the
        value that was input to the function will be put in the output in place
        of None.

        """

        oneArg = False
        try:
            function(0, 0, 0)
        except TypeError:
            oneArg = True

        if points is not None and not isinstance(points, list):
            if not isinstance(points, (int, six.string_types)):
                raise ArgumentException(
                    "Only allowable inputs to 'points' parameter is an int ID, a list of int ID's, or None")
            points = [points]

        if features is not None and not isinstance(features, list):
            if not isinstance(features, (int, six.string_types)):
                raise ArgumentException(
                    "Only allowable inputs to 'features' parameter is an ID, a list of int ID's, or None")
            features = [features]

        if points is not None:
            # points = copy.copy(points)
            points = [self._getPointIndex(i) for i in points]

        if features is not None:
            # features = copy.copy(features)
            features = [self._getFeatureIndex(i) for i in features]

        self.validate()

        points = points if points else list(range(self.points))
        features = features if features else list(range(self.features))
        valueArray = numpy.empty([len(points), len(features)])
        p = 0
        for pi in points:
            f = 0
            for fj in features:
                value = self[pi, fj]
                if preserveZeros and value == 0:
                    valueArray[p, f] = 0
                else:
                    currRet = function(value) if oneArg else function(value, pi, fj)
                    if skipNoneReturnValues and currRet is None:
                        valueArray[p, f] = value
                    else:
                        valueArray[p, f] = currRet
                f += 1
            p += 1

        if outputType is not None:
            optType = outputType
        else:
            optType = self.getTypeString()

        ret = UML.createData(optType, valueArray)

        ret._absPath = self.absolutePath
        ret._relPath = self.relativePath

        return ret

    @logCapture
    def countElements(self, function):
        """
        Apply the function onto each element, the result should be True or False, or 1 or 0. Then return back the sum of
        True (1).
        function: can be a function object or a string like '>0'.
        """
        if callable(function):
            ret = self.calculateForEachElement(function=function, outputType='Matrix')
        elif isinstance(function, six.string_types):
            func = lambda x: eval('x'+function)
            ret = self.calculateForEachElement(function=func, outputType='Matrix')
        else:
            raise ArgumentException('function can only be a function or str, not else')
        return int(numpy.sum(ret.data))

    @logCapture
    def hashCode(self):
        """returns a hash for this matrix, which is a number x in the range 0<= x < 1 billion
        that should almost always change when the values of the matrix are changed by a substantive amount"""
        if self.points == 0 or self.features == 0:
            return 0
        valueObj = self.calculateForEachElement(hashCodeFunc, preserveZeros=True, outputType='Matrix')
        valueList = valueObj.copyAs(format="python list")
        avg = sum(itertools.chain.from_iterable(valueList)) / float(self.points * self.features)
        bigNum = 1000000000
        #this should return an integer x in the range 0<= x < 1 billion
        return int(int(round(bigNum * avg)) % bigNum)

    @logCapture
    def isApproximatelyEqual(self, other):
        """If it returns False, this DataMatrix and otherDataMatrix definitely don't store equivalent data.
        If it returns True, they probably do but you can't be absolutely sure.
        Note that only the actual data stored is considered, it doesn't matter whether the data matrix objects
        passed are of the same type (Matrix, Sparse, etc.)"""
        self.validate()
        #first check to make sure they have the same number of rows and columns
        if self.points != other.points: return False
        if self.features != other.features: return False
        #now check if the hashes of each matrix are the same
        if self.hashCode() != other.hashCode(): return False
        return True

    @logCapture
    def shufflePoints(self, indices=None, useLog=None):
        """
        Permute the indexing of the points so they are in a random order. Note: this relies on
        python's random.shuffle() so may not be sufficiently random for large number of points.
        See shuffle()'s documentation. None is always returned.

        """

        if indices is None:
            indices = list(range(0, self.points))
            pythonRandom.shuffle(indices)
        else:
            if len(indices) != self.points:
                raise ArgumentException(
                    "If indices are supplied, it must be a list with all and only valid point indices")
            for value in indices:
                if value < 0 or value > self.points:
                    raise ArgumentException("A value in indices is out of bounds of the valid range of points")

        def permuter(pView):
            return indices[self.getPointIndex(pView.getPointName(0))]

        permuter.permuter = True
        permuter.indices = indices
        self.sortPoints(sortHelper=permuter)


    @logCapture
    def shuffleFeatures(self, indices=None, useLog=None):
        """
        Permute the indexing of the features so they are in a random order. Note: this relies on
        python's random.shuffle() so may not be sufficiently random for large number of features.
        See shuffle()'s documentation. None is always returned.

        """

        if indices is None:
            indices = list(range(0, self.features))
            pythonRandom.shuffle(indices)
        else:
            if len(indices) != self.features:
                raise ArgumentException(
                    "If indices are supplied, it must be a list with all and only valid features indices")
            for value in indices:
                if value < 0 or value > self.features:
                    raise ArgumentException("A value in indices is out of bounds of the valid range of features")

        def permuter(fView):
            return indices[self.getFeatureIndex(fView.getFeatureName(0))]

        self.sortFeatures(sortHelper=permuter)


    def copy(self):
        """
        Return a new object which has the same data (and featureNames, depending on
        the return type) and in the same UML format as this object.

        """
        return self.copyAs(self.getTypeString())

    @logCapture
    def trainAndTestSets(self, testFraction, labels=None, randomOrder=True, useLog=None):
        """Partitions this object into training / testing, data / labels
        sets, returning a new object for each as needed.

        testFraction: the fraction of the data to be placed in the testing
        sets. If randomOrder is False, then the points are taken from the
        end of this object.

        labels: may be None, a single feature ID, or a list of feature
        IDs depending on whether one is dealing with data for unsupervised
        learning, single variable supervised learning, or multi-output
        supervised learning. This parameter will affect the shape of the
        returned tuple.

        randomOrder: controls whether the order of the points in the returns
        sets matches that of the original object, or if their order is
        randomized.

        Returns either a length 2 or a length 4 tuple. If labels=None, then
        returns a length 2 tuple containing the training object, then the
        testing object (trainX, testX). If labels is non-None, a length 4
        tuple is returned, containing the training data object, then the
        training labels object, then the testing data object, and finally
        the testing labels (trainX, trainY, testX, testY).

        """

        toSplit = self.copy()
        if randomOrder:
            toSplit.shufflePoints()

        testXSize = int(round(testFraction * self.points))
        startIndex = self.points - testXSize

        #pull out a testing set
        if testXSize == 0:
            testX = toSplit.extractPoints([])
        else:
            testX = toSplit.extractPoints(start=startIndex)

        if labels is None:
            toSplit.name = self.name + " trainX"
            testX.name = self.name + " testX"

            return toSplit, testX

        # safety for empty objects
        toExtract = labels
        if testXSize == 0:
            toExtract = []

        trainY = toSplit.extractFeatures(toExtract)
        testY = testX.extractFeatures(toExtract)

        toSplit.name = self.name + " trainX"
        trainY.name = self.name + " trainY"
        testX.name = self.name + " testX"
        testY.name = self.name + " testY"

        return toSplit, trainY, testX, testY

    def normalizePoints(self, subtract=None, divide=None, applyResultTo=None, useLog=None):
        """
        Modify all points in this object according to the given
        operations.

        applyResultTo: default None, if a UML object is given, then
        perform the same operations to it as are applied to the calling
        object. However, if a statistical method is specified as subtract
        or divide, then	concrete values are first calculated only from
        querying the calling object, and the operation is performed on
        applyResultTo using the results; as if a UML object was given
        for the subtract or divide arguments.

        subtract: what should be subtracted from data. May be a fixed
        numerical value, a string defining a statistical function (all of
        the same ones callable though pointStatistics), or a UML data
        object. If a vector shaped object is given, then the value
        associated with each point will be subtracted from all values of
        that point. Otherwise, the values in the object are used for
        elementwise subtraction. Default None - equivalent to subtracting
        0.

        divide: defines the denominator for dividing the data. May be a
        fixed numerical value, a string defining a statistical function
        (all of the same ones callable though pointStatistics), or a UML
        data object. If a vector shaped object is given, then the value
        associated with each point will be used in division of all values
        for that point. Otherwise, the values in the object are used for
        elementwise division. Default None - equivalent to dividing by
        1.

        Returns None while having affected the data of the calling
        object and applyResultTo (if non-None).

        """
        self._normalizeGeneric("point", subtract, divide, applyResultTo, useLog=useLog)

    def normalizeFeatures(self, subtract=None, divide=None, applyResultTo=None, useLog=None):
        """
        Modify all features in this object according to the given
        operations.

        applyResultTo: default None, if a UML object is given, then
        perform the same operations to it as are applied to the calling
        object. However, if a statistical method is specified as subtract
        or divide, then	concrete values are first calculated only from
        querying the calling object, and the operation is performed on
        applyResultTo using the results; as if a UML object was given
        for the subtract or divide arguments.

        subtract: what should be subtracted from data. May be a fixed
        numerical value, a string defining a statistical function (all of
        the same ones callable though featureStatistics), or a UML data
        object. If a vector shaped object is given, then the value
        associated with each feature will be subtracted from all values of
        that feature. Otherwise, the values in the object are used for
        elementwise subtraction. Default None - equivalent to subtracting
        0.

        divide: defines the denominator for dividing the data. May be a
        fixed numerical value, a string defining a statistical function
        (all of the same ones callable though featureStatistics), or a UML
        data object. If a vector shaped object is given, then the value
        associated with each feature will be used in division of all values
        for that feature. Otherwise, the values in the object are used for
        elementwise division. Default None - equivalent to dividing by
        1.

        Returns None while having affected the data of the calling
        object and applyResultTo (if non-None).

        """
        self._normalizeGeneric("feature", subtract, divide, applyResultTo, useLog=useLog)

    @logCapture
    def _normalizeGeneric(self, axis, subtract, divide, applyResultTo, useLog=None):

        # used to trigger later conditionals
        alsoIsObj = isinstance(applyResultTo, UML.data.Base)

        # the operation is different when the input is a vector
        # or produces a vector (ie when the input is a statistics
        # string) so during the validation steps we check for
        # those cases
        subIsVec = False
        divIsVec = False

        # check it is within the desired types
        if subtract is not None:
            if not isinstance(subtract, (int, float, six.string_types, UML.data.Base)):
                msg = "The argument named subtract must have a value that is "
                msg += "an int, float, string, or is a UML data object"
                raise ArgumentException(msg)
        if divide is not None:
            if not isinstance(divide, (int, float, six.string_types, UML.data.Base)):
                msg = "The argument named divide must have a value that is "
                msg += "an int, float, string, or is a UML data object"
                raise ArgumentException(msg)

        # check that if it is a string, it is one of the accepted values
        if isinstance(subtract, six.string_types):
            self._validateStatisticalFunctionInputString(subtract)
        if isinstance(divide, six.string_types):
            self._validateStatisticalFunctionInputString(divide)

        # arg generic helper to check that objects are of the
        # correct shape/size
        def validateInObjectSize(argname, argval):
            inPC = argval.points
            inFC = argval.features
            selfPC = self.points
            selfFC = self.features

            inMainLen = inPC if axis == "point" else inFC
            inOffLen = inFC if axis == "point" else inPC
            selfMainLen = selfPC if axis == "point" else selfFC
            selfOffLen = selfFC if axis == 'point' else selfPC

            if inMainLen != selfMainLen or inOffLen != selfOffLen:
                vecErr = argname + " "
                vecErr += "was a UML object in the shape of a "
                vecErr += "vector (" + str(inPC) + " x "
                vecErr += str(inFC) + "), "
                vecErr += "but the length of long axis did not match "
                vecErr += "the number of " + axis + "s in this object ("
                vecErr += str(self.points) + ")."
                # treat it as a vector
                if inMainLen == 1:
                    if inOffLen != selfMainLen:
                        raise ArgumentException(vecErr)
                    return True
                # treat it as a vector
                elif inOffLen == 1:
                    if inMainLen != selfMainLen:
                        raise ArgumentException(vecErr)
                    argval.transpose()
                    return True
                # treat it as a mis-sized object
                else:
                    msg = argname + " "
                    msg += "was a UML obejct with a shape of ("
                    msg += str(inPC) + " x " + str(inFC) + "), "
                    msg += "but it doesn't match the shape of the calling"
                    msg += "object (" + str(selfPC) + " x "
                    msg += str(selfFC) + ")"
                    raise ArgumentException(msg)
            return False

        def checkAlsoShape(caller, also, objIn, axis):
            """
            Raises an exception if the normalized axis shape doesn't match the
            calling object, or if when subtract of divide takes an object, also
            doesn't match the shape of the caller (this is to be called after)
            the check that the caller's shape matches that of the subtract or
            divide argument.
            """
            offAxis = 'feature' if axis == 'point' else 'point'
            callerP = caller.points
            callerF = caller.features
            alsoP = also.points
            alsoF = also.features

            callMainLen = callerP if axis == "point" else callerF
            alsoMainLen = alsoP if axis == "point" else alsoF
            callOffLen = callerF if axis == "point" else callerP
            alsoOffLen = alsoF if axis == "point" else alsoP

            if callMainLen != alsoMainLen:
                msg = "applyResultTo must have the same number of " + axis
                msg += "s (" + str(alsoMainLen) + ") as the calling object "
                msg += "(" + str(callMainLen) + ")"
                raise ArgumentException(msg)
            if objIn and callOffLen != alsoOffLen:
                msg = "When a non-vector UML object is given for the subtract "
                msg += "or divide arguments, then applyResultTo "
                msg += "must have the same number of " + offAxis
                msg += "s (" + str(alsoOffLen) + ") as the calling object "
                msg += "(" + str(callOffLen) + ")"
                raise ArgumentException(msg)

        # actually check that objects are the correct shape/size
        objArg = False
        if isinstance(subtract, UML.data.Base):
            subIsVec = validateInObjectSize("subtract", subtract)
            objArg = True
        if isinstance(divide, UML.data.Base):
            divIsVec = validateInObjectSize("divide", divide)
            objArg = True

        # check the shape of applyResultTo
        if alsoIsObj:
            checkAlsoShape(self, applyResultTo, objArg, axis)

        # if a statistics string was entered, generate the results
        # of that statistic
        #		if isinstance(subtract, basestring):
        #			if axis == 'point':
        #				subtract = self.pointStatistics(subtract)
        #			else:
        #				subtract = self.featureStatistics(subtract)
        #			subIsVec = True
        #		if isinstance(divide, basestring):
        #			if axis == 'point':
        #				divide = self.pointStatistics(divide)
        #			else:
        #				divide = self.featureStatistics(divide)
        #			divIsVec = True

        if axis == 'point':
            indexGetter = lambda x: self.getPointIndex(x.getPointName(0))
            if isinstance(subtract, six.string_types):
                subtract = self.pointStatistics(subtract)
                subIsVec = True
            if isinstance(divide, six.string_types):
                divide = self.pointStatistics(divide)
                divIsVec = True
        else:
            indexGetter = lambda x: self.getFeatureIndex(x.getFeatureName(0))
            if isinstance(subtract, six.string_types):
                subtract = self.featureStatistics(subtract)
                subIsVec = True
            if isinstance(divide, six.string_types):
                divide = self.featureStatistics(divide)
                divIsVec = True

        # helper for when subtract is a vector of values
        def subber(currView):
            ret = []
            for val in currView:
                ret.append(val - subtract[indexGetter(currView)])
            return ret

        # helper for when divide is a vector of values
        def diver(currView):
            ret = []
            for val in currView:
                ret.append(val / divide[indexGetter(currView)])
            return ret

        # first perform the subtraction operation
        if subtract is not None and subtract != 0:
            if subIsVec:
                if axis == 'point':
                    self.transformEachPoint(subber)
                    if alsoIsObj:
                        applyResultTo.transformEachPoint(subber)
                else:
                    self.transformEachFeature(subber)
                    if alsoIsObj:
                        applyResultTo.transformEachFeature(subber)
            else:
                self -= subtract
                if alsoIsObj:
                    applyResultTo -= subtract

        # then perform the division operation
        if divide is not None and divide != 1:
            if divIsVec:
                if axis == 'point':
                    self.transformEachPoint(diver)
                    if alsoIsObj:
                        applyResultTo.transformEachPoint(diver)
                else:
                    self.transformEachFeature(diver)
                    if alsoIsObj:
                        applyResultTo.transformEachFeature(diver)
            else:
                self /= divide
                if alsoIsObj:
                    applyResultTo /= divide

        if axis == 'point':
            name = "normalizePoints"
        else:
            name = "normalizeFeatures"
        argDict = {}
        if subtract is not None:
            argDict["subtract"] = subtract
        if divide is not None:
            argDict["divide"] = divide
        if applyResultTo is not None:
            argDict["applyResultTo"] = applyResultTo

        UML.logger.active.logPrep(name, self.getTypeString(), argDict)

        # this operation is self modifying, so we return None
        return None


    ########################################
    ########################################
    ###   Functions related to logging   ###
    ########################################
    ########################################

    @logCapture
    def featureReport(self, maxFeaturesToCover=50, displayDigits=2, useLog=None):
        """
        Produce a report, in a string formatted as a table, containing summary and statistical
        information about each feature in the data set, up to 50 features.  If there are more
        than 50 features, only information about 50 of those features will be reported.
        """
        ret = produceFeaturewiseReport(self, maxFeaturesToCover=maxFeaturesToCover, displayDigits=displayDigits)

        UML.logger.active.logData("feature", ret)
        return ret

    @logCapture
    def summaryReport(self, displayDigits=2, useLog=None):
        """
        Produce a report, in a string formatted as a table, containing summary
        information about the data set contained in this object.  Includes
        proportion of missing values, proportion of zero values, total # of points,
        and number of features.
        """
        ret = produceAggregateReport(self, displayDigits=displayDigits)

        UML.logger.active.logData("summary", ret)
        return ret


    ###############################################################
    ###############################################################
    ###   Subclass implemented information querying functions   ###
    ###############################################################
    ###############################################################


    def isIdentical(self, other):
        if not self._equalFeatureNames(other):
            return False
        if not self._equalPointNames(other):
            return False

        return self._isIdentical_implementation(other)


    def writeFile(self, outPath, format=None, includeNames=True):
        """
        Write the data in this object to a file using the specified format.

        outPath: the location (including file name and extension) where
        we want to write the output file.

        format: the formating of the file we write. May be None, 'csv', or
        'mtx'; if None, we use the extension of outPath to determine the format.

        includeNames: True or False indicating whether the file will embed the point
        and feature names into the file. The format of the embedding is dependant
        on the format of the file: csv will embed names into the data, mtx will
        place names in a comment.

        """
        if self.points == 0 or self.features == 0:
            raise ImproperActionException("We do not allow writing to file when an object has 0 points or features")

        self.validate()

        # if format is not specified, we fall back on the extension in outPath
        if format is None:
            split = outPath.rsplit('.', 1)
            format = None
            if len(split) > 1:
                format = split[1].lower()

        if format not in ['csv', 'mtx']:
            msg = "Unrecognized file format. Accepted types are 'csv' and 'mtx'. They may "
            msg += "either be input as the format parameter, or as the extension in the "
            msg += "outPath"
            raise ArgumentException(msg)

        includePointNames = includeNames
        if includePointNames:
            seen = False
            for name in self.getPointNames():
                if name[:DEFAULT_PREFIX_LENGTH] != DEFAULT_PREFIX:
                    seen = True
            if not seen:
                includePointNames = False

        includeFeatureNames = includeNames
        if includeFeatureNames:
            seen = False
            for name in self.getFeatureNames():
                if name[:DEFAULT_PREFIX_LENGTH] != DEFAULT_PREFIX:
                    seen = True
            if not seen:
                includeFeatureNames = False

        try:
            self._writeFile_implementation(outPath, format, includePointNames, includeFeatureNames)
        except Exception:
            if format.lower() == "csv":
                toOut = self.copyAs("Matrix")
                toOut._writeFile_implementation(outPath, format, includePointNames, includeFeatureNames)
                return
            if format.lower() == "mtx":
                toOut = self.copyAs('Sparse')
                toOut._writeFile_implementation(outPath, format, includePointNames, includeFeatureNames)
                return


    def getTypeString(self):
        """
        Return a string representing the non-abstract type of this object (e.g. Matrix,
        Sparse, etc.) that can be passed to createData() function to create a new object
        of the same type.
        """
        return self._getTypeString_implementation()

    def _processSingleX(self, x):
        """

        """
        length = self._pointCount
        if x.__class__ is int or x.__class__ is numpy.integer:
            if x < -length or x >= length:
                msg = "The given index " + str(x) + " is outside of the range "
                msg += "of possible indices in the point axis (0 to "
                msg += str(length - 1) + ")."
                raise IndexError(msg)
            if x >= 0:
                return x, True
            else:
                return x + length, True

        if x.__class__ is str or x.__class__ is six.text_type:
            return self.getPointIndex(x), True

        if x.__class__ is float:
            if x % 1: # x!=int(x)
                msg = "A float valued key of value x is only accepted if x == "
                msg += "int(x). The given value was " + str(x) + " yet int("
                msg += str(x) + ") = " + str(int(x))
                raise ArgumentException(msg)
            else:
                x = int(x)
                if x < -length or x >= length:
                    msg = "The given index " + str(x) + " is outside of the range "
                    msg += "of possible indices in the point axis (0 to "
                    msg += str(length - 1) + ")."
                    raise IndexError(msg)
                if x >= 0:
                    return x, True
                else:
                    return x + length, True

        return x, False

    def _processSingleY(self, y):
        """

        """
        length = self._featureCount
        if y.__class__ is int or y.__class__ is numpy.integer:
            if y < -length or y >= length:
                msg = "The given index " + str(y) + " is outside of the range "
                msg += "of possible indices in the point axis (0 to "
                msg += str(length - 1) + ")."
                raise IndexError(msg)
            if y >= 0:
                return y, True
            else:
                return y + length, True

        if y.__class__ is str or y.__class__ is six.text_type:
            return self.getFeatureIndex(y), True

        if y.__class__ is float:
            if y % 1: # y!=int(y)
                msg = "A float valued key of value y is only accepted if y == "
                msg += "int(y). The given value was " + str(y) + " yet int("
                msg += str(y) + ") = " + str(int(y))
                raise ArgumentException(msg)
            else:
                y = int(y)
                if y < -length or y >= length:
                    msg = "The given index " + str(y) + " is outside of the range "
                    msg += "of possible indices in the point axis (0 to "
                    msg += str(length - 1) + ")."
                    raise IndexError(msg)
                if y >= 0:
                    return y, True
                else:
                    return y + length, True

        return y, False

    def __getitem__(self, key):
        """
        The followings are allowed:
        X[1, :]            ->    (2d) that just has that one point
        X["age", :]    -> same as above
        X[1:5, :]         -> 4 points (1, 2, 3, 4)
        X[[3,8], :]       -> 2 points (3, 8) IN THE ORDER GIVEN
        X[["age","gender"], :]       -> same as above

        --get based on features only : ALWAYS returns a new copy UML object (2d)
        X[:,2]         -> just has that 1 feature
        X[:,"bob"] -> same as above
        X[:,1:5]    -> 4 features (1,2,3,4)
        X[:,[3,8]]  -> 2 features (3,8) IN THE ORDER GIVEN

        --both features and points : can give a scalar value OR UML object 2d depending on case
        X[1,2]           -> single scalar number value
        X["age","bob"]    -> single scalar number value
        X[1:5,4:7]           -> UML object (2d) that has just that rectangle
        X[[1,2],[3,8]]      -> UML object (2d) that has just 2 points (points 1,2) but only 2 features for each of them (features 3,8)
        """
        # Make it a tuple if it isn't one
        if key.__class__ is tuple:
            x, y = key
        else:
            if self._pointCount == 1:
                x = 0
                y = key
            elif self._featureCount == 1:
                x = key
                y = 0
            else:
                msg = "Must include both a point and feature index; or, "
                msg += "if this is vector shaped, a single index "
                msg += "into the axis whose length > 1"
                raise ArgumentException(msg)

        #process x
        x, singleX = self._processSingleX(x)
        #process y
        y, singleY = self._processSingleY(y)
        #if it is the simplest data retrieval such as X[1,2], we'd like to return it back in the fastest way.
        if singleX and singleY:
            return self._getitem_implementation(x, y)

        if not singleX:
            if x.__class__ is slice:
                start = x.start if x.start is not None else 0
                if start < 0:
                    start += self.points
                stop = x.stop if x.stop is not None else self.points
                if stop < 0:
                    stop += self.points
                step = x.step if x.step is not None else 1
                x = [self._processSingleX(xi)[0] for xi in range(start, stop, step)]
            else:
                x = [self._processSingleX(xi)[0] for xi in x]

        if not singleY:
            if y.__class__ is slice:
                start = y.start if y.start is not None else 0
                if start < 0:
                    start += self.features
                stop = y.stop if y.stop is not None else self.features
                if stop < 0:
                    stop += self.features
                step = y.step if y.step is not None else 1
                y = [self._processSingleY(yi)[0] for yi in range(start, stop, step)]
            else:
                y = [self._processSingleY(yi)[0] for yi in y]

        return self.copyPoints(points=x).copyFeatures(features=y)

    def pointView(self, ID):
        """
        Returns a View object into the data of the point with the given ID. See View object
        comments for its capabilities. This View is only valid until the next modification
        to the shape or ordering of the internal data. After such a modification, there is
        no guarantee to the validity of the results.
        """
        if self.points == 0:
            raise ImproperActionException("ID is invalid, This object contains no points")

        index = self._getPointIndex(ID)
        return self.view(index, index, None, None)

    def featureView(self, ID):
        """
        Returns a View object into the data of the point with the given ID. See View object
        comments for its capabilities. This View is only valid until the next modification
        to the shape or ordering of the internal data. After such a modification, there is
        no guarantee to the validity of the results.
        """
        if self.features == 0:
            raise ImproperActionException("ID is invalid, This object contains no features")

        index = self._getFeatureIndex(ID)
        return self.view(None, None, index, index)

    def view(self, pointStart=None, pointEnd=None, featureStart=None,
             featureEnd=None):
        """
        Factory function to create a read only view into the calling data
        object. Views may only be constructed from contiguous, in-order
        points and features whose overlap defines a window into the data.
        The returned View object is part of UML's datatypes hiearchy, and
        will have access to all of the same methods as anything that
        inherits from UML.data.Base; though only those that do not modify
        the data can be called without an exception being raised. The
        returned view will also reflect any subsequent changes made to the
        original object. This is the only accepted method for a user to
        construct a View object (it should never be done directly), though
        view objects may be provided to the user, for example via user
        defined functions passed to extractPoints or calculateForEachFeature.

        pointStart: the inclusive index of the first point to be accessible
        in the returned view. Is None by default, meaning to include from
        the beginning of the object.

        pointEnd: the inclusive index of the last point to be accessible in
        the returned view. Is None by default, meaning to include up to the
        end of the object.

        featureStart: the inclusive index of the first feature to be
        accessible in the returned view. Is None by default, meaning to
        include from the beginning of the object.

        featureEnd: the inclusive index of the last feature to be accessible in
        the returned view. Is None by default, meaning to include up to the
        end of the object.

        """
        # transform defaults to mean take as much data as possible,
        # transform end values to be EXCLUSIVE
        if pointStart is None:
            pointStart = 0
        else:
            pointStart = self._getIndex(pointStart, 'point')

        if pointEnd is None:
            pointEnd = self.points
        else:
            pointEnd = self._getIndex(pointEnd, 'point')
            # this is the only case that could be problematic and needs
            # checking
            self._validateRangeOrder("pointStart", pointStart, "pointEnd", pointEnd)
            # make exclusive now that it won't ruin the validation check
            pointEnd += 1

        if featureStart is None:
            featureStart = 0
        else:
            featureStart = self._getIndex(featureStart, 'feature')

        if featureEnd is None:
            featureEnd = self.features
        else:
            featureEnd = self._getIndex(featureEnd, 'feature')
            # this is the only case that could be problematic and needs
            # checking
            self._validateRangeOrder("featureStart", featureStart, "featureEnd", featureEnd)
            # make exclusive now that it won't ruin the validation check
            featureEnd += 1

        return self._view_implementation(pointStart, pointEnd, featureStart,
                                         featureEnd)

    def validate(self, level=1):
        """
        Checks the integrity of the data with respect to the limitations and invariants
        that our objects enforce.

        """
        assert self.features == len(self.getFeatureNames())
        assert self.points == len(self.getPointNames())

        if level > 0:
            for key in self.getPointNames():
                assert self.getPointName(self.getPointIndex(key)) == key
            for key in self.getFeatureNames():
                assert self.getFeatureName(self.getFeatureIndex(key)) == key

        self._validate_implementation(level)


    def containsZero(self):
        """
        Returns True if there is a value that is equal to integer 0 contained
        in this object. False otherwise

        """
        # trivially False.
        if self.points == 0 or self.features == 0:
            return False
        return self._containsZero_implementation()

    def __eq__(self, other):
        return self.isIdentical(other)

    def __ne__(self, other):
        return not self.__eq__(other)


    def toString(self, includeNames=True, maxWidth=120, maxHeight=30,
                 sigDigits=3, maxColumnWidth=19):

        if self.points == 0 or self.features == 0:
            return ""

        # setup a bundle of fixed constants
        colSep = ' '
        colHold = '--'
        rowHold = '|'
        pnameSep = ' '
        nameHolder = '...'
        holderOrientation = 'center'
        dataOrientation = 'center'
        pNameOrientation = 'rjust'
        fNameOrientation = 'center'

        #setup a bundle of default values
        maxHeight = self.points + 2 if maxHeight is None else maxHeight
        maxWidth = float('inf') if maxWidth is None else maxWidth
        maxRows = min(maxHeight, self.points)
        maxDataRows = maxRows
        includePNames = False
        includeFNames = False

        if includeNames:
            includePNames = dataHelpers.hasNonDefault(self, 'point')
            includeFNames = dataHelpers.hasNonDefault(self, 'feature')
            if includeFNames:
                # plus or minus 2 because we will be dealing with both
                # feature names and a gap row
                maxRows = min(maxHeight, self.points + 2)
                maxDataRows = maxRows - 2

        # Set up point Names and determine how much space they take up
        pnames = None
        pnamesWidth = None
        maxDataWidth = maxWidth
        if includePNames:
            pnames, pnamesWidth = self._arrangePointNames(maxDataRows, maxColumnWidth,
                                                          rowHold, nameHolder)
            # The available space for the data is reduced by the width of the
            # pnames, a column separator, the pnames seperator, and another
            # column seperator
            maxDataWidth = maxWidth - (pnamesWidth + 2 * len(colSep) + len(pnameSep))

        # Set up data values to fit in the available space
        dataTable, colWidths = self._arrangeDataWithLimits(maxDataWidth, maxDataRows,
                                                           sigDigits, maxColumnWidth, colSep, colHold, rowHold,
                                                           nameHolder)

        # set up feature names list, record widths
        fnames = None
        if includeFNames:
            fnames = self._arrangeFeatureNames(maxWidth, maxColumnWidth,
                                               colSep, colHold, nameHolder)

            # adjust data or fnames according to the more restrictive set
            # of col widths
            makeConsistentFNamesAndData(fnames, dataTable, colWidths, colHold)

        # combine names into finalized table
        finalTable, finalWidths = self._arrangeFinalTable(pnames, pnamesWidth,
                                                          dataTable, colWidths, fnames, pnameSep)

        # set up output string
        out = ""
        for r in range(len(finalTable)):
            row = finalTable[r]
            for c in range(len(row)):
                val = row[c]
                if c == 0 and includePNames:
                    padded = getattr(val, pNameOrientation)(finalWidths[c])
                elif r == 0 and includeFNames:
                    padded = getattr(val, fNameOrientation)(finalWidths[c])
                else:
                    padded = getattr(val, dataOrientation)(finalWidths[c])
                row[c] = padded
            line = colSep.join(finalTable[r]) + "\n"
            out += line

        return out


    def __repr__(self):
        indent = '    '
        maxW = 120
        maxH = 40

        # setup type call
        ret = self.getTypeString() + "(\n"

        # setup data
        dataStr = self.toString(includeNames=False, maxWidth=maxW, maxHeight=maxH)
        byLine = dataStr.split('\n')
        # toString ends with a \n, so we get rid of the empty line produced by
        # the split
        byLine = byLine[:-1]
        # convert self.data into a string with nice format
        newLines = (']\n' + indent + ' [').join(byLine)
        ret += (indent + '[[%s]]\n') % newLines

        numRows = min(self.points, maxW)
        # if exists non default point names, print all (truncated) point names
        ret += dataHelpers.makeNamesLines(indent, maxW, numRows, self.points,
                                          self.getPointNames(), 'pointNames')
        # if exists non default feature names, print all (truncated) feature names
        numCols = 0
        if byLine:
            splited = byLine[0].split(' ')
            for val in splited:
                if val != '' and val != '...':
                    numCols += 1
        elif self.features > 0:
            # if the container is empty, then roughly compute length of
            # the string of feature names, and then calculate numCols
            strLength = len("___".join(self.getFeatureNames())) + \
                        len(''.join([str(i) for i in range(self.features)]))
            numCols = int(min(1, maxW / float(strLength)) * self.features)
        # because of how dataHelers.indicesSplit works, we need this to be plus one
        # in some cases this means one extra feature name is displayed. But that's
        # acceptable
        if numCols <= self.features:
            numCols += 1
        ret += dataHelpers.makeNamesLines(indent, maxW, numCols, self.features,
                                          self.getFeatureNames(), 'featureNames')

        # if name not None, print
        if not self.name.startswith(DEFAULT_NAME_PREFIX):
            prep = indent + 'name="'
            toUse = self.name
            nonNameLen = len(prep) + 1
            if nonNameLen + len(toUse) > 80:
                toUse = toUse[:(80 - nonNameLen - 3)]
                toUse += '...'

            ret += prep + toUse + '"\n'

        # if path not None, print
        if self.path is not None:
            prep = indent + 'path="'
            toUse = self.path
            nonPathLen = len(prep) + 1
            if nonPathLen + len(toUse) > 80:
                toUse = toUse[:(80 - nonPathLen - 3)]
                toUse += '...'

            ret += prep + toUse + '"\n'

        ret += indent + ')'

        return ret

    def __str__(self):
        return self.toString()

    def show(self, description, includeObjectName=True, includeAxisNames=True, maxWidth=120,
             maxHeight=30, sigDigits=3, maxColumnWidth=19):
        """Method to simplify printing a representation of this data object,
        with some context. The backend is the toString() method, and this
        method includes control over all of the same functionality via
        arguments. Prior to the names and data, it additionally prints a
        description provided by the user, (optionally) this object's name
        attribute, and the number of points and features that are in the
        data.

        description: Unless None, this is printed as-is before the rest of
        the output.

        includeObjectName: if True, the object's name attribute will be
        printed.

        includeAxisNames: if True, the point and feature names will be
        printed.

        maxWidth: a bound on the maximum number of characters printed on
        each line of the output.

        maxHeight: a bound on the maximum number of lines printed in the
        outout.

        sigDigits: the number of decimal places to show when printing
        float valued data.

        nameLength: a bound on the maximum number of characters we allow
        for each point or feature name.

        """
        if description is not None:
            print(description)

        if includeObjectName:
            context = self.name + " : "
        else:
            context = ""
        context += str(self.points) + "pt x "
        context += str(self.features) + "ft"
        print(context)
        print(self.toString(includeAxisNames, maxWidth, maxHeight, sigDigits, maxColumnWidth))


    def plot(self, outPath=None, includeColorbar=False):
        self._plot(outPath, includeColorbar)


    def _setupOutFormatForPlotting(self, outPath):
        outFormat = None
        if isinstance(outPath, six.string_types):
            (path, ext) = os.path.splitext(outPath)
            if len(ext) == 0:
                outFormat = 'png'
        return outFormat

    def _matplotlibBackendHandleing(self, outPath, plotter, **kwargs):
        if outPath is None:
            if matplotlib.get_backend() == 'agg':
                import matplotlib.pyplot as plt
                plt.switch_backend('TkAgg')
                plotter(**kwargs)
                plt.switch_backend('agg')
            else:
                plotter(**kwargs)
            p = Process(target=lambda: None)
            p.start()
        else:
            p = Process(target=plotter, kwargs=kwargs)
            p.start()
        return p

    def _plot(self, outPath=None, includeColorbar=False):
        self._validateMatPlotLibImport(mplError, 'plot')
        outFormat = self._setupOutFormatForPlotting(outPath)

        def plotter(d):
            import matplotlib.pyplot as plt

            plt.matshow(d, cmap=matplotlib.cm.gray)

            if includeColorbar:
                plt.colorbar()

            if not self.name.startswith(DEFAULT_NAME_PREFIX):
                #plt.title("Heatmap of " + self.name)
                plt.title(self.name)
            plt.xlabel("Feature Values", labelpad=10)
            plt.ylabel("Point Values")

            if outPath is None:
                plt.show()
            else:
                plt.savefig(outPath, format=outFormat)

        # toPlot = self.copyAs('numpyarray')

        # problem if we were to use mutiprocessing with backends
        # different than Agg.
        p = self._matplotlibBackendHandleing(outPath, plotter, d=self.data)
        return p

    def plotFeatureDistribution(self, feature, outPath=None, xMin=None, xMax=None):
        """Plot a histogram of the distribution of values in the specified
        Feature. Along the x axis of the plot will be the values seen in
        the feature, grouped into bins; along the y axis will be the number
        of values in each bin. Bin width is calculated using
        Freedman-Diaconis' rule. Control over the width of the x axis
        is also given, with the warning that user specified values
        can obscure data that would otherwise be plotted given default
        inputs.

        feature: the identifier (index of name) of the feature to show

        xMin: the least value shown on the x axis of the resultant plot.

        xMax: the largest value shown on the x axis of teh resultant plot

        """
        self._plotFeatureDistribution(feature, outPath, xMin, xMax)

    def _plotFeatureDistribution(self, feature, outPath=None, xMin=None, xMax=None):
        self._validateMatPlotLibImport(mplError, 'plotFeatureDistribution')
        return self._plotDistribution('feature', feature, outPath, xMin, xMax)

    def _plotDistribution(self, axis, identifier, outPath, xMin, xMax):
        outFormat = self._setupOutFormatForPlotting(outPath)
        index = self._getIndex(identifier, axis)
        if axis == 'point':
            getter = self.pointView
            name = self.getPointName(index)
        else:
            getter = self.featureView
            name = self.getFeatureName(index)

        toPlot = getter(index)

        quartiles = UML.calculate.quartiles(toPlot)

        IQR = quartiles[2] - quartiles[0]
        binWidth = (2 * IQR) / (len(toPlot) ** (1. / 3))
        # TODO: replace with calculate points after it subsumes
        # pointStatistics?
        valMax = max(toPlot)
        valMin = min(toPlot)
        if binWidth == 0:
            binCount = 1
        else:
            # we must convert to int, in some versions of numpy, the helper
            # functions matplotlib calls will require it.
            binCount = int(math.ceil((valMax - valMin) / binWidth))

        def plotter(d, xLim):
            import matplotlib.pyplot as plt

            plt.hist(d, binCount)

            if name[:DEFAULT_PREFIX_LENGTH] == DEFAULT_PREFIX:
                titlemsg = '#' + str(index)
            else:
                titlemsg = "named: " + name
            plt.title("Distribution of " + axis + " " + titlemsg)
            plt.xlabel("Values")
            plt.ylabel("Number of values")

            plt.xlim(xLim)

            if outPath is None:
                plt.show()
            else:
                plt.savefig(outPath, format=outFormat)

        # problem if we were to use mutiprocessing with backends
        # different than Agg.
        p= self._matplotlibBackendHandleing(outPath, plotter, d=toPlot, xLim=(xMin, xMax))
        return p

    def plotFeatureAgainstFeatureRollingAverage(self, x, y, outPath=None, xMin=None, xMax=None, yMin=None,
                                  yMax=None, sampleSizeForAverage=20):

        self._plotFeatureAgainstFeature(x, y, outPath, xMin, xMax, yMin, yMax, sampleSizeForAverage)

    def plotFeatureAgainstFeature(self, x, y, outPath=None, xMin=None, xMax=None, yMin=None,
                                  yMax=None):
        """Plot a scatter plot of the two input features using the pairwise
        combination of their values as coordinates. Control over the width
        of the both axes is given, with the warning that user specified
        values can obscure data that would otherwise be plotted given default
        inputs.

        x: the identifier (index of name) of the feature from which we
        draw x-axis coordinates

        y: the identifier (index of name) of the feature from which we
        draw y-axis coordinates

        xMin: the least value shown on the x axis of the resultant plot.

        xMax: the largest value shown on the x axis of the resultant plot

        yMin: the least value shown on the y axis of the resultant plot.

        yMax: the largest value shown on the y axis of the resultant plot

        """
        self._plotFeatureAgainstFeature(x, y, outPath, xMin, xMax, yMin, yMax)

    def _plotFeatureAgainstFeature(self, x, y, outPath=None, xMin=None, xMax=None, yMin=None,
                                   yMax=None, sampleSizeForAverage=None):
        self._validateMatPlotLibImport(mplError, 'plotFeatureComparison')
        return self._plotCross(x, 'feature', y, 'feature', outPath, xMin, xMax, yMin, yMax, sampleSizeForAverage)

    def _plotCross(self, x, xAxis, y, yAxis, outPath, xMin, xMax, yMin, yMax, sampleSizeForAverage=None):
        outFormat = self._setupOutFormatForPlotting(outPath)
        xIndex = self._getIndex(x, xAxis)
        yIndex = self._getIndex(y, yAxis)

        def customGetter(index, axis):
            copyied = self.copyPoints(index) if axis == 'point' else self.copyFeatures(index)
            return copyied.copyAs('numpyarray', outputAs1D=True)

        def pGetter(index):
            return customGetter(index, 'point')

        def fGetter(index):
            return customGetter(index, 'feature')

        if xAxis == 'point':
            xGetter = pGetter
            xName = self.getPointName(xIndex)
        else:
            xGetter = fGetter
            xName = self.getFeatureName(xIndex)

        if yAxis == 'point':
            yGetter = pGetter
            yName = self.getPointName(yIndex)
        else:
            yGetter = fGetter
            yName = self.getFeatureName(yIndex)

        xToPlot = xGetter(xIndex)
        yToPlot = yGetter(yIndex)

        if sampleSizeForAverage:
            #do rolling average
            xToPlot, yToPlot = list(zip(*sorted(zip(xToPlot, yToPlot), key=lambda x: x[0])))
            convShape = numpy.ones(sampleSizeForAverage)/float(sampleSizeForAverage)
            startIdx = sampleSizeForAverage-1
            xToPlot = numpy.convolve(xToPlot, convShape)[startIdx:-startIdx]
            yToPlot = numpy.convolve(yToPlot, convShape)[startIdx:-startIdx]

        def plotter(inX, inY, xLim, yLim, sampleSizeForAverage):
            import matplotlib.pyplot as plt
            #plt.scatter(inX, inY)
            plt.scatter(inX, inY, marker='.')

            xlabel = xAxis + ' #' + str(xIndex) if xName[:DEFAULT_PREFIX_LENGTH] == DEFAULT_PREFIX else xName
            ylabel = yAxis + ' #' + str(yIndex) if yName[:DEFAULT_PREFIX_LENGTH] == DEFAULT_PREFIX else yName

            xName2 = xName
            yName2 = yName
            if sampleSizeForAverage:
                tmpStr = ' (%s sample average)' % sampleSizeForAverage
                xlabel += tmpStr
                ylabel += tmpStr
                xName2 += ' average'
                yName2 += ' average'

            if self.name.startswith(DEFAULT_NAME_PREFIX):
                titleStr = ('%s vs. %s') % (xName2, yName2)
            else:
                titleStr = ('%s: %s vs. %s') % (self.name, xName2, yName2)


            plt.title(titleStr)
            plt.xlabel(xlabel)
            plt.ylabel(ylabel)

            plt.xlim(xLim)
            plt.ylim(yLim)

            if outPath is None:
                plt.show()
            else:
                plt.savefig(outPath, format=outFormat)

        # problem if we were to use mutiprocessing with backends
        # different than Agg.
        p= self._matplotlibBackendHandleing(outPath, plotter, inX=xToPlot, inY=yToPlot,
                                             xLim=(xMin, xMax), yLim=(yMin, yMax),
                                             sampleSizeForAverage=sampleSizeForAverage)
        return p


    def nonZeroIterator(self):
        """
        Returns an iterator for all non-zero elements contained in this
        object so long as this object is empty or vector shaped. In these
        cases the order returned by nonZeroIteratorPointGrouped and
        nonZeroIteratorFeatureGrouped would be the same, making this method
        a helpful shorthand. If the object is not empty or vector shaped,
        an ImproperActionException is raised.

        """

        class EmptyIt(object):
            def __iter__(self):
                return self

            def next(self):
                raise StopIteration

            def __next__(self):
                return self.next()

        if self.points == 0 or self.features == 0:
            return EmptyIt()

        if self.points == 1:
            return self.nonZeroIteratorPointGrouped()
        if self.features == 1:
            return self.nonZeroIteratorFeatureGrouped()

        msg = "nonZeroIterator may only be called if there exists an "
        msg += "empty axis or an axis with a length of 1. Instead, "
        msg += "this object has (" + str(self.points) + ") points "
        msg += "and (" + str(self.features) + ") features."
        raise ImproperActionException(msg)


    def nonZeroIteratorPointGrouped(self):
        """
        Returns an iterator for all non-zero elements contained in this
        object, where the values in the same point will be contiguous,
        with the earlier indexed points coming before the later indexed
        points

        """
        return self._nonZeroIteratorPointGrouped_implementation()

    def nonZeroIteratorFeatureGrouped(self):
        """
        Returns an iterator for all non-zero elements contained in this
        object, where the values in the same feature will be contiguous,
        with the earlier indexed features coming before the later indexed
        features

        """
        return self._nonZeroIteratorFeatureGrouped_implementation()

    ##################################################################
    ##################################################################
    ###   Subclass implemented structural manipulation functions   ###
    ##################################################################
    ##################################################################

    @logCapture
    def transpose(self):
        """
        Function to transpose the data, ie invert the feature and point indices of the data.
        The point and feature names are also swapped. None is always returned.

        """
        self._transpose_implementation()

        self._pointCount, self._featureCount = self._featureCount, self._pointCount

        self.pointNames, self.featureNames = self.featureNames, self.pointNames
        self.setFeatureNames(self.featureNames)
        self.setPointNames(self.pointNames)

        self.validate()

    @logCapture
    def appendPoints(self, toAppend):
        """
        Expand this object by appending the points from the toAppend object
        after the points currently in this object, merging together their
        features. The features in toAppend do not need to be in the same
        order as in the calling object; the data will automatically be
        placed using the calling object's feature order if there is an
        unambiguous mapping. toAppend will be unaffected by calling this
        method.

        toAppend - the UML data object whose contents we will be including
        in this object. Must be the same type as the calling object. Must
        have the same number of features as the calling object. Must not
        share any point names with the calling object. Must have
        the same feature names as the calling object, but not necessary
        in the same order.

        """
        self._validateValueIsNotNone("toAppend", toAppend)
        self._validateValueIsUMLDataObject("toAppend", toAppend, True)
        self._validateObjHasSameNumberOfFeatures("toAppend", toAppend)
        self._validateEmptyNamesIntersection("point", "toAppend", toAppend)

        # need this in case we are self appending
        origPointCountS = self.points
        origPointCountTA = toAppend.points

        isReordered = self._validateReorderedNames('feature', 'appendPoints', toAppend)
        if isReordered:  # we make use of the generic reordering append code
            self._appendReorder_implementation('point', toAppend)

            for i in range(origPointCountTA):
                currName = toAppend.getPointName(i)
                if currName[:DEFAULT_PREFIX_LENGTH] == DEFAULT_PREFIX:
                    currName = self._nextDefaultName('point')
                self.setPointName(origPointCountS + i, currName)

        else:
            self._appendPoints_implementation(toAppend)
            self._pointCount += toAppend.points

            for i in range(origPointCountTA):
                currName = toAppend.getPointName(i)
                if currName[:DEFAULT_PREFIX_LENGTH] == DEFAULT_PREFIX:
                    currName = self._nextDefaultName('point')
                self._addPointName(currName)

        self.validate()

    @logCapture
    def appendFeatures(self, toAppend):
        """
        Expand this object by appending the features from the toAppend object
        after the features currently in this object, merging together their
        points. The points in toAppend do not need to be in the same
        order as in the calling object; the data will automatically be
        placed using the calling object's point order if there is an
        unambiguous mapping. toAppend will be unaffected by calling this
        method.

        toAppend - the UML data object whose contents we will be including
        in this object. Must be the same type as the calling object. Must
        have the same number of points as the calling object. Must not
        share any feature names with the calling object. Must have
        the same point names as the calling object, but not necessary
        in the same order.

        """
        self._validateValueIsNotNone("toAppend", toAppend)
        self._validateValueIsUMLDataObject("toAppend", toAppend, True)
        self._validateObjHasSameNumberOfPoints("toAppend", toAppend)
        self._validateEmptyNamesIntersection('feature', "toAppend", toAppend)

        # need this in case we are self appending
        origFeatureCountS = self.features
        origFeatureCountTA = toAppend.features

        isReordered = self._validateReorderedNames('point', 'appendFeatures', toAppend)
        if isReordered:
            self._appendReorder_implementation('feature', toAppend)
            for i in range(origFeatureCountTA):
                currName = toAppend.getFeatureName(i)
                if currName[:DEFAULT_PREFIX_LENGTH] == DEFAULT_PREFIX:
                    currName = self._nextDefaultName('feature')
                self.setFeatureName(origFeatureCountS + i, currName)
        else:
            self._appendFeatures_implementation(toAppend)
            self._featureCount += toAppend.features

            for i in range(origFeatureCountTA):
                currName = toAppend.getFeatureName(i)
                if currName[:DEFAULT_PREFIX_LENGTH] == DEFAULT_PREFIX:
                    currName = self._nextDefaultName('feature')
                self._addFeatureName(currName)

        self.validate()


    def _appendReorder_implementation(self, axis, toAppend):
        if axis == 'point':
            newPointNames = self.getPointNames() + ([None] * toAppend.points)
            newFeatureNames = toAppend.getFeatureNames()
            newPointSize = self.points + toAppend.points
            newFeatureSize = self.features
        else:
            newPointNames = toAppend.getPointNames()
            newFeatureNames = self.getFeatureNames() + ([None] * toAppend.features)
            newPointSize = self.points
            newFeatureSize = self.features + toAppend.features

        newObj = UML.zeros(self.getTypeString(), newPointSize, newFeatureSize,
                           pointNames=newPointNames, featureNames=newFeatureNames, name=self.name)

        if axis == 'point':
            newObj.fillWith(toAppend, self.points, 0, newObj.points - 1, newObj.features - 1)
            resortOrder = [self.getFeatureIndex(toAppend.getFeatureName(i)) for i in range(self.features)]
            orderObj = UML.createData(self.getTypeString(), resortOrder)
            newObj.fillWith(orderObj, self.points - 1, 0, self.points - 1, newObj.features - 1)
            newObj.sortFeatures(sortBy=self.points - 1)
            newObj.fillWith(self, 0, 0, self.points - 1, newObj.features - 1)
            self.referenceDataFrom(newObj)
        else:
            newObj.fillWith(toAppend, 0, self.features, newObj.points - 1, newObj.features - 1)
            resortOrder = [self.getPointIndex(toAppend.getPointName(i)) for i in range(self.points)]
            orderObj = UML.createData(self.getTypeString(), resortOrder)
            orderObj.transpose()
            newObj.fillWith(orderObj, 0, self.features - 1, newObj.points - 1, self.features - 1)
            newObj.sortPoints(sortBy=self.features - 1)
            newObj.fillWith(self, 0, 0, newObj.points - 1, self.features - 1)
            self.referenceDataFrom(newObj)

    @logCapture
    def sortPoints(self, sortBy=None, sortHelper=None, useLog=None):
        """
        Modify this object so that the points are sorted in place, where sortBy may
        indicate the feature to sort by or None if the entire point is to be taken as a key,
        sortHelper may either be comparator, a scoring function, or None to indicate the natural
        ordering. None is always returned.
        """
        # its already sorted in these cases
        if self.features == 0 or self.points == 0 or self.points == 1:
            return
        if sortBy is not None and sortHelper is not None:
            raise ArgumentException("Cannot specify a feature to sort by and a helper function")
        if sortBy is None and sortHelper is None:
            raise ArgumentException("Either sortBy or sortHelper must not be None")

        if sortBy is not None and isinstance(sortBy, six.string_types):
            sortBy = self._getFeatureIndex(sortBy)

        newPointNameOrder = self._sortPoints_implementation(sortBy, sortHelper)
        self.setPointNames(newPointNameOrder)

        self.validate()


    @logCapture
    def sortFeatures(self, sortBy=None, sortHelper=None, useLog=None):
        """
        Modify this object so that the features are sorted in place, where sortBy may
        indicate the feature to sort by or None if the entire point is to be taken as a key,
        sortHelper may either be comparator, a scoring function, or None to indicate the natural
        ordering.  None is always returned.

        """
        # its already sorted in these cases
        if self.features == 0 or self.points == 0 or self.features == 1:
            return
        if sortBy is not None and sortHelper is not None:
            raise ArgumentException("Cannot specify a feature to sort by and a helper function")
        if sortBy is None and sortHelper is None:
            raise ArgumentException("Either sortBy or sortHelper must not be None")

        if sortBy is not None and isinstance(sortBy, six.string_types):
            sortBy = self._getPointIndex(sortBy)

        newFeatureNameOrder = self._sortFeatures_implementation(sortBy, sortHelper)
        self.setFeatureNames(newFeatureNameOrder)

        self.validate()


    @logCapture
    def extractPoints(self, toExtract=None, start=None, end=None, number=None, randomize=False, useLog=None):
        """
        Modify this object, removing those points that are specified by the input, and returning
        an object containing those removed points.

        toExtract may be a single identifier, a list of identifiers, or a function that when
        given a point will return True if it is to be removed. number is the quantity of points that
        we are to be extracted, the default None means unlimited extraction. start and end are
        parameters indicating range based extraction: if range based extraction is employed,
        toExtract must be None, and vice versa. If only one of start and end are non-None, the
        other defaults to 0 and self.points respectably. randomize indicates whether random
        sampling is to be used in conjunction with the number parameter, if randomize is False,
        the chosen points are determined by point order, otherwise it is uniform random across the
        space of possible removals.

        """
        ret = self._genericStructuralFrontend('point', self._extractPoints_implementation, toExtract, start, end,
                                              number, randomize, 'toExtract')

        self._pointCount -= ret.points
        ret.setFeatureNames(self.getFeatureNames())
        for key in ret.getPointNames():
            self._removePointNameAndShift(key)

        ret._relPath = self.relativePath
        ret._absPath = self.absolutePath

        self.validate()

        return ret

    @logCapture
    def extractFeatures(self, toExtract=None, start=None, end=None, number=None, randomize=False, useLog=None):
        """
        Modify this object, removing those features that are specified by the input, and returning
        an object containing those removed features. This particular function only does argument
        checking and modifying the featureNames for this object. It is the job of helper functions in
        the derived class to perform the removal and assign featureNames for the returned object.

        toExtract may be a single identifier, a list of identifiers, or a function that when
        given a feature will return True if it is to be removed. number is the quantity of features that
        are to be extracted, the default None means unlimited extraction. start and end are
        parameters indicating range based extraction: if range based extraction is employed,
        toExtract must be None, and vice versa. If only one of start and end are non-None, the
        other defaults to 0 and self.features respectably. randomize indicates whether random
        sampling is to be used in conjunction with the number parameter, if randomize is False,
        the chosen features are determined by feature order, otherwise it is uniform random across the
        space of possible removals.

        """

        ret = self._genericStructuralFrontend('feature', self._extractFeatures_implementation, toExtract, start, end,
                                              number, randomize, 'toExtract')

        self._featureCount -= ret.features
        if ret.features != 0:
            ret.setPointNames(self.getPointNames())
        for key in ret.getFeatureNames():
            self._removeFeatureNameAndShift(key)

        ret._relPath = self.relativePath
        ret._absPath = self.absolutePath

        self.validate()

        return ret

    @logCapture
    def countPoints(self, condition):
        """
        Similar to function extractPoints. Here we return back the number of points which satisfy the condition.
        condition: can be a string or a function object.
        """
        return self._genericStructuralFrontend('point', self._countPoints_implementation, condition)

    def _countPoints_implementation(self, target, *arguments):
        """

        """
        return numpy.sum([target(i) for i in self.pointIterator()])

    @logCapture
    def countFeatures(self, condition):
        """
        Similar to function extractFeatures. Here we return back the number of features which satisfy the condition.
        condition: can be a string or a function object.
        """
        return self._genericStructuralFrontend('feature', self._countFeatures_implementation, condition)

    def _countFeatures_implementation(self, target, *arguments):
        """

        """
        return numpy.sum([target(i) for i in self.featureIterator()])

    def referenceDataFrom(self, other):
        """
        Modifies the internal data of this object to refer to the same data as other. In other
        words, the data wrapped by both the self and other objects resides in the
        same place in memory. Other must be an object of the same type as
        the calling object. Also, the shape of other should be consistent with the set
        of featureNames currently in this object. None is always returned.

        """
        # this is called first because it checks the data type
        self._referenceDataFrom_implementation(other)
        self.pointNames = other.pointNames
        self.pointNamesInverse = other.pointNamesInverse
        self.featureNames = other.featureNames
        self.featureNamesInverse = other.featureNamesInverse

        self._pointCount = other._pointCount
        self._featureCount = other._featureCount

        self._absPath = other.absolutePath
        self._relPath = other.relativePath

        self._nextDefaultValuePoint = other._nextDefaultValuePoint
        self._nextDefaultValueFeature = other._nextDefaultValueFeature

        self.validate()

    @logCapture
    def copyAs(self, format, rowsArePoints=True, outputAs1D=False):
        """
        Return a new object which has the same data (and featureNames, depending on
        the return type) as this object. To return a specific kind of UML data
        object, one may specify the format parameter to be 'List', 'Matrix', or
        'Sparse'. To specify a raw return type (which will not include feature names),
        one may specify 'python list', 'numpy array', or 'numpy matrix', 'scipy csr',
        'scypy csc', 'list of dict' or 'dict of list'.

        """
        #make lower case, strip out all white space and periods, except if format
        # is one of the accepted UML data types
        if format not in ['List', 'Matrix', 'Sparse', 'DataFrame']:
            format = format.lower()
            format = format.strip()
            tokens = format.split(' ')
            format = ''.join(tokens)
            tokens = format.split('.')
            format = ''.join(tokens)
            if format not in ['pythonlist', 'numpyarray', 'numpymatrix', 'scipycsr', 'scipycsc',
                              'listofdict', 'dictoflist']:
                msg = "The only accepted asTypes are: 'List', 'Matrix', 'Sparse'"
                msg += ", 'python list', 'numpy array', 'numpy matrix', 'scipy csr', 'scipy csc'"
                msg += ", 'list of dict', and 'dict of list'"
                raise ArgumentException(msg)

        # we only allow 'numpyarray' and 'pythonlist' to be used with the outpuAs1D flag
        if outputAs1D:
            if format != 'numpyarray' and format != 'pythonlist':
                raise ArgumentException("Cannot output as 1D if format != 'numpy array' or 'python list'")
            if self.points != 1 and self.features != 1:
                raise ArgumentException("To output as 1D there may either be only one point or one feature")

        # certain shapes and formats are incompatible
        if format.startswith('scipy'):
            if self.points == 0 or self.features == 0:
                raise ArgumentException('Cannot output a point or feature empty object in a scipy format')

        ret = self._copyAs_implementation_base(format, rowsArePoints, outputAs1D)

        if isinstance(ret, UML.data.Base):
            ret._name = self.name
            ret._relPath = self.relativePath
            ret._absPath = self.absolutePath

        return ret

    def _copyAs_implementation_base(self, format, rowsArePoints, outputAs1D):
        # in copyAs, we've already limited outputAs1D to the 'numpyarray' and 'python list' formats
        if outputAs1D:
            if self.points == 0 or self.features == 0:
                if format == 'numpyarray':
                    return numpy.array([])
                if format == 'pythonlist':
                    return []
            raw = self._copyAs_implementation('numpyarray').flatten()
            if format != 'numpyarray':
                raw = raw.tolist()
            return raw

        # we enforce very specific shapes in the case of emptiness along one
        # or both axes
        if format == 'pythonlist':
            if self.points == 0:
                return []
            if self.features == 0:
                ret = []
                for i in range(self.points):
                    ret.append([])
                return ret

        if format in ['listofdict', 'dictoflist']:
            ret = self._copyAs_implementation('numpyarray')
        else:
            ret = self._copyAs_implementation(format)

        def _createListOfDict(data, featureNames):
            # creates a list of dictionaries mapping feature names to the point's values
            # dictionaries are in point order
            listofdict = []
            for point in data:
                feature_dict = {}
                for i, value in enumerate(point):
                    feature = featureNames[i]
                    feature_dict[feature] = value
                listofdict.append(feature_dict)
            return listofdict

        def _createDictOfList(data, featureNames, nFeatures):
            # creates a python dict maps feature names to python lists containing
            # all of that feature's values
            dictoflist = {}
            for i in range(nFeatures):
                feature = featureNames[i]
                values_list = data[:,i].tolist()
                dictoflist[feature] = values_list
            return dictoflist

        if not rowsArePoints:
            if format in ['List', 'Matrix', 'Sparse', 'DataFrame']:
                ret.transpose()
            elif format == 'listofdict':
                ret = ret.transpose()
                ret = _createListOfDict(data=ret, featureNames=self.getPointNames())
                return ret
            elif format == 'dictoflist':
                ret = ret.transpose()
                ret = _createDictOfList(data=ret, featureNames=self.getPointNames(), nFeatures=self.points)
                return ret
            elif format != 'pythonlist':
                ret = ret.transpose()
            else:
                ret = numpy.transpose(ret).tolist()

        if format == 'listofdict':
            ret = _createListOfDict(data=ret, featureNames=self.getFeatureNames())
        if format == 'dictoflist':
            ret = _createDictOfList(data=ret, featureNames=self.getFeatureNames(), nFeatures=self.features)

        return ret

    @logCapture
    def copyPoints(self, points=None, start=None, end=None):
        """
        Return a new object which consists only of those specified points, without mutating
        the calling object object.

        """
        if isinstance(points, (int, six.string_types)):
            points = [points]
        if self.points == 0:
            raise ArgumentException("Object contains 0 points, there is no valid possible input")
        if points is None:
            if start is not None or end is not None:
                if start is None:
                    start = 0
                if end is None:
                    end = self.points - 1
                if start < 0 or start > self.points:
                    raise ArgumentException("start must be a valid index, in the range of possible features")
                if end < 0 or end > self.points:
                    raise ArgumentException("end must be a valid index, in the range of possible features")
                if start > end:
                    raise ArgumentException("start cannot be an index greater than end")
            else:
                raise ArgumentException("must specify something to copy")
        else:
            if start is not None or end is not None:
                raise ArgumentException("Cannot specify both IDs and a range")
            #verify everything in list is a valid index and convert names into indices
            indices = []
            for identifier in points:
                indices.append(self._getPointIndex(identifier))
            points = indices

        retObj = self._copyPoints_implementation(points, start, end)

        # construct featureName list
        pointNameList = []
        if points is not None:
            for i in points:
                pointNameList.append(self.getPointName(i))
        else:
            for i in range(start, end + 1):
                pointNameList.append(self.getPointName(i))

        retObj.setPointNames(pointNameList)
        retObj.setFeatureNames(self.getFeatureNames())

        retObj._absPath = self.absolutePath
        retObj._relPath = self.relativePath

        return retObj

    @logCapture
    def copyFeatures(self, features=None, start=None, end=None):
        """
        Return a new object which consists only of those specified features, without mutating
        this object.

        """
        if isinstance(features, six.string_types) or isinstance(features, int):
            features = [features]
        if self.features == 0:
            raise ArgumentException("Object contains 0 features, there is no valid possible input")
        indices = None
        if features is None:
            if start is not None or end is not None:
                if start is None:
                    start = 0
                if end is None:
                    end = self.features - 1
                if isinstance(start, str) or start < 0 or start > self.features:
                    raise ArgumentException("start must be a valid index, in the range of possible features")
                if isinstance(end, str) or end < 0 or end > self.features:
                    raise ArgumentException("end must be a valid index, in the range of possible features")
                if start > end:
                    raise ArgumentException("start cannot be an index greater than end")
            else:
                raise ArgumentException("must specify something to copy; 'features', 'start', and 'end' were all None")
        else:
            if start is not None or end is not None:
                raise ArgumentException("Cannot specify both IDs and a range")
            indices = []
            for identifier in features:
                indices.append(self._getFeatureIndex(identifier))

        ret = self._copyFeatures_implementation(indices, start, end)

        # construct featureName list
        featureNameList = []
        if indices is not None:
            for i in indices:
                featureNameList.append(self.getFeatureName(i))
        else:
            for i in range(start, end + 1):
                featureNameList.append(self.getFeatureName(i))

        ret.setPointNames(self.getPointNames())
        ret.setFeatureNames(featureNameList)

        ret._absPath = self.absolutePath
        ret._relPath = self.relativePath

        return ret

    @logCapture
    def transformEachPoint(self, function, points=None, useLog=None):
        """
        Modifies this object to contain the results of the given function
        calculated on the specified points in this object.

        function must not be none and accept the view of a point as an argument

        points may be None to indicate application to all points, a single point
        ID or a list of point IDs to limit application only to those specified.

        """
        if self.points == 0:
            raise ImproperActionException("We disallow this function when there are 0 points")
        if self.features == 0:
            raise ImproperActionException("We disallow this function when there are 0 features")
        if function is None:
            raise ArgumentException("function must not be None")

        if points is not None and not isinstance(points, list):
            if not isinstance(points, int):
                raise ArgumentException(
                    "Only allowable inputs to 'points' parameter is an int ID, a list of int ID's, or None")
            points = [points]

        if points is not None:
            points = copy.copy(points)
            for i in range(len(points)):
                points[i] = self._getPointIndex(points[i])

        self.validate()

        self._transformEachPoint_implementation(function, points)

    @logCapture
    def transformEachFeature(self, function, features=None, useLog=None):
        """
        Modifies this object to contain the results of the given function
        calculated on the specified features in this object.

        function must not be none and accept the view of a feature as an argument

        features may be None to indicate application to all features, a single
        feature ID or a list of feature IDs to limit application only to those
        specified.

        """
        if self.points == 0:
            raise ImproperActionException("We disallow this function when there are 0 points")
        if self.features == 0:
            raise ImproperActionException("We disallow this function when there are 0 features")
        if function is None:
            raise ArgumentException("function must not be None")

        if features is not None and not isinstance(features, list):
            if not (isinstance(features, int) or isinstance(features, six.string_types)):
                raise ArgumentException(
                    "Only allowable inputs to 'features' parameter is an ID, a list of int ID's, or None")
            features = [features]

        if features is not None:
            features = copy.copy(features)
            for i in range(len(features)):
                features[i] = self._getFeatureIndex(features[i])

        self.validate()

        self._transformEachFeature_implementation(function, features)

<<<<<<< HEAD
    @logCapture
    def transformEachElement(self, function, points=None, features=None, preserveZeros=False,
                             skipNoneReturnValues=False, useLog=None):
=======

    def transformEachElement(self, toTransform, points=None, features=None, preserveZeros=False,
                             skipNoneReturnValues=False):
>>>>>>> 76e68016
        """
        Modifies this object to contain the results of toTransform for each element.

        toTransform: May be a function in the form of
        toTransform(elementValue) or toTransform(elementValue, pointNum, featureNum),
        or a dictionary mapping the current element [key] to the transformed element [value].

        points: Limit to only elements of the specified points; may be None for
        all points, a single ID, or a list of IDs.

        features: Limit to only elements of the specified features; may be None for
        all features, a single ID, or a list of IDs.

        preserveZeros: If True it does not apply toTransform to elements in
        the data that are 0, and that 0 is not modified.

        skipNoneReturnValues: If True, any time toTransform() returns None, the
        value originally in the data will remain unmodified.

        """
        if points is not None and not isinstance(points, list):
            if not isinstance(points, (int, six.string_types)):
                raise ArgumentException(
                    "Only allowable inputs to 'points' parameter is an int ID, a list of int ID's, or None")
            points = [points]

        if features is not None and not isinstance(features, list):
            if not isinstance(features, (int, six.string_types)):
                raise ArgumentException(
                    "Only allowable inputs to 'features' parameter is an ID, a list of int ID's, or None")
            features = [features]

        if points is not None:
            points = copy.copy(points)
            for i in range(len(points)):
                points[i] = self._getPointIndex(points[i])

        if features is not None:
            features = copy.copy(features)
            for i in range(len(features)):
                features[i] = self._getFeatureIndex(features[i])

        self.validate()

        self._transformEachElement_implementation(toTransform, points, features, preserveZeros, skipNoneReturnValues)

    @logCapture
    def fillWith(self, values, pointStart, featureStart, pointEnd, featureEnd, useLog=None):
        """
        Revise the contents of the calling object so that it contains the provided
        values in the given location.

        values - Either a constant value or a UML object whose size is consistent
        with the given start and end indices.

        pointStart - the inclusive ID of the first point in the calling object
        whose contents will be modified.

        featureStart - the inclusive ID of the first feature in the calling object
        whose contents will be modified.

        pointEnd - the inclusive ID of the last point in the calling object
        whose contents will be modified.

        featureEnd - the inclusive ID of the last feature in the calling object
        whose contents will be modified.

        """
        psIndex = self._getPointIndex(pointStart)
        peIndex = self._getPointIndex(pointEnd)
        fsIndex = self._getFeatureIndex(featureStart)
        feIndex = self._getFeatureIndex(featureEnd)

        if psIndex > peIndex:
            msg = "pointStart (" + str(pointStart) + ") must be less than or "
            msg += "equal to pointEnd (" + str(pointEnd) + ")."
            raise ArgumentException(msg)
        if fsIndex > feIndex:
            msg = "featureStart (" + str(featureStart) + ") must be less than or "
            msg += "equal to featureEnd (" + str(featureEnd) + ")."
            raise ArgumentException(msg)

        if isinstance(values, UML.data.Base):
            prange = (peIndex - psIndex) + 1
            frange = (feIndex - fsIndex) + 1
            if values.points != prange:
                msg = "When the values argument is a UML data object, the size "
                msg += "of values must match the range of modification. There are "
                msg += str(values.points) + " points in values, yet pointStart ("
                msg += str(pointStart) + ") and pointEnd ("
                msg += str(pointEnd) + ") define a range of length " + str(prange)
                raise ArgumentException(msg)
            if values.features != frange:
                msg = "When the values argument is a UML data object, the size "
                msg += "of values must match the range of modification. There are "
                msg += str(values.features) + " features in values, yet featureStart ("
                msg += str(featureStart) + ") and featureEnd ("
                msg += str(featureEnd) + ") define a range of length " + str(frange)
                raise ArgumentException(msg)
            if values.getTypeString() != self.getTypeString():
                values = values.copyAs(self.getTypeString())

        elif dataHelpers._looksNumeric(values) or isinstance(values, six.string_types):
            pass  # no modificaitons needed
        else:
            msg = "values may only be a UML data object, or a single numeric value, yet "
            msg += "we received something of " + str(type(values))
            raise ArgumentException(msg)

        self._fillWith_implementation(values, psIndex, fsIndex, peIndex, feIndex)
        self.validate()

    @logCapture
    def handleMissingValues(self, method='remove points', features=None, arguments=None,
                            alsoTreatAsMissing=[], markMissing=False, useLog=None):
        """
        This function is to remove, replace or impute missing values in an UML container data object.

        method - a str. It can be 'remove points', 'remove features', 'feature mean', 'feature median', 'feature mode', 'zero', 'constant', 'forward fill'
        'backward fill', 'interpolate'

        features - can be None to indicate all features, or a str to indicate the name of a single feature, or an int to indicate
        the index of a feature, or a list of feature names, or a list of features' indices, or a list of mix of feature names and feature indices. In this function, only those features in the input 'features'
        will be processed.

        arguments - for some kind of methods, we need to setup arguments.
        for method = 'remove points', 'remove features', arguments can be 'all' or 'any' etc.
        for method = 'constant', arguments must be a value
        for method = 'interpolate', arguments can be a dict which stores inputs for numpy.interp

        alsoTreatAsMissing -  a list. In this function, numpy.NaN and None are always treated as missing. You can add extra values which
        should be treated as missing values too, in alsoTreatAsMissing.

        markMissing: True or False. If it is True, then extra columns for those features will be added, in which 0 (False) or 1 (True) will be filled to
        indicate if the value in a cell is originally missing or not.
        """
        #convert features to a list of index
        msg = 'features can only be a str, an int, or a list of str or a list of int'
        if features is None:
            featuresList = list(range(self._getfeatureCount()))
        elif isinstance(features, six.string_types):
            featuresList = [self.getFeatureIndex(features)]
        elif isinstance(features, int):
            featuresList = [features]
        elif isinstance(features, list):
            featuresList = []
            for i in features:
                if isinstance(i, six.string_types):
                    featuresList.append(self.getFeatureIndex(i))
                elif isinstance(i, int):
                    featuresList.append(i)
                else:
                    raise ArgumentException(msg)
        else:
            raise ArgumentException(msg)

        #convert single value alsoTreatAsMissing to a list
        if not hasattr(alsoTreatAsMissing, '__len__') or isinstance(alsoTreatAsMissing, six.string_types):
            alsoTreatAsMissing = [alsoTreatAsMissing]

        if isinstance(self, UML.data.DataFrame):
            #for DataFrame, pass column names instead of indices
            featuresList = [self.getFeatureName(i) for i in featuresList]

        self._handleMissingValues_implementation(method, featuresList, arguments, alsoTreatAsMissing, markMissing)


    def _flattenNames(self, discardAxis):
        """
        Helper calculating the axis names for the unflattend axis after a flatten operation.

        """
        self._validateAxis(discardAxis)
        if discardAxis == 'point':
            keepNames = self.getFeatureNames()
            dropNames = self.getPointNames()
        else:
            keepNames = self.getPointNames()
            dropNames = self.getFeatureNames()

        ret = []
        for d in dropNames:
            for k in keepNames:
                ret.append(k + ' | ' + d)

        return ret

    @logCapture
    def flattenToOnePoint(self):
        """
        Adjust this object in place so that the same values are all in a single point.

        Each feature in the result maps to exactly one value from the original object.
        The order of values respects the point order from the original object,
        if there were n features in the original, the first n values in the result
        will exactly match the first point, the nth to (2n-1)th values will exactly
        match the original second point, etc. The feature names will be transformed
        such that the value at the intersection of the "pn_i" named point and "fn_j"
        named feature from the original object will have a feature name of "fn_j | pn_i".
        The single point will have a name of "Flattened".

        Raises: ImproperActionException if an axis has length 0

        """
        if self.points == 0:
            msg = "Can only flattenToOnePoint when there is one or more points. " \
                  "This object has 0 points."
            raise ImproperActionException(msg)
        if self.features == 0:
            msg = "Can only flattenToOnePoint when there is one or more features. " \
                  "This object has 0 features."
            raise ImproperActionException(msg)

        self._flattenToOnePoint_implementation()

        self._featureCount = self.points * self.features
        self._pointCount = 1
        self.setFeatureNames(self._flattenNames('point'))
        self.setPointNames(['Flattened'])

    @logCapture
    def flattenToOneFeature(self):
        """
        Adjust this object in place so that the same values are all in a single feature.

        Each point in the result maps to exactly one value from the original object.
        The order of values respects the feature order from the original object,
        if there were n points in the original, the first n values in the result
        will exactly match the first feature, the nth to (2n-1)th values will exactly
        match the original second feature, etc. The point names will be transformed
        such that the value at the intersection of the "pn_i" named point and "fn_j"
        named feature from the original object will have a point name of "pn_i | fn_j".
        The single feature will have a name of "Flattened".

        Raises: ImproperActionException if an axis has length 0

        """
        if self.points == 0:
            msg = "Can only flattenToOneFeature when there is one or more points. " \
                  "This object has 0 points."
            raise ImproperActionException(msg)
        if self.features == 0:
            msg = "Can only flattenToOneFeature when there is one or more features. " \
                  "This object has 0 features."
            raise ImproperActionException(msg)

        self._flattenToOneFeature_implementation()

        self._pointCount = self.points * self.features
        self._featureCount = 1
        self.setPointNames(self._flattenNames('feature'))
        self.setFeatureNames(['Flattened'])


    def _unflattenNames(self, addedAxis, addedAxisLength):
        """
        Helper calculating the new axis names after an unflattening operation.

        """
        self._validateAxis(addedAxis)
        if addedAxis == 'point':
            both = self.getFeatureNames()
            keptAxisLength = self.features // addedAxisLength
            allDefault = self._namesAreFlattenFormatConsistent('point', addedAxisLength, keptAxisLength)
        else:
            both = self.getPointNames()
            keptAxisLength = self.points // addedAxisLength
            allDefault = self._namesAreFlattenFormatConsistent('feature', addedAxisLength, keptAxisLength)

        if allDefault:
            addedAxisName = None
            keptAxisName = None
        else:
            # we consider the split of the elements into keptAxisLength chunks (of
            # which there will be addedAxisLength number of chunks), and want the
            # index of the first of each chunk. We allow that first name to be
            # representative for that chunk: all will have the same stuff past
            # the vertical bar.
            locations = range(0, len(both), keptAxisLength)
            addedAxisName = [both[n].split(" | ")[1] for n in locations]
            keptAxisName = [name.split(" | ")[0] for name in both[:keptAxisLength]]

        return addedAxisName, keptAxisName

    def _namesAreFlattenFormatConsistent(self, flatAxis, newFLen, newUFLen):
        """
        Helper which validates the formatting of axis names prior to unflattening.

        Will raise ImproperActionException if an inconsistency with the formatting
        done by the flatten operations is discovered. Returns True if all the names
        along the unflattend axis are default, False otherwise.

        """
        flat = self.getPointNames() if flatAxis == 'point' else self.getFeatureNames()
        formatted = self.getFeatureNames() if flatAxis == 'point' else self.getPointNames()

        def checkIsDefault(axisName):
            ret = False
            try:
                if axisName[:DEFAULT_PREFIX_LENGTH] == DEFAULT_PREFIX:
                    int(axisName[DEFAULT_PREFIX_LENGTH:])
                    ret = True
            except ValueError:
                ret = False
            return ret

        # check the contents of the names along the flattened axis
        isDefault = checkIsDefault(flat[0])
        isExact = flat == ['Flattened']
        if not (isDefault or isExact):
            msg = "In order to unflatten this object, the names must be " \
                  "consistent with the results from a flatten call. Therefore, " \
                  "the " + flatAxis + " name for this object ('" + flat[0] + "') must " \
                  "either be a default name or exactly the string 'Flattened'"
            raise ImproperActionException(msg)

        # check the contents of the names along the unflattend axis
        msg = "In order to unflatten this object, the names must be " \
              "consistent with the results from a flatten call. Therefore, " \
              "the " + flatAxis + " names for this object must either be all " \
              "default, or they must be ' | ' split names with name values " \
              "consistent with the positioning from a flatten call."
        # each name - default or correctly formatted
        allDefaultStatus = None
        for name in formatted:
            isDefault = checkIsDefault(name)
            formatCorrect = len(name.split(" | ")) == 2
            if allDefaultStatus is None:
                allDefaultStatus = isDefault
            else:
                if isDefault != allDefaultStatus:
                    raise ImproperActionException(msg)

            if not (isDefault or formatCorrect):
                raise ImproperActionException(msg)

        # consistency only relevant if we have non-default names
        if not allDefaultStatus:
            # seen values - consistent wrt original flattend axis names
            for i in range(newFLen):
                same = formatted[newUFLen*i].split(' | ')[1]
                for name in formatted[newUFLen*i:newUFLen*(i+1)]:
                    if same != name.split(' | ')[1]:
                        raise ImproperActionException(msg)

            # seen values - consistent wrt original unflattend axis names
            for i in range(newUFLen):
                same = formatted[i].split(' | ')[0]
                for j in range(newFLen):
                    name = formatted[i + (j * newUFLen)]
                    if same != name.split(' | ')[0]:
                        raise ImproperActionException(msg)

        return allDefaultStatus

    @logCapture
    def unflattenFromOnePoint(self, numPoints):
        """
        Adjust this point vector in place to an object that it could have been flattend from.

        This is an inverse of the method flattenToOnePoint: if an object foo with n
        points calls the flatten method, then this method with n as the argument, the
        result should be identical to the original foo. It is not limited to objects
        that have previously had flattenToOnePoint called on them; any object whose
        structure and names are consistent with a previous call to flattenToOnePoint
        may call this method. This includes objects with all default names.

        Raises: ArgumentException if numPoints does not divide the length of the point
        vector.

        Raises: ImproperActionException if an axis has length 0, there is more than one
        point, or the names are inconsistent with a previous call to flattenToOnePoint.

        """
        if self.features == 0:
            msg = "Can only unflattenFromOnePoint when there is one or more features. " \
                  "This object has 0 features."
            raise ImproperActionException(msg)
        if self.points != 1:
            msg = "Can only unflattenFromOnePoint when there is only one point. " \
                  "This object has " + str(self.points) + " points."
            raise ImproperActionException(msg)
        if self.features % numPoints != 0:
            msg = "The argument numPoints (" + str(numPoints) + ") must be a divisor of " \
                  "this object's featureCount (" + str(self.features) + ") otherwise " \
                  "it will not be possible to equally divide the elements into the desired " \
                  "number of points."
            raise ArgumentException(msg)

        self._unflattenFromOnePoint_implementation(numPoints)
        ret = self._unflattenNames('point', numPoints)
        self._featureCount = self.features // numPoints
        self._pointCount = numPoints
        self.setPointNames(ret[0])
        self.setFeatureNames(ret[1])

    @logCapture
    def unflattenFromOneFeature(self, numFeatures):
        """
        Adjust this feature vector in place to an object that it could have been flattend from.

        This is an inverse of the method flattenToOneFeature: if an object foo with n
        features calls the flatten method, then this method with n as the argument, the
        result should be identical to the original foo. It is not limited to objects
        that have previously had flattenToOneFeature called on them; any object whose
        structure and names are consistent with a previous call to flattenToOneFeature
        may call this method. This includes objects with all default names.

        Raises: ArgumentException if numPoints does not divide the length of the point
        vector.

        Raises: ImproperActionException if an axis has length 0, there is more than one
        point, or the names are inconsistent with a previous call to flattenToOnePoint.

        """
        if self.points == 0:
            msg = "Can only unflattenFromOneFeature when there is one or more points. " \
                  "This object has 0 points."
            raise ImproperActionException(msg)
        if self.features != 1:
            msg = "Can only unflattenFromOneFeature when there is only one feature. " \
                  "This object has " + str(self.features) + " features."
            raise ImproperActionException(msg)

        if self.points % numFeatures != 0:
            msg = "The argument numFeatures (" + str(numFeatures) + ") must be a divisor of " \
                  "this object's pointCount (" + str(self.points) + ") otherwise " \
                  "it will not be possible to equally divide the elements into the desired " \
                  "number of features."
            raise ArgumentException(msg)

        self._unflattenFromOneFeature_implementation(numFeatures)
        ret = self._unflattenNames('feature', numFeatures)
        self._pointCount = self.points // numFeatures
        self._featureCount = numFeatures
        self.setPointNames(ret[1])
        self.setFeatureNames(ret[0])


    ###############################################################
    ###############################################################
    ###   Subclass implemented numerical operation functions    ###
    ###############################################################
    ###############################################################

    def elementwiseMultiply(self, other):
        """
        Perform element wise multiplication of this UML data object against the
        provided other UML data object, with the result being stored in-place in
        the calling object. Both objects must contain only numeric data. The
        pointCount and featureCount of both objects must be equal. The types of
        the two objects may be different. None is always returned.

        """
        if not isinstance(other, UML.data.Base):
            raise ArgumentException("'other' must be an instance of a UML data object")
        # Test element type self
        if self.points > 0:
            for val in self.pointView(0):
                if not dataHelpers._looksNumeric(val):
                    raise ArgumentException("This data object contains non numeric data, cannot do this operation")

        # test element type other
        if other.points > 0:
            for val in other.pointView(0):
                if not dataHelpers._looksNumeric(val):
                    raise ArgumentException("This data object contains non numeric data, cannot do this operation")

        if self.points != other.points:
            raise ArgumentException("The number of points in each object must be equal.")
        if self.features != other.features:
            raise ArgumentException("The number of features in each object must be equal.")

        if self.points == 0 or self.features == 0:
            raise ImproperActionException("Cannot do elementwiseMultiply when points or features is emtpy")

        self._validateEqualNames('point', 'point', 'elementwiseMultiply', other)
        self._validateEqualNames('feature', 'feature', 'elementwiseMultiply', other)

        self._elementwiseMultiply_implementation(other)

        (retPNames, retFNames) = dataHelpers.mergeNonDefaultNames(self, other)
        self.setPointNames(retPNames)
        self.setFeatureNames(retFNames)
        self.validate()

    def elementwisePower(self, other):
        # other is UML or single numerical value
        singleValue = dataHelpers._looksNumeric(other)
        if not singleValue and not isinstance(other, UML.data.Base):
            raise ArgumentException("'other' must be an instance of a UML data object or a single numeric value")

        # Test element type self
        if self.points > 0:
            for val in self.pointView(0):
                if not dataHelpers._looksNumeric(val):
                    raise ArgumentException("This data object contains non numeric data, cannot do this operation")

        # test element type other
        if isinstance(other, UML.data.Base):
            if other.points > 0:
                for val in other.pointView(0):
                    if not dataHelpers._looksNumeric(val):
                        raise ArgumentException("This data object contains non numeric data, cannot do this operation")

            # same shape
            if self.points != other.points:
                raise ArgumentException("The number of points in each object must be equal.")
            if self.features != other.features:
                raise ArgumentException("The number of features in each object must be equal.")

        if self.points == 0 or self.features == 0:
            raise ImproperActionException("Cannot do elementwiseMultiply when points or features is emtpy")

        if isinstance(other, UML.data.Base):
            def powFromRight(val, pnum, fnum):
                return val ** other[pnum, fnum]

            self.transformEachElement(powFromRight)
        else:
            def powFromRight(val, pnum, fnum):
                return val ** other

            self.transformEachElement(powFromRight)

        self.validate()


    def __mul__(self, other):
        """
        Perform matrix multiplication or scalar multiplication on this object depending on
        the input 'other'

        """
        if not isinstance(other, UML.data.Base) and not dataHelpers._looksNumeric(other):
            return NotImplemented

        if self.points == 0 or self.features == 0:
            raise ImproperActionException("Cannot do a multiplication when points or features is empty")

        # Test element type self
        if self.points > 0:
            for val in self.pointView(0):
                if not dataHelpers._looksNumeric(val):
                    raise ArgumentException("This data object contains non numeric data, cannot do this operation")

        # test element type other
        if isinstance(other, UML.data.Base):
            if other.points == 0 or other.features == 0:
                raise ImproperActionException("Cannot do a multiplication when points or features is empty")

            if other.points > 0:
                for val in other.pointView(0):
                    if not dataHelpers._looksNumeric(val):
                        raise ArgumentException("This data object contains non numeric data, cannot do this operation")

            if self.features != other.points:
                raise ArgumentException("The number of features in the calling object must "
                                        + "match the point in the callee object.")

            self._validateEqualNames('feature', 'point', '__mul__', other)

        ret = self._mul__implementation(other)

        if isinstance(other, UML.data.Base):
            ret.setPointNames(self.getPointNames())
            ret.setFeatureNames(other.getFeatureNames())

        pathSource = 'merge' if isinstance(other, UML.data.Base) else 'self'

        dataHelpers.binaryOpNamePathMerge(self, other, ret, None, pathSource)

        return ret

    def __rmul__(self, other):
        """	Perform scalar multiplication with this object on the right """
        if dataHelpers._looksNumeric(other):
            return self.__mul__(other)
        else:
            return NotImplemented

    def __imul__(self, other):
        """
        Perform in place matrix multiplication or scalar multiplication, depending in the
        input 'other'

        """
        ret = self.__mul__(other)
        if ret is not NotImplemented:
            self.referenceDataFrom(ret)
            ret = self

        return ret

    def __add__(self, other):
        """
        Perform addition on this object, element wise if 'other' is a UML data
        object, or element wise with a scalar if other is some kind of numeric
        value.

        """
        return self._genericNumericBinary('__add__', other)

    def __radd__(self, other):
        """ Perform scalar addition with this object on the right """
        return self._genericNumericBinary('__radd__', other)

    def __iadd__(self, other):
        """
        Perform in-place addition on this object, element wise if 'other' is a UML data
        object, or element wise with a scalar if other is some kind of numeric
        value.

        """
        return self._genericNumericBinary('__iadd__', other)

    def __sub__(self, other):
        """
        Subtract from this object, element wise if 'other' is a UML data
        object, or element wise by a scalar if other is some kind of numeric
        value.

        """
        return self._genericNumericBinary('__sub__', other)

    def __rsub__(self, other):
        """
        Subtract each element of this object from the given scalar

        """
        return self._genericNumericBinary('__rsub__', other)

    def __isub__(self, other):
        """
        Subtract (in place) from this object, element wise if 'other' is a UML data
        object, or element wise with a scalar if other is some kind of numeric
        value.

        """
        return self._genericNumericBinary('__isub__', other)

    def __div__(self, other):
        """
        Perform division using this object as the numerator, element wise if 'other'
        is a UML data object, or element wise by a scalar if other is some kind of
        numeric value.

        """
        return self._genericNumericBinary('__div__', other)

    def __rdiv__(self, other):
        """
        Perform element wise division using this object as the denominator, and the
        given scalar value as the numerator

        """
        return self._genericNumericBinary('__rdiv__', other)

    def __idiv__(self, other):
        """
        Perform division (in place) using this object as the numerator, element
        wise if 'other' is a UML data object, or element wise by a scalar if other
        is some kind of numeric value.

        """
        return self._genericNumericBinary('__idiv__', other)

    def __truediv__(self, other):
        """
        Perform true division using this object as the numerator, element wise
        if 'other' is a UML data object, or element wise by a scalar if other is
        some kind of numeric value.

        """
        return self._genericNumericBinary('__truediv__', other)

    def __rtruediv__(self, other):
        """
        Perform element wise true division using this object as the denominator,
        and the given scalar value as the numerator

        """
        return self._genericNumericBinary('__rtruediv__', other)

    def __itruediv__(self, other):
        """
        Perform true division (in place) using this object as the numerator, element
        wise if 'other' is a UML data object, or element wise by a scalar if other
        is some kind of numeric value.

        """
        return self._genericNumericBinary('__itruediv__', other)

    def __floordiv__(self, other):
        """
        Perform floor division using this object as the numerator, element wise
        if 'other' is a UML data object, or element wise by a scalar if other is
        some kind of numeric value.

        """
        return self._genericNumericBinary('__floordiv__', other)

    def __rfloordiv__(self, other):
        """
        Perform element wise floor division using this object as the denominator,
        and the given scalar value as the numerator

        """
        return self._genericNumericBinary('__rfloordiv__', other)

    def __ifloordiv__(self, other):
        """
        Perform floor division (in place) using this object as the numerator, element
        wise if 'other' is a UML data object, or element wise by a scalar if other
        is some kind of numeric value.

        """
        return self._genericNumericBinary('__ifloordiv__', other)

    def __mod__(self, other):
        """
        Perform mod using the elements of this object as the dividends, element wise
        if 'other' is a UML data object, or element wise by a scalar if other is
        some kind of numeric value.

        """
        return self._genericNumericBinary('__mod__', other)

    def __rmod__(self, other):
        """
        Perform mod using the elements of this object as the divisors, and the
        given scalar value as the dividend

        """
        return self._genericNumericBinary('__rmod__', other)

    def __imod__(self, other):
        """
        Perform mod (in place) using the elements of this object as the dividends,
        element wise if 'other' is a UML data object, or element wise by a scalar
        if other is some kind of numeric value.

        """
        return self._genericNumericBinary('__imod__', other)

    @to2args
    def __pow__(self, other, z):
        """
        Perform exponentiation (iterated __mul__) using the elements of this object
        as the bases, element wise if 'other' is a UML data object, or element wise
        by a scalar if other is some kind of numeric value.

        """
        if self.points == 0 or self.features == 0:
            raise ImproperActionException("Cannot do ** when points or features is empty")
        if not dataHelpers._looksNumeric(other):
            raise ArgumentException("'other' must be an instance of a scalar")
        if other != int(other):
            raise ArgumentException("other may only be an integer type")
        if other < 0:
            raise ArgumentException("other must be greater than zero")

        retPNames = self.getPointNames()
        retFNames = self.getFeatureNames()

        if other == 1:
            ret = self.copy()
            ret._name = dataHelpers.nextDefaultObjectName()
            return ret

        # exact conditions in which we need to instantiate this object
        if other == 0 or other % 2 == 0:
            identity = UML.createData(self.getTypeString(), numpy.eye(self.points),
                                      pointNames=retPNames, featureNames=retFNames)
        if other == 0:
            return identity

        # this means that we don't start with a multiplication at the ones place,
        # so we need to reserve the identity as the in progress return value
        if other % 2 == 0:
            ret = identity
        else:
            ret = self.copy()

        # by setting up ret, we've taken care of the original ones place
        curr = other >> 1
        # the running binary exponent we've calculated. We've done the ones
        # place, so this is just a copy
        running = self.copy()

        while curr != 0:
            running = running._matrixMultiply_implementation(running)
            if (curr % 2) == 1:
                ret = ret._matrixMultiply_implementation(running)

            # shift right to put the next digit in the ones place
            curr = curr >> 1

        ret.setPointNames(retPNames)
        ret.setFeatureNames(retFNames)

        ret._name = dataHelpers.nextDefaultObjectName()

        return ret

    def __ipow__(self, other):
        """
        Perform in-place exponentiation (iterated __mul__) using the elements
        of this object as the bases, element wise if 'other' is a UML data
        object, or element wise by a scalar if other is some kind of numeric
        value.

        """
        ret = self.__pow__(other)
        self.referenceDataFrom(ret)
        return self

    def __pos__(self):
        """ Return this object. """
        ret = self.copy()
        ret._name = dataHelpers.nextDefaultObjectName()

        return ret

    def __neg__(self):
        """ Return this object where every element has been multiplied by -1 """
        ret = self.copy()
        ret *= -1
        ret._name = dataHelpers.nextDefaultObjectName()

        return ret

    def __abs__(self):
        """ Perform element wise absolute value on this object """
        ret = self.calculateForEachElement(abs)
        ret.setPointNames(self.getPointNames())
        ret.setFeatureNames(self.getFeatureNames())

        ret._name = dataHelpers.nextDefaultObjectName()
        ret._absPath = self.absolutePath
        ret._relPath = self.relativePath
        return ret

    def _genericNumericBinary_validation(self, opName, other):
        isUML = isinstance(other, UML.data.Base)

        if not isUML and not dataHelpers._looksNumeric(other):
            raise ArgumentException("'other' must be an instance of a UML data object or a scalar")

        # Test element type self
        if self.points > 0:
            for val in self.pointView(0):
                if not dataHelpers._looksNumeric(val):
                    raise ArgumentException("This data object contains non numeric data, cannot do this operation")

        # test element type other
        if isUML:
            if opName.startswith('__r'):
                return NotImplemented
            if other.points > 0:
                for val in other.pointView(0):
                    if not dataHelpers._looksNumeric(val):
                        raise ArgumentException("This data object contains non numeric data, cannot do this operation")

            if self.points != other.points:
                msg = "The number of points in each object must be equal. "
                msg += "(self=" + str(self.points) + " vs other="
                msg += str(other.points) + ")"
                raise ArgumentException(msg)
            if self.features != other.features:
                raise ArgumentException("The number of features in each object must be equal.")

        if self.points == 0 or self.features == 0:
            raise ImproperActionException("Cannot do " + opName + " when points or features is empty")

        # check name restrictions
        if isUML:
            self._validateEqualNames('point', 'point', opName, other)
            self._validateEqualNames('feature', 'feature', opName, other)

        divNames = ['__div__', '__rdiv__', '__idiv__', '__truediv__', '__rtruediv__',
                    '__itruediv__', '__floordiv__', '__rfloordiv__', '__ifloordiv__',
                    '__mod__', '__rmod__', '__imod__', ]
        if isUML and opName in divNames:
            if other.containsZero():
                raise ZeroDivisionError("Cannot perform " + opName + " when the second argument"
                                        + "contains any zeros")
            if isinstance(other, UML.data.Matrix):
                if False in numpy.isfinite(other.data):
                    raise ArgumentException("Cannot perform " + opName + " when the second argument"
                                            + "contains any NaNs or Infs")
        if not isUML and opName in divNames:
            if other == 0:
                msg = "Cannot perform " + opName + " when the second argument"
                msg += + "is zero"
                raise ZeroDivisionError(msg)


    def _genericNumericBinary(self, opName, other):
        ret = self._genericNumericBinary_validation(opName, other)
        if ret == NotImplemented:
            return ret

        isUML = isinstance(other, UML.data.Base)

        # figure out return obj's point / feature names
        # if unary:
        if opName in ['__pos__', '__neg__', '__abs__'] or not isUML:
            retPNames = self.getPointNames()
            retFNames = self.getFeatureNames()
        # else (everything else that uses this helper is a binary scalar op)
        else:
            (retPNames, retFNames) = dataHelpers.mergeNonDefaultNames(self, other)

        ret = self._genericNumericBinary_implementation(opName, other)

        ret.setPointNames(retPNames)
        ret.setFeatureNames(retFNames)

        nameSource = 'self' if opName.startswith('__i') else None
        pathSource = 'merge' if isUML else 'self'
        dataHelpers.binaryOpNamePathMerge(self, other, ret, nameSource, pathSource)

        return ret

    def _genericNumericBinary_implementation(self, opName, other):
        startType = self.getTypeString()
        implName = opName[1:] + 'implementation'
        if startType == 'Matrix' or startType == 'DataFrame':
            toCall = getattr(self, implName)
            ret = toCall(other)
        else:
            selfConv = self.copyAs("Matrix")
            toCall = getattr(selfConv, implName)
            ret = toCall(other)
            if opName.startswith('__i'):
                ret = ret.copyAs(startType)
                self.referenceDataFrom(ret)
                ret = self
            else:
                ret = UML.createData(startType, ret.data)

        return ret

    #################################
    #################################
    ###   Statistical functions   ###
    #################################
    #################################


    def pointSimilarities(self, similarityFunction):
        """ """
        return self._axisSimilaritiesBackend(similarityFunction, 'point')

    def featureSimilarities(self, similarityFunction):
        """ """
        return self._axisSimilaritiesBackend(similarityFunction, 'feature')

    def _axisSimilaritiesBackend(self, similarityFunction, axis):
        acceptedPretty = [
            'correlation', 'covariance', 'dot product', 'sample covariance',
            'population covariance'
        ]
        accepted = list(map(dataHelpers.cleanKeywordInput, acceptedPretty))

        msg = "The similarityFunction must be equivaltent to one of the "
        msg += "following: "
        msg += str(acceptedPretty) + ", but '" + str(similarityFunction)
        msg += "' was given instead. Note: casing and whitespace is "
        msg += "ignored when checking the input."

        if not isinstance(similarityFunction, six.string_types):
            raise ArgumentException(msg)

        cleanFuncName = dataHelpers.cleanKeywordInput(similarityFunction)

        if cleanFuncName not in accepted:
            raise ArgumentException(msg)

        if cleanFuncName == 'correlation':
            toCall = UML.calculate.correlation
        elif cleanFuncName == 'covariance' or cleanFuncName == 'samplecovariance':
            toCall = UML.calculate.covariance
        elif cleanFuncName == 'populationcovariance':
            def populationCovariance(X, X_T):
                return UML.calculate.covariance(X, X_T, False)

            toCall = populationCovariance
        elif cleanFuncName == 'dotproduct':
            def dotProd(X, X_T):
                return X * X_T

            toCall = dotProd

        transposed = self.copy()
        transposed.transpose()

        if axis == 'point':
            ret = toCall(self, transposed)
        else:
            ret = toCall(transposed, self)

        # TODO validation or result.

        ret._absPath = self.absolutePath
        ret._relPath = self.relativePath

        return ret

    def pointStatistics(self, statisticsFunction):
        """ """
        return self._axisStatisticsBackend(statisticsFunction, 'point')

    def featureStatistics(self, statisticsFunction, groupByFeature=None):
        """ """
        if groupByFeature is None:
            return self._axisStatisticsBackend(statisticsFunction, 'feature')
        else:
            res = self.groupByFeature(groupByFeature)
            for k in res:
                res[k] = res[k]._axisStatisticsBackend(statisticsFunction, 'feature')
            return res

    def _axisStatisticsBackend(self, statisticsFunction, axis):
        cleanFuncName = self._validateStatisticalFunctionInputString(statisticsFunction)

        if cleanFuncName == 'max':
            toCall = UML.calculate.maximum
        elif cleanFuncName == 'mean':
            toCall = UML.calculate.mean
        elif cleanFuncName == 'median':
            toCall = UML.calculate.median
        elif cleanFuncName == 'min':
            toCall = UML.calculate.minimum
        elif cleanFuncName == 'uniquecount':
            toCall = UML.calculate.uniqueCount
        elif cleanFuncName == 'proportionmissing':
            toCall = UML.calculate.proportionMissing
        elif cleanFuncName == 'proportionzero':
            toCall = UML.calculate.proportionZero
        elif cleanFuncName == 'std' or cleanFuncName == 'standarddeviation':
            def sampleStandardDeviation(values):
                return UML.calculate.standardDeviation(values, True)

            toCall = sampleStandardDeviation
        elif cleanFuncName == 'samplestd' or cleanFuncName == 'samplestandarddeviation':
            def sampleStandardDeviation(values):
                return UML.calculate.standardDeviation(values, True)

            toCall = sampleStandardDeviation
        elif cleanFuncName == 'populationstd' or cleanFuncName == 'populationstandarddeviation':
            toCall = UML.calculate.standardDeviation

        if axis == 'point':
            ret = self.calculateForEachPoint(toCall)
            ret.setPointNames(self.getPointNames())
            ret.setFeatureName(0, cleanFuncName)
        else:
            ret = self.calculateForEachFeature(toCall)
            ret.setPointName(0, cleanFuncName)
            ret.setFeatureNames(self.getFeatureNames())
        return ret

    ############################
    ############################
    ###   Helper functions   ###
    ############################
    ############################



    def _genericStructuralFrontend(self, axis, backEnd, target=None, start=None,
                                   end=None, number=None, randomize=False, targetName=None):
        if axis == 'point':
            getIndex = self._getPointIndex
            axisLength = self.points
            hasNameChecker1, hasNameChecker2 = self.hasPointName, self.hasFeatureName
        else:
            getIndex = self._getFeatureIndex
            axisLength = self.features
            hasNameChecker1, hasNameChecker2 = self.hasFeatureName, self.hasPointName

        if number is not None and number < 1:
            msg = "number must be greater than zero"
            raise ArgumentException(msg)
        if target is not None:
            if start is not None or end is not None:
                raise ArgumentException("Range removal is exclusive, to use it, target must be None")
            if isinstance(target, six.string_types):
                if hasNameChecker1(target):
                    target = [target]
                #if axis=point and target is not a point name, or
                # if axis=feature and target is not a feature name,
                # then check if it's a valid query string
                else:
                    optrDict = {'<=': operator.le, '>=': operator.ge, '!=': operator.ne, '==': operator.eq, \
                                '=': operator.eq, '<': operator.lt, '>': operator.gt}
                    for optr in ['<=', '>=', '!=', '==', '=', '<', '>']:
                        if optr in target:
                            targetList = target.split(optr)
                            optr = '==' if optr == '=' else optr
                            #after splitting at the optr, 2 items must be in the list
                            if len(targetList) != 2:
                                msg = "the target(%s) is a query string but there is an error" % target
                                raise ArgumentException(msg)
                            nameOfFeatureOrPoint, valueOfFeatureOrPoint = targetList
                            nameOfFeatureOrPoint = nameOfFeatureOrPoint.strip()
                            valueOfFeatureOrPoint = valueOfFeatureOrPoint.strip()

                            #when axis=point, check if the feature exists or not
                            #when axis=feature, check if the point exists or not
                            if not hasNameChecker2(nameOfFeatureOrPoint):
                                msg = "the %s %s doesn't exist" % (
                                'feature' if axis == 'point' else 'point', nameOfFeatureOrPoint)
                                raise ArgumentException(msg)

                            optrOperator = optrDict[optr]
                            #convert valueOfFeatureOrPoint from a string
                            #to the same datatype of items in the nameOfFeatureOrPoint in data
                            datatype = type(self[(0, nameOfFeatureOrPoint)]) if axis == 'point' \
                                else type(self[(nameOfFeatureOrPoint, 0)])

                            if (datatype is int) or (datatype is int) or issubclass(datatype, numpy.number):
                                datatype = float

                            valueOfFeatureOrPoint = datatype(valueOfFeatureOrPoint)
                            #convert query string to a function
                            def target_f(x):
                                return optrOperator(x[nameOfFeatureOrPoint], valueOfFeatureOrPoint)

                            target_f.vectorized = True
                            target_f.nameOfFeatureOrPoint = nameOfFeatureOrPoint
                            target_f.valueOfFeatureOrPoint = valueOfFeatureOrPoint
                            target_f.optr = optrOperator
                            target = target_f
                            break
                    #if the target can't be converted to a function
                    if isinstance(target, six.string_types):
                        msg = 'the target is not a valid point name nor a valid query string'
                        raise ArgumentException(msg)
            if isinstance(target, (int, numpy.int, numpy.int64)):
                target = [target]
            if isinstance(target, list):
                #verify everything in list is a valid index and convert names into indices
                indices = []
                for identifier in target:
                    indices.append(getIndex(identifier))
                target = indices

                if number is None or len(target) < number:
                    number = len(target)
                # if randomize, use random sample
                if randomize:
                    indices = []
                    for i in range(len(target)):
                        indices.append(i)
                    randomIndices = pythonRandom.sample(indices, number)
                    randomIndices.sort()
                    temp = []
                    for index in randomIndices:
                        temp.append(target[index])
                    target = temp
                    randomize = False
                # else take the first number members of target
                else:
                    target = target[:number]

            # boolean function
            elif hasattr(target, '__call__'):
                if randomize:
                    #apply to each
                    raise NotImplementedError  # TODO randomize in the By Function case
                else:
                    if number is None:
                        number = axisLength

        elif start is not None or end is not None:
            start = 0 if start is None else getIndex(start)
            end = axisLength - 1 if end is None else getIndex(end)
            number = (end - start) + 1 if number is None else number

            if start < 0 or start > axisLength:
                msg = "start must be a valid index, in the range of possible "
                msg += axis + 's'
                raise ArgumentException(msg)
            if end < 0 or end > axisLength:
                msg = "end must be a valid index, in the range of possible "
                msg += axis + 's'
                raise ArgumentException(msg)
            if start > end:
                raise ArgumentException("The start index cannot be greater than the end index")

            if randomize:
                target = pythonRandom.sample(range(start, end), number)
                target.sort()
                return backEnd(target, None, None, number, False)

            possibleEnd = start + number - 1
            if possibleEnd < end:
                end = possibleEnd
            else:
                number = (end - start) + 1
        elif number is not None:
            return self._genericStructuralFrontend(axis, backEnd,
                                                   end=number - 1, number=None)
        else:
            msg = "You must provide a value for " + targetName + ", or start/end, or "
            msg += "number. "
            raise ArgumentException("")

        ret = backEnd(target, start, end, number, randomize)
        return ret


    def _arrangeFinalTable(self, pnames, pnamesWidth, dataTable, dataWidths,
                           fnames, pnameSep):

        if fnames is not None:
            fnamesWidth = list(map(len, fnames))
        else:
            fnamesWidth = []

        # We make extensive use of list addition in this helper in order
        # to prepend single values onto lists.

        # glue point names onto the left of the data
        if pnames is not None:
            for i in range(len(dataTable)):
                dataTable[i] = [pnames[i], pnameSep] + dataTable[i]
            dataWidths = [pnamesWidth, len(pnameSep)] + dataWidths

        # glue feature names onto the top of the data
        if fnames is not None:
            # adjust with the empty space in the upper left corner, if needed
            if pnames is not None:
                fnames = ["", ""] + fnames
                fnamesWidth = [0, 0] + fnamesWidth

            # make gap row:
            gapRow = [""] * len(fnames)

            dataTable = [fnames, gapRow] + dataTable
            # finalize widths by taking the largest of the two possibilities
            for i in range(len(fnames)):
                nameWidth = fnamesWidth[i]
                valWidth = dataWidths[i]
                dataWidths[i] = max(nameWidth, valWidth)

        return dataTable, dataWidths

    def _arrangeFeatureNames(self, maxWidth, nameLength, colSep, colHold, nameHold):
        """Prepare feature names for string output. Grab only those names that
        fit according to the given width limitation, process them for length,
        omit them if they are default. Returns a list of prepared names, and
        a list of the length of each name in the return.

        """
        colHoldWidth = len(colHold)
        colHoldTotal = len(colSep) + colHoldWidth
        nameCutIndex = nameLength - len(nameHold)

        lNames, rNames = [], []

        # total width will always include the column placeholder column,
        # until it is shown that it isn't needed
        totalWidth = colHoldTotal

        # going to add indices from the beginning and end of the data until
        # we've used up our available space, or we've gone through all of
        # the columns. currIndex makes use of negative indices, which is
        # why the end condition makes use of an exact stop value, which
        # varies between positive and negative depending on the number of
        # features
        endIndex = self.features // 2
        if self.features % 2 == 1:
            endIndex *= -1
            endIndex -= 1
        currIndex = 0
        numAdded = 0
        while totalWidth < maxWidth and currIndex != endIndex:
            nameIndex = currIndex
            if currIndex < 0:
                nameIndex = self.features + currIndex

            currName = self.getFeatureName(nameIndex)

            if currName[:DEFAULT_PREFIX_LENGTH] == DEFAULT_PREFIX:
                currName = ""
            if len(currName) > nameLength:
                currName = currName[:nameCutIndex] + nameHold
            currWidth = len(currName)

            currNames = lNames if currIndex >= 0 else rNames

            totalWidth += currWidth + len(colSep)
            # test: total width is under max without column holder
            rawStillUnder = totalWidth - (colHoldTotal) < maxWidth
            # test: the column we are trying to add is the last one possible
            allCols = rawStillUnder and (numAdded == (self.features - 1))
            # only add this column if it won't put us over the limit,
            # OR if it is the last one (and under the limit without the col
            # holder)
            if totalWidth < maxWidth or allCols:
                numAdded += 1
                currNames.append(currName)

                # the width value goes in different lists depending on the index
                if currIndex < 0:
                    currIndex = abs(currIndex)
                else:
                    currIndex = (-1 * currIndex) - 1

        # combine the tables. Have to reverse rTable because entries were appended
        # in a right to left order
        rNames.reverse()
        if numAdded == self.features:
            lNames += rNames
        else:
            lNames += [colHold] + rNames

        return lNames

    def _arrangePointNames(self, maxRows, nameLength, rowHolder, nameHold):
        """Prepare point names for string output. Grab only those names that
        fit according to the given row limitation, process them for length,
        omit them if they are default. Returns a list of prepared names, and
        a int bounding the length of each name representation.

        """
        names = []
        pnamesWidth = 0
        nameCutIndex = nameLength - len(nameHold)
        (tRowIDs, bRowIDs) = dataHelpers.indicesSplit(maxRows, self.points)

        # we pull indices from two lists: tRowIDs and bRowIDs
        for sourceIndex in range(2):
            source = list([tRowIDs, bRowIDs])[sourceIndex]

            # add in the rowHolder, if needed
            if sourceIndex == 1 and len(bRowIDs) + len(tRowIDs) < self.points:
                names.append(rowHolder)

            for i in source:
                pname = self.getPointName(i)
                # omit default valued names
                if pname[:DEFAULT_PREFIX_LENGTH] == DEFAULT_PREFIX:
                    pname = ""

                # truncate names which extend past the given length
                if len(pname) > nameLength:
                    pname = pname[:nameCutIndex] + nameHold

                names.append(pname)

                # keep track of bound.
                if len(pname) > pnamesWidth:
                    pnamesWidth = len(pname)

        return names, pnamesWidth

    def _arrangeDataWithLimits(self, maxWidth, maxHeight, sigDigits=3,
                               maxStrLength=19, colSep=' ', colHold='--', rowHold='|', strHold='...'):
        """
        Arrange the data in this object into a table structure, while
        respecting the given boundaries. If there is more data than
        what fits within the limitations, then omit points or features
        from the middle portions of the data.

        Returns a list of list of strings. The length of the outer list
        is less than or equal to maxHeight. The length of the inner lists
        will all be the same, a length we will designate as n. The sum of
        the individual strings in each inner list will be less than or
        equal to maxWidth - ((n-1) * len(colSep)).

        """
        if self.points == 0 or self.features == 0:
            return [[]], []

        if maxHeight < 2 and maxHeight != self.points:
            msg = "If the number of points in this object is two or greater, "
            msg += "then we require that the input argument maxHeight also "
            msg += "be greater than or equal to two."
            raise ArgumentException(msg)

        cHoldWidth = len(colHold)
        cHoldTotal = len(colSep) + cHoldWidth
        nameCutIndex = maxStrLength - len(strHold)

        #setup a bundle of default values
        if maxHeight is None:
            maxHeight = self.points
        if maxWidth is None:
            maxWidth = float('inf')

        maxRows = min(maxHeight, self.points)
        maxDataRows = maxRows

        (tRowIDs, bRowIDs) = dataHelpers.indicesSplit(maxDataRows, self.points)
        combinedRowIDs = tRowIDs + bRowIDs
        if len(combinedRowIDs) < self.points:
            rowHolderIndex = len(tRowIDs)
        else:
            rowHolderIndex = sys.maxsize

        lTable, rTable = [], []
        lColWidths, rColWidths = [], []

        # total width will always include the column placeholder column,
        # until it is shown that it isn't needed
        totalWidth = cHoldTotal

        # going to add indices from the beginning and end of the data until
        # we've used up our available space, or we've gone through all of
        # the columns. currIndex makes use of negative indices, which is
        # why the end condition makes use of an exact stop value, which
        # varies between positive and negative depending on the number of
        # features
        endIndex = self.features // 2
        if self.features % 2 == 1:
            endIndex *= -1
            endIndex -= 1
        currIndex = 0
        numAdded = 0
        while totalWidth < maxWidth and currIndex != endIndex:
            currWidth = 0
            currTable = lTable if currIndex >= 0 else rTable
            currCol = []

            # check all values in this column (in the accepted rows)
            for i in range(len(combinedRowIDs)):
                rID = combinedRowIDs[i]
                val = self[rID, currIndex]
                valFormed = formatIfNeeded(val, sigDigits)
                valLimited = valFormed if len(valFormed) < maxStrLength else valFormed[:nameCutIndex] + strHold
                valLen = len(valLimited)
                if valLen > currWidth:
                    currWidth = valLen

                # If these are equal, it is time to add the holders
                if i == rowHolderIndex:
                    currCol.append(rowHold)

                currCol.append(valLimited)

            totalWidth += currWidth + len(colSep)
            # test: total width is under max without column holder
            allCols = totalWidth - (cHoldTotal) < maxWidth
            # test: the column we are trying to add is the last one possible
            allCols = allCols and (numAdded == (self.features - 1))
            # only add this column if it won't put us over the limit
            if totalWidth < maxWidth or allCols:
                numAdded += 1
                for i in range(len(currCol)):
                    if len(currTable) != len(currCol):
                        currTable.append([currCol[i]])
                    else:
                        currTable[i].append(currCol[i])

                # the width value goes in different lists depending on the index
                if currIndex < 0:
                    currIndex = abs(currIndex)
                    rColWidths.append(currWidth)
                else:
                    currIndex = (-1 * currIndex) - 1
                    lColWidths.append(currWidth)

        # combine the tables. Have to reverse rTable because entries were appended
        # in a right to left order
        rColWidths.reverse()
        if numAdded == self.features:
            lColWidths += rColWidths
        else:
            lColWidths += [cHoldWidth] + rColWidths
        for rowIndex in range(len(lTable)):
            if len(rTable) > 0:
                rTable[rowIndex].reverse()
                toAdd = rTable[rowIndex]
            else:
                toAdd = []

            if numAdded == self.features:
                lTable[rowIndex] += toAdd
            else:
                lTable[rowIndex] += [colHold] + toAdd

        return lTable, lColWidths


    def _pointNameDifference(self, other):
        """
        Returns a set containing those pointNames in this object that are not also in the input object.

        """
        if other is None:
            raise ArgumentException("The other object cannot be None")
        if not isinstance(other, Base):
            raise ArgumentException("Must provide another representation type to determine pointName difference")

        return six.viewkeys(self.pointNames) - six.viewkeys(other.pointNames)

    def _featureNameDifference(self, other):
        """
        Returns a set containing those featureNames in this object that are not also in the input object.

        """
        if other is None:
            raise ArgumentException("The other object cannot be None")
        if not isinstance(other, Base):
            raise ArgumentException("Must provide another representation type to determine featureName difference")

        return six.viewkeys(self.featureNames) - six.viewkeys(other.featureNames)

    def _pointNameIntersection(self, other):
        """
        Returns a set containing only those pointNames that are shared by this object and the input object.

        """
        if other is None:
            raise ArgumentException("The other object cannot be None")
        if not isinstance(other, Base):
            raise ArgumentException("Must provide another representation type to determine pointName intersection")

        return six.viewkeys(self.pointNames) & six.viewkeys(other.pointNames)

    def _featureNameIntersection(self, other):
        """
        Returns a set containing only those featureNames that are shared by this object and the input object.

        """
        if other is None:
            raise ArgumentException("The other object cannot be None")
        if not isinstance(other, Base):
            raise ArgumentException("Must provide another representation type to determine featureName intersection")

        return six.viewkeys(self.featureNames) & six.viewkeys(other.featureNames)


    def _pointNameSymmetricDifference(self, other):
        """
        Returns a set containing only those pointNames not shared between this object and the input object.

        """
        if other is None:
            raise ArgumentException("The other object cannot be None")
        if not isinstance(other, Base):
            raise ArgumentException("Must provide another representation type to determine pointName difference")

        return six.viewkeys(self.pointNames) ^ six.viewkeys(other.pointNames)

    def _featureNameSymmetricDifference(self, other):
        """
        Returns a set containing only those featureNames not shared between this object and the input object.

        """
        if other is None:
            raise ArgumentException("The other object cannot be None")
        if not isinstance(other, Base):
            raise ArgumentException("Must provide another representation type to determine featureName difference")

        return six.viewkeys(self.featureNames) ^ six.viewkeys(other.featureNames)

    def _pointNameUnion(self, other):
        """
        Returns a set containing all pointNames in either this object or the input object.

        """
        if other is None:
            raise ArgumentException("The other object cannot be None")
        if not isinstance(other, Base):
            raise ArgumentException("Must provide another representation type to determine pointNames union")

        return six.viewkeys(self.pointNames) | six.viewkeys(other.pointNames)

    def _featureNameUnion(self, other):
        """
        Returns a set containing all featureNames in either this object or the input object.

        """
        if other is None:
            raise ArgumentException("The other object cannot be None")
        if not isinstance(other, Base):
            raise ArgumentException("Must provide another representation type to determine featureName union")

        return six.viewkeys(self.featureNames) | six.viewkeys(other.featureNames)


    def _equalPointNames(self, other):
        if other is None or not isinstance(other, Base):
            return False
        return self._equalNames(self.getPointNames(), other.getPointNames())

    def _equalFeatureNames(self, other):
        if other is None or not isinstance(other, Base):
            return False
        return self._equalNames(self.getFeatureNames(), other.getFeatureNames())

    def _equalNames(self, selfNames, otherNames):
        """Private function to determine equality of either pointNames of
        featureNames. It ignores equality of default values, considering only
        whether non default names consistent (position by position) and
        uniquely positioned (if a non default name is present in both, then
        it is in the same position in both).

        """
        if len(selfNames) != len(otherNames):
            return False

        unequalNames = self._unequalNames(selfNames, otherNames)
        return unequalNames == {}

    def _validateEqualNames(self, leftAxis, rightAxis, callSym, other):
        lnames = self.getPointNames() if leftAxis == 'point' else self.getFeatureNames()
        rnames = other.getPointNames() if rightAxis == 'point' else other.getFeatureNames()
        inconsistencies = self._inconsistentNames(lnames, rnames)

        if inconsistencies != {}:
            table = [['left', 'ID', 'right']]
            for i in sorted(inconsistencies.keys()):
                lname = '"' + lnames[i] + '"'
                rname = '"' + rnames[i] + '"'
                table.append([lname, str(i), rname])

            msg = leftAxis + " to " + rightAxis + " name inconsistencies when "
            msg += "calling left." + callSym + "(right) \n"
            msg += UML.logger.tableString.tableString(table)
            print(msg, file=sys.stderr)
            raise ArgumentException(msg)

    def _inconsistentNames(self, selfNames, otherNames):
        """Private function to find and return all name inconsistencies
        between the given two sets. It ignores equality of default values,
        considering only whether non default names consistent (position by
        position) and uniquely positioned (if a non default name is present
        in both, then it is in the same position in both). The return value
        is a dict between integer IDs and the pair of offending names at
        that position in both objects.

        Assumptions: the size of the two name sets is equal.

        """
        inconsistencies = {}

        def checkFromLeftKeys(ret, leftNames, rightNames):
            for index in range(len(leftNames)):
                lname = leftNames[index]
                rname = rightNames[index]
                if lname[:DEFAULT_PREFIX_LENGTH] != DEFAULT_PREFIX:
                    if rname[:DEFAULT_PREFIX_LENGTH] != DEFAULT_PREFIX:
                        if lname != rname:
                            ret[index] = (lname, rname)
                    else:
                        # if a name in one is mirrored by a default name,
                        # then it must not appear in any other index;
                        # and therefore, must not appear at all.
                        if rightNames.count(lname) > 0:
                            ret[index] = (lname, rname)
                            ret[rightNames[lname]] = (lname, rname)


        # check both name directions
        checkFromLeftKeys(inconsistencies, selfNames, otherNames)
        checkFromLeftKeys(inconsistencies, otherNames, selfNames)

        return inconsistencies


    def _unequalNames(self, selfNames, otherNames):
        """Private function to find and return all name inconsistencies
        between the given two sets. It ignores equality of default values,
        considering only whether non default names consistent (position by
        position) and uniquely positioned (if a non default name is present
        in both, then it is in the same position in both). The return value
        is a dict between integer IDs and the pair of offending names at
        that position in both objects.

        Assumptions: the size of the two name sets is equal.

        """
        inconsistencies = {}

        def checkFromLeftKeys(ret, leftNames, rightNames):
            for index in range(len(leftNames)):
                lname = leftNames[index]
                rname = rightNames[index]
                if lname[:DEFAULT_PREFIX_LENGTH] != DEFAULT_PREFIX:
                    if rname[:DEFAULT_PREFIX_LENGTH] != DEFAULT_PREFIX:
                        if lname != rname:
                            ret[index] = (lname, rname)
                    else:
                        ret[index] = (lname, rname)

        # check both name directions
        checkFromLeftKeys(inconsistencies, selfNames, otherNames)
        checkFromLeftKeys(inconsistencies, otherNames, selfNames)

        return inconsistencies


    def _validateReorderedNames(self, axis, callSym, other):
        """
        Validate axis names to check to see if they are equal ignoring order.
        Returns True if the names are equal but reordered, False if they are
        equal and the same order (ignoring defaults), and raises an exception
        if they do not share exactly the same names, or requires reordering in
        the presence of default names.
        """
        if axis == 'point':
            lnames = self.getPointNames()
            rnames = other.getPointNames()
            lGetter = self.getPointIndex
            rGetter = other.getPointIndex
        else:
            lnames = self.getFeatureNames()
            rnames = other.getFeatureNames()
            lGetter = self.getFeatureIndex
            rGetter = other.getFeatureIndex

        inconsistencies = self._inconsistentNames(lnames, rnames)

        if len(inconsistencies) != 0:
            # check for the presence of default names; we don't allow reordering
            # in that case.
            msgBase = "When calling caller." + callSym + "(callee) we require that the "
            msgBase += axis + " names all contain the same names, regardless of order."
            msg = copy.copy(msgBase)
            msg += "However, when default names are present, we don't allow reordering "
            msg += "to occur: either all names must be specified, or the order must be "
            msg += "the same."

            if True in [x[:DEFAULT_PREFIX_LENGTH] == DEFAULT_PREFIX for x in lnames]:
                raise ArgumentException(msg)
            if True in [x[:DEFAULT_PREFIX_LENGTH] == DEFAULT_PREFIX for x in rnames]:
                raise ArgumentException(msg)

            ldiff = numpy.setdiff1d(lnames, rnames, assume_unique=True)
            # names are not the same.
            if len(ldiff) != 0:
                rdiff = numpy.setdiff1d(rnames, lnames, assume_unique=True)
                msgBase += "Yet, the following names were unmatched (caller names "
                msgBase += "on the left, callee names on the right):\n"

                table = [['ID', 'name', '', 'ID', 'name']]
                for i, (lname, rname) in enumerate(zip(ldiff, rdiff)):
                    table.append([lGetter(lname), lname, "   ", rGetter(rname), rname])

                msg += UML.logger.tableString.tableString(table)
                print(msg, file=sys.stderr)

                raise ArgumentException(msg)
            else:  # names are not different, but are reordered
                return True
        else:  # names exactly equal
            return False


    def _getPointIndex(self, identifier):
        return self._getIndex(identifier, 'point')

    def _getFeatureIndex(self, identifier):
        return self._getIndex(identifier, 'feature')

    def _getIndex(self, identifier, axis):
        num = len(self.getPointNames()) if axis == 'point' else len(self.getFeatureNames())
        nameGetter = self.getPointIndex if axis == 'point' else self.getFeatureIndex
        accepted = (six.string_types, int, numpy.integer)

        toReturn = identifier
        if num == 0:
            msg = "There are no valid " + axis + " identifiers; this object has 0 "
            msg += axis + "s"
            raise ArgumentException(msg)
        if identifier is None:
            msg = "An identifier cannot be None."
            raise ArgumentException(msg)
        if not isinstance(identifier, accepted):
            axisCount = self.points if axis == 'point' else self.features
            msg = "The identifier must be either a string (a valid " + axis
            msg += " name) or an integer (python or numpy) index between 0 and "
            msg += str(axisCount - 1) + " inclusive. Instead we got: " + str(identifier)
            raise ArgumentException(msg)
        if isinstance(identifier, (int, numpy.integer)):
            if identifier < 0:
                identifier = num + identifier
                toReturn = identifier
            if identifier < 0 or identifier >= num:
                msg = "The given index " + str(identifier) + " is outside of the range "
                msg += "of possible indices in the " + axis + " axis (0 to "
                msg += str(num - 1) + ")."
                raise ArgumentException(msg)
        if isinstance(identifier, six.string_types):
            try:
                toReturn = nameGetter(identifier)
            except KeyError:
                msg = "The " + axis + " name '" + identifier + "' cannot be found."
                raise ArgumentException(msg)
        return toReturn


    def _nextDefaultName(self, axis):
        self._validateAxis(axis)
        if axis == 'point':
            ret = DEFAULT_PREFIX2%self._nextDefaultValuePoint
            self._nextDefaultValuePoint += 1
        else:
            ret = DEFAULT_PREFIX2%self._nextDefaultValueFeature
            self._nextDefaultValueFeature += 1
        return ret

    def _setAllDefault(self, axis):
        self._validateAxis(axis)
        if axis == 'point':
            self.pointNames = {}
            self.pointNamesInverse = []
            names = self.pointNames
            invNames = self.pointNamesInverse
            count = self._pointCount
        else:
            self.featureNames = {}
            self.featureNamesInverse = []
            names = self.featureNames
            invNames = self.featureNamesInverse
            count = self._featureCount
        for i in range(count):
            defaultName = self._nextDefaultName(axis)
            invNames.append(defaultName)
            names[defaultName] = i

    def _addPointName(self, pointName):
        self._addName(pointName, self.pointNames, self.pointNamesInverse, 'point')

    def _addFeatureName(self, featureName):
        self._addName(featureName, self.featureNames, self.featureNamesInverse, 'feature')

    def _addName(self, name, selfNames, selfNamesInv, axis):
        """
        Name the next vector outside of the current possible range on the given axis using the
        provided name.

        name may be either a string, or None if you want a default name. If the name is
        not a string, or already being used as another name on this axis, an
        ArgumentException will be raised.

        """
        if name is not None and not isinstance(name, six.string_types):
            raise ArgumentException("The name must be a string")
        if name in selfNames:
            raise ArgumentException("This name is already in use")

        if name is None:
            name = self._nextDefaultName(axis)

        self._incrementDefaultIfNeeded(name, axis)

        numInAxis = len(selfNamesInv)
        selfNamesInv.append(name)
        selfNames[name] = numInAxis

    def _removePointNameAndShift(self, toRemove):
        """
        Removes the specified name from pointNames, changing the indices
        of other pointNames to fill in the missing index.

        toRemove must be a non None string or integer, specifying either a current pointName
        or the index of a current pointName in the given axis.

        """
        self._removeNameAndShift(toRemove, 'point', self.pointNames, self.pointNamesInverse)

    def _removeFeatureNameAndShift(self, toRemove):
        """
        Removes the specified name from featureNames, changing the indices
        of other featureNames to fill in the missing index.

        toRemove must be a non None string or integer, specifying either a current featureNames
        or the index of a current featureNames in the given axis.

        """
        self._removeNameAndShift(toRemove, 'feature', self.featureNames, self.featureNamesInverse)

    def _removeNameAndShift(self, toRemove, axis, selfNames, selfNamesInv):
        """
        Removes the specified name from the name set for the given axis, changing the indices
        of other names to fill in the missing index.

        toRemove must be a non None string or integer, specifying either a current name
        or the index of a current name in the given axis.

        axis must be either 'point' or 'feature'

        selfNames must be the names dict associated with the provided axis in this object

        selfNamesInv must be the indices to names dict associated with the provided axis
        in this object

		"""
        #this will throw the appropriate exceptions, if need be
        index = self._getIndex(toRemove, axis)
        name = selfNamesInv[index]
        numInAxis = len(selfNamesInv)

        del selfNames[name]
        # remapping each index starting with the one we removed
        for i in range(index, numInAxis - 1):
            nextName = selfNamesInv[i + 1]
            selfNames[nextName] = i

        #delete from inverse, since list, del will deal with 'remapping'
        del selfNamesInv[index]

    def _setName_implementation(self, oldIdentifier, newName, axis, allowDefaults=False):
        """
        Changes the featureName specified by previous to the supplied input featureName.

        oldIdentifier must be a non None string or integer, specifying either a current featureName
        or the index of a current featureName. newFeatureName may be either a string not currently
        in the featureName set, or None for an default featureName. newFeatureName may begin with the
        default prefix

        """
        self._validateAxis(axis)
        if axis == 'point':
            names = self.pointNames
            invNames = self.pointNamesInverse
            index = self._getPointIndex(oldIdentifier)
        else:
            names = self.featureNames
            invNames = self.featureNamesInverse
            index = self._getFeatureIndex(oldIdentifier)

        if newName is not None:
            if not isinstance(newName, six.string_types):
                raise ArgumentException("The new name must be either None or a string")
            #			if not allowDefaults and newFeatureName.startswith(DEFAULT_PREFIX):
            #				raise ArgumentException("Cannot manually add a featureName with the default prefix")
        if newName in names:
            if invNames[index] == newName:
                return
            raise ArgumentException("This name '" + newName + "' is already in use")

        if newName is None:
            newName = self._nextDefaultName(axis)

        #remove the current featureName
        oldName = invNames[index]
        del names[oldName]

        # setup the new featureName
        invNames[index] = newName
        names[newName] = index

        self._incrementDefaultIfNeeded(newName, axis)

    def _setNamesFromList(self, assignments, count, axis):
        if axis == 'point':
            def checkAndSet(val):
                if val >= self._nextDefaultValuePoint:
                    self._nextDefaultValuePoint = val + 1
        else:
            def checkAndSet(val):
                if val >= self._nextDefaultValueFeature:
                    self._nextDefaultValueFeature = val + 1

        self._validateAxis(axis)
        if assignments is None:
            self._setAllDefault(axis)
            return
        if not hasattr(assignments, '__getitem__') or not hasattr(assignments, '__len__'):
            msg = "assignments may only be an ordered container type, with "
            msg += "implentations for both __len__ and __getitem__, where "
            msg += "__getitem__ accepts non-negative integers"
            raise ArgumentException(msg)
        if count == 0:
            if len(assignments) > 0:
                msg = "assignments is too large (" + str(len(assignments))
                msg += "); this axis is empty"
                raise ArgumentException(msg)
            return
        if len(assignments) != count:
            msg = "assignments may only be an ordered container type, with as "
            msg += "many entries (" + str(len(assignments)) + ") as this axis "
            msg += "is long (" + str(count) + ")"
            raise ArgumentException(msg)
        try:
            assignments[0]
        except IndexError:
            msg = "assignments may only be an ordered container type, with "
            msg += "implentations for both __len__ and __getitem__, where "
            msg += "__getitem__ accepts non-negative integers"
            raise ArgumentException(msg)

        # adjust nextDefaultValue as needed given contents of assignments
        for name in assignments:
            if name is not None and name.startswith(DEFAULT_PREFIX):
                try:
                    num = int(name[DEFAULT_PREFIX_LENGTH:])
                # Case: default prefix with non-integer suffix. This cannot
                # cause a future integer suffix naming collision, so we
                # can ignore it.
                except ValueError:
                    continue
                checkAndSet(num)

        #convert to dict so we only write the checking code once
        temp = {}
        for index in range(len(assignments)):
            name = assignments[index]
            # take this to mean fill it in with a default name
            if name is None:
                name = self._nextDefaultName(axis)
            if name in temp:
                raise ArgumentException("Cannot input duplicate names: " + str(name))
            temp[name] = index
        assignments = temp

        self._setNamesFromDict(assignments, count, axis)

    def _setNamesFromDict(self, assignments, count, axis):
        self._validateAxis(axis)
        if assignments is None:
            self._setAllDefault(axis)
            return
        if not isinstance(assignments, dict):
            raise ArgumentException("assignments may only be a dict, with as many entries as this axis is long")
        if count == 0:
            if len(assignments) > 0:
                raise ArgumentException("assignments is too large; this axis is empty ")
            if axis == 'point':
                self.pointNames = {}
                self.pointNamesInverse = []
            else:
                self.featureNames = {}
                self.featureNamesInverse = []
            return
        if len(assignments) != count:
            raise ArgumentException("assignments may only be a dict, with as many entries as this axis is long")

        # at this point, the input must be a dict
        #check input before performing any action
        for name in assignments.keys():
            if not None and not isinstance(name, six.string_types):
                raise ArgumentException("Names must be strings")
            if not isinstance(assignments[name], int):
                raise ArgumentException("Indices must be integers")
            if assignments[name] < 0 or assignments[name] >= count:
                countName = 'pointCount' if axis == 'point' else 'featureCount'
                raise ArgumentException("Indices must be within 0 to self." + countName + " - 1")

        reverseMap = [None] * len(assignments)
        for name in assignments.keys():
            self._incrementDefaultIfNeeded(name, axis)
            reverseMap[assignments[name]] = name

        # have to copy the input, could be from another object
        if axis == 'point':
            self.pointNames = copy.deepcopy(assignments)
            self.pointNamesInverse = reverseMap
        else:
            self.featureNames = copy.deepcopy(assignments)
            self.featureNamesInverse = reverseMap


    def _validateAxis(self, axis):
        if axis != 'point' and axis != 'feature':
            raise ArgumentException('axis parameter may only be "point" or "feature"')

    def _incrementDefaultIfNeeded(self, name, axis):
        self._validateAxis(axis)
        if name[:DEFAULT_PREFIX_LENGTH] == DEFAULT_PREFIX:
            intString = name[DEFAULT_PREFIX_LENGTH:]
            try:
                nameNum = int(intString)
            # Case: default prefix with non-integer suffix. This cannot
            # cause a future integer suffix naming collision, so we
            # return without making any chagnes.
            except ValueError:
                return
            if axis == 'point':
                if nameNum >= self._nextDefaultValuePoint:
                    self._nextDefaultValuePoint = nameNum + 1
            else:
                if nameNum >= self._nextDefaultValueFeature:
                    self._nextDefaultValueFeature = nameNum + 1


    def _validateValueIsNotNone(self, name, value):
        if value is None:
            msg = "The argument named " + name + " must not have a value of None"
            raise ArgumentException(msg)

    def _validateValueIsUMLDataObject(self, name, value, same):
        if not isinstance(value, UML.data.Base):
            msg = "The argument named " + name + " must be an instance "
            msg += "of the UML.data.Base class. The value we recieved was "
            msg += str(value) + ", had the type " + str(type(value))
            msg += ", and a method resolution order of "
            msg += str(inspect.getmro(value.__class__))
            raise ArgumentException(msg)
        if same and self.getTypeString() != value.getTypeString():
            msg = "The argument named " + name + " must be an instance "
            msg += "of the UML.data.Base class, and it must be of the "
            msg += "same type as the calling object. The value we recieved "
            msg += "had a type string of " + value.getTypeString() + " but "
            msg += "self has a type string of " + self.getTypeString()
            raise ArgumentException(msg)

    def _shapeCompareString(self, argName, argValue):
        selfPoints = self.points
        sps = "" if selfPoints == 1 else "s"
        selfFeats = self.features
        sfs = "" if selfFeats == 1 else "s"
        argPoints = argValue.points
        aps = "" if argPoints == 1 else "s"
        argFeats = argValue.features
        afs = "" if argFeats == 1 else "s"

        ret = "Yet, " + argName + " has "
        ret += str(argPoints) + " point" + aps + " and "
        ret += str(argFeats) + " feature" + afs + " "
        ret += "while the caller has "
        ret += str(selfPoints) + " point" + sps + " and "
        ret += str(selfFeats) + " feature" + sfs + "."

        return ret

    def _validateObjHasSameNumberOfFeatures(self, argName, argValue):
        selfFeats = self.features
        argFeats = argValue.features

        if selfFeats != argFeats:
            msg = "The argument named " + argName + " must have the same number "
            msg += "of features as the caller object. "
            msg += self._shapeCompareString(argName, argValue)
            raise ArgumentException(msg)

    def _validateObjHasSameNumberOfPoints(self, argName, argValue):
        selfPoints = self.points
        argValuePoints = argValue.points
        if selfPoints != argValuePoints:
            msg = "The argument named " + argName + " must have the same number "
            msg += "of points as the caller object. "
            msg += self._shapeCompareString(argName, argValue)
            raise ArgumentException(msg)

    def _validateEmptyNamesIntersection(self, axis, argName, argValue):
        if axis == 'point':
            intersection = self._pointNameIntersection(argValue)
            nString = 'pointNames'
        elif axis == 'feature':
            intersection = self._featureNameIntersection(argValue)
            nString = 'featureNames'
        else:
            raise ArgumentException("invalid axis")

        shared = []
        if intersection:
            for name in intersection:
                if name[:DEFAULT_PREFIX_LENGTH] != DEFAULT_PREFIX:
                    shared.append(name)

        if shared != []:
            truncated = False
            if len(shared) > 10:
                full = len(shared)
                shared = shared[:10]
                truncated = True

            msg = "The argument named " + argName + " must not share any "
            msg += nString + " with the calling object, yet the following "
            msg += "names occured in both: "
            msg += UML.exceptions.prettyListString(shared)
            if truncated:
                msg += "... (only first 10 entries out of " + str(full)
                msg += " total)"
            raise ArgumentException(msg)

    def _validateMatPlotLibImport(self, error, name):
        if error is not None:
            msg = "The module matplotlib is required to be installed "
            msg += "in order to call the " + name + "() method. "
            msg += "However, when trying to import, an ImportError with "
            msg += "the following message was raised: '"
            msg += str(error) + "'"

            raise ImportError(msg)

    def _validateStatisticalFunctionInputString(self, statisticsFunction):
        acceptedPretty = [
            'max', 'mean', 'median', 'min', 'unique count', 'proportion missing',
            'proportion zero', 'standard deviation', 'std', 'population std',
            'population standard deviation', 'sample std',
            'sample standard deviation'
        ]
        accepted = list(map(dataHelpers.cleanKeywordInput, acceptedPretty))

        msg = "The statisticsFunction must be equivaltent to one of the "
        msg += "following: "
        msg += str(acceptedPretty) + ", but '" + str(statisticsFunction)
        msg += "' was given instead. Note: casing and whitespace is "
        msg += "ignored when checking the statisticsFunction."

        if not isinstance(statisticsFunction, six.string_types):
            raise ArgumentException(msg)

        cleanFuncName = dataHelpers.cleanKeywordInput(statisticsFunction)

        if cleanFuncName not in accepted:
            raise ArgumentException(msg)

        return cleanFuncName

    def _validateRangeOrder(self, startName, startVal, endName, endVal):
        """
        Validate a range where both values are inclusive.
        """
        if startVal > endVal:
            msg = "When specifying a range, the arguments were resolved to "
            msg += "having the values " + startName
            msg += "=" + str(startVal) + " and " + endName + "=" + str(endVal)
            msg += ", yet the starting value is not allowed to be greater than "
            msg += "the ending value (" + str(startVal) + ">" + str(endVal)
            msg += ")"

            raise ArgumentException(msg)

def cmp_to_key(mycmp):
    """Convert a cmp= function for python2 into a key= function for python3"""
    class K:
        def __init__(self, obj, *args):
            self.obj = obj
        def __lt__(self, other):
            return mycmp(self.obj, other.obj) < 0
        def __gt__(self, other):
            return mycmp(self.obj, other.obj) > 0
        def __eq__(self, other):
            return mycmp(self.obj, other.obj) == 0
        def __le__(self, other):
            return mycmp(self.obj, other.obj) <= 0
        def __ge__(self, other):
            return mycmp(self.obj, other.obj) >= 0
        def __ne__(self, other):
            return mycmp(self.obj, other.obj) != 0
    return K

def cmp(x, y):
    if x < y:
        return -1
    elif x > y:
        return 1
    else:
        return 0<|MERGE_RESOLUTION|>--- conflicted
+++ resolved
@@ -2889,15 +2889,10 @@
 
         self._transformEachFeature_implementation(function, features)
 
-<<<<<<< HEAD
+    
     @logCapture
     def transformEachElement(self, function, points=None, features=None, preserveZeros=False,
                              skipNoneReturnValues=False, useLog=None):
-=======
-
-    def transformEachElement(self, toTransform, points=None, features=None, preserveZeros=False,
-                             skipNoneReturnValues=False):
->>>>>>> 76e68016
         """
         Modifies this object to contain the results of toTransform for each element.
 

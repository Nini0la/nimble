"""
Anchors the hierarchy of data representation types, providing stubs and
common functions.
"""

# TODO conversions
# TODO who sorts inputs to derived implementations?

from __future__ import division
from __future__ import absolute_import
from __future__ import print_function
import sys
import math
import numbers
import itertools
import copy
import os.path
from multiprocessing import Process
from abc import abstractmethod
from collections import OrderedDict

import numpy
import six
from six.moves import map
from six.moves import range
from six.moves import zip

import UML
from UML.exceptions import ArgumentException, PackageException
from UML.exceptions import ImproperActionException
from UML.logger import enableLogging, directCall
from UML.logger import produceFeaturewiseReport
from UML.logger import produceAggregateReport
from .points import Points
from .features import Features
from .axis import Axis
from .elements import Elements
from . import dataHelpers
# the prefix for default point and feature names
from .dataHelpers import DEFAULT_PREFIX, DEFAULT_PREFIX2, DEFAULT_PREFIX_LENGTH
from .dataHelpers import DEFAULT_NAME_PREFIX
from .dataHelpers import formatIfNeeded
from .dataHelpers import makeConsistentFNamesAndData
from .dataHelpers import valuesToPythonList
from .dataHelpers import logCaptureFactory

pd = UML.importModule('pandas')

cython = UML.importModule('cython')
if cython is None or not cython.compiled:
    from math import sin, cos

cloudpickle = UML.importModule('cloudpickle')

mplError = None
try:
    import matplotlib
    import __main__ as main
    # for .show() to work in interactive sessions
    # a backend different than Agg needs to be use
    # The interactive session can choose by default e.g.,
    # in jupyter-notebook inline is the default.
    if hasattr(main, '__file__'):
        # It must be agg  for non-interactive sessions
        # otherwise the combination of matplotlib and multiprocessing
        # produces a segfault.
        # Open matplotlib issue here:
        # https://github.com/matplotlib/matplotlib/issues/8795
        # It applies for both for python 2 and 3
        matplotlib.use('Agg')
except ImportError as e:
    mplError = e

logCapture = logCaptureFactory()

#print('matplotlib backend: {}'.format(matplotlib.get_backend()))

def to2args(f):
    """
    this function is for __pow__. In cython, __pow__ must have 3
    arguments and default can't be used there so this function is used
    to convert a function with 3 arguments to a function with 2
    arguments when it is used in python environment.
    """
    def tmpF(x, y):
        return f(x, y, None)
    return tmpF

def hashCodeFunc(elementValue, pointNum, featureNum):
    return ((sin(pointNum) + cos(featureNum)) / 2.0) * elementValue

class Base(object):
    """
    Class defining important data manipulation operations and giving
    functionality for the naming the points and features of that data. A
    mapping from names to indices is given by the [point/feature]Names
    attribute, the inverse of that mapping is given by
    [point/feature]NamesInverse.

    Specifically, this includes point and feature names, an object
    name, and originating pathes for the data in this object. Note:
    this method (as should all other __init__ methods in this
    hierarchy) makes use of super().

    Parameters
    ----------
    pointNames : iterable, dict
        A list of point names in the order they appear in the data
        or a dictionary mapping names to indices. None is given if
        default names are desired.
    featureNames : iterable, dict
        A list of feature names in the order they appear in the data
        or a dictionary mapping names to indices. None is given if
        default names are desired.
    name : str
        The name to be associated with this object.
    paths : tuple
        The first entry is taken to be the string representing the
        absolute path to the source file of the data and the second
        entry is taken to be the relative path. Both may be None if
        these values are to be unspecified.
    kwds
        Potentially full of arguments further up the class
        hierarchy, as following best practices for use of super().
        Note, however, that this class is the root of the object
        hierarchy as statically defined.

    Attributes
    ----------
    shape : tuple
        The number of points and features in the object in the format
        (points, features).
    points : Axis object
        An object handling functions manipulating data by points.
    features : Axis object
        An object handling functions manipulating data by features.
    elements : Elements object
        An object handling functions manipulating data by each element.
    name : str
        A name to call this object when printing or logging.
    absolutePath : str
        The absolute path to the data file.
    relativePath : str
        The relative path to the data file.
    path : str
        The path to the data file.
    """

    def __init__(self, shape, pointNames=None, featureNames=None, name=None,
                 paths=(None, None), **kwds):
        self._pointCount = shape[0]
        self._featureCount = shape[1]
        if pointNames is not None and len(pointNames) != shape[0]:
            msg = "The length of the pointNames (" + str(len(pointNames))
            msg += ") must match the points given in shape (" + str(shape[0])
            msg += ")"
            raise ArgumentException(msg)
        if featureNames is not None and len(featureNames) != shape[1]:
            msg = "The length of the featureNames (" + str(len(featureNames))
            msg += ") must match the features given in shape ("
            msg += str(shape[1]) + ")"
            raise ArgumentException(msg)

        self._points = self._getPoints()
        self._features = self._getFeatures()
        self._elements = self._getElements()

        # Set up point names
        self._nextDefaultValuePoint = 0
        if pointNames is None:
            self.pointNamesInverse = None
            self.pointNames = None
        elif isinstance(pointNames, dict):
            self._nextDefaultValuePoint = self._pointCount
            self.points.setNames(pointNames)
        else:
            pointNames = valuesToPythonList(pointNames, 'pointNames')
            self._nextDefaultValuePoint = self._pointCount
            self.points.setNames(pointNames)

        # Set up feature names
        self._nextDefaultValueFeature = 0
        if featureNames is None:
            self.featureNamesInverse = None
            self.featureNames = None
        elif isinstance(featureNames, dict):
            self._nextDefaultValueFeature = self._featureCount
            self.features.setNames(featureNames)
        else:
            featureNames = valuesToPythonList(featureNames, 'featureNames')
            self._nextDefaultValueFeature = self._featureCount
            self.features.setNames(featureNames)

        # Set up object name
        if name is None:
            self._name = dataHelpers.nextDefaultObjectName()
        else:
            self._name = name

        # Set up paths
        if paths[0] is not None and not isinstance(paths[0], six.string_types):
            msg = "paths[0] must be None, an absolute path or web link to "
            msg += "the file from which the data originates"
            raise ArgumentException(msg)
        if (paths[0] is not None
                and not os.path.isabs(paths[0])
                and not paths[0].startswith('http')):
            raise ArgumentException("paths[0] must be an absolute path")
        self._absPath = paths[0]

        if paths[1] is not None and not isinstance(paths[1], six.string_types):
            msg = "paths[1] must be None or a relative path to the file from "
            msg += "which the data originates"
            raise ArgumentException(msg)
        self._relPath = paths[1]

        # call for safety
        super(Base, self).__init__(**kwds)

    #######################
    # Property Attributes #
    #######################

    @property
    def shape(self):
        return self._pointCount, self._featureCount

    def _getPoints(self):
        return BasePoints(self)

    @property
    def points(self):
        return self._points

    def _getFeatures(self):
        return BaseFeatures(self)

    @property
    def features(self):
        return self._features

    def _getElements(self):
        return BaseElements(self)

    @property
    def elements(self):
        return self._elements

    def _setpointCount(self, value):
        self._pointCount = value

    def _setfeatureCount(self, value):
        self._featureCount = value

    def _getObjName(self):
        return self._name

    def _setObjName(self, value):
        if value is None:
            self._name = dataHelpers.nextDefaultObjectName()
        else:
            if not isinstance(value, six.string_types):
                msg = "The name of an object may only be a string or None"
                raise ValueError(msg)
            self._name = value

    @property
    def name(self):
        """
        A name to be displayed when printing or logging this object
        """
        return self._getObjName()

    @name.setter
    def name(self, value):
        return self._setObjName(value)

    def _getAbsPath(self):
        return self._absPath

    @property
    def absolutePath(self):
        """
        The path to the file this data originated from in absolute form.
        """
        return self._getAbsPath()

    def _getRelPath(self):
        return self._relPath

    @property
    def relativePath(self):
        """
        The path to the file this data originated from in relative form.
        """
        return self._getRelPath()
    relativePath = property(_getRelPath, doc="")

    def _getPath(self):
        return self.absolutePath

    @property
    def path(self):
        """
        The path to the file this data originated from.
        """
        return self._getPath()

    def _pointNamesCreated(self):
        """
        Returns True if point names have been created/assigned
        to the object.
        If the object does not have points it returns False.
        """
        if self.pointNamesInverse is None:
            return False
        else:
            return True

    def _featureNamesCreated(self):
        """
        Returns True if feature names have been created/assigned
        to the object.
        If the object does not have features it returns False.
        """
        if self.featureNamesInverse is None:
            return False
        else:
            return True

    def _anyDefaultPointNames(self):
        """
        Returns True if any default point names exists or if pointNames have
        not been created.
        """
        if self._pointNamesCreated():
            return any([name.startswith(DEFAULT_PREFIX) for name
                        in self.points.getNames()])
        else:
            return True

    def _anyDefaultFeatureNames(self):
        """
        Returns True if any default feature names exists or if featureNames have
        not been created.
        """
        if self._featureNamesCreated():
            return any([name.startswith(DEFAULT_PREFIX) for name
                        in self.features.getNames()])
        else:
            return True

    def _allDefaultPointNames(self):
        """
        Returns True if all point names are default or have not been created
        """
        if self._pointNamesCreated():
            return all([name.startswith(DEFAULT_PREFIX) for name
                        in self.points.getNames()])
        else:
            return True

    def _allDefaultFeatureNames(self):
        """
        Returns True if all feature names are default or have not been created
        """
        if self._featureNamesCreated():
            return all([name.startswith(DEFAULT_PREFIX) for name
                        in self.features.getNames()])
        else:
            return True

    ########################
    # Low Level Operations #
    ########################

    def __len__(self):
        # ordered such that the larger axis is always printed, even
        # if they are both in the range [0,1]
        if self._pointCount == 0 or self._featureCount == 0:
            return 0
        if self._pointCount == 1:
            return self._featureCount
        if self._featureCount == 1:
            return self._pointCount

        msg = "len() is undefined when the number of points ("
        msg += str(self._pointCount)
        msg += ") and the number of features ("
        msg += str(self._featureCount)
        msg += ") are both greater than 1"
        raise ImproperActionException(msg)

    def nameIsDefault(self):
        """Returns True if self.name has a default value"""
        return self.name.startswith(UML.data.dataHelpers.DEFAULT_NAME_PREFIX)

    def hasPointName(self, name):
        try:
            self.points.getIndex(name)
            return True
        except KeyError:
            return False

    def hasFeatureName(self, name):
        try:
            self.features.getIndex(name)
            return True
        except KeyError:
            return False

    ###########################
    # Higher Order Operations #
    ###########################

    def replaceFeatureWithBinaryFeatures(self, featureToReplace, useLog=None):
        """
        Create binary features for each unique value in a feature.

        Modify this object so that the chosen feature is removed, and
        binary valued features are added, one for each unique value
        seen in the original feature.

        Parameters
        ----------
        featureToReplace : int or str
            The index or name of the feature being replaced.

        Returns
        -------
        list
            The new feature names after replacement.

        Examples
        --------
        TODO
        """
        if UML.logger.active.position == 0:
            if enableLogging(useLog):
                wrapped = logCapture(self.replaceFeatureWithBinaryFeatures)
            else:
                wrapped = directCall(self.replaceFeatureWithBinaryFeatures)
            return wrapped(featureToReplace, useLog=False)

        if self._pointCount == 0:
            msg = "This action is impossible, the object has 0 points"
            raise ImproperActionException(msg)

        index = self._getFeatureIndex(featureToReplace)
        # extract col.
        toConvert = self.features.extract([index])

        # MR to get list of values
        def getValue(point):
            return [(point[0], 1)]

        def simpleReducer(identifier, valuesList):
            return (identifier, 0)

        values = toConvert.points.mapReduce(getValue, simpleReducer)
        values.features.setName(0, 'values')
        values = values.features.extract([0])

        # Convert to List, so we can have easy access
        values = values.copyAs(format="List")

        # for each value run points.calculate to produce a category
        # point for each value
        def makeFunc(value):
            def equalTo(point):
                if point[0] == value:
                    return 1
                return 0

            return equalTo

        varName = toConvert.features.getName(0)

        for point in values.data:
            value = point[0]
            ret = toConvert.points.calculate(makeFunc(value))
            ret.features.setName(0, varName + "=" + str(value).strip())
            toConvert.features.add(ret)

        # remove the original feature, and combine with self
        toConvert.features.extract([varName])
        self.features.add(toConvert)

        return toConvert.features.getNames()

    def transformFeatureToIntegers(self, featureToConvert, useLog=None):
        """
        Represent each unique value in a feature with a unique integer.

        Modify this object so that the chosen feature is removed and a
        new integer valued feature is added with values 0 to n-1, one
        for each of n unique values present in the original feature.

        Parameters
        ----------
        featureToConvert : int or str
            The index or name of the feature being replaced.

        Examples
        --------
        TODO
        """
        if UML.logger.active.position == 0:
            if enableLogging(useLog):
                wrapped = logCapture(self.transformFeatureToIntegers)
            else:
                wrapped = directCall(self.transformFeatureToIntegers)
            return wrapped(featureToConvert, useLog=False)

        if self._pointCount == 0:
            msg = "This action is impossible, the object has 0 points"
            raise ImproperActionException(msg)

        index = self._getFeatureIndex(featureToConvert)

        # extract col.
        toConvert = self.features.extract([index])

        # MR to get list of values
        def getValue(point):
            return [(point[0], 1)]

        def simpleReducer(identifier, valuesList):
            return (identifier, 0)

        values = toConvert.points.mapReduce(getValue, simpleReducer)
        values.features.setName(0, 'values')
        values = values.features.extract([0])

        # Convert to List, so we can have easy access
        values = values.copyAs(format="List")

        mapping = {}
        index = 0
        for point in values.data:
            if point[0] not in mapping:
                mapping[point[0]] = index
                index = index + 1

        def lookup(point):
            return mapping[point[0]]

        converted = toConvert.points.calculate(lookup)
        converted.points.setNames(toConvert.points.getNames())
        converted.features.setName(0, toConvert.features.getName(0))

        self.features.add(converted)

    def groupByFeature(self, by, countUniqueValueOnly=False, useLog=None):
        """
        Group data object by one or more features.

        Parameters
        ----------
        by : int, str or list
            * int - the index of the feature to group by
            * str - the name of the feature to group by
            * list - indices or names of features to group by
        countUniqueValueOnly : bool
            Return only the count of points in the group

        Returns
        -------
        dict
            Each unique feature (or group of features) to group by as
            keys. When ``countUniqueValueOnly`` is False,  the value at
            each key is a UML object containing the ungrouped features
            of points within that group. When ``countUniqueValueOnly``
            is True, the values are the number of points within that
            group.

        Examples
        --------
        TODO
        """
        if UML.logger.active.position == 0:
            if enableLogging(useLog):
                wrapped = logCapture(self.groupByFeature)
            else:
                wrapped = directCall(self.groupByFeature)
            return wrapped(by, countUniqueValueOnly, useLog=False)

        def findKey1(point, by):#if by is a string or int
            return point[by]

        def findKey2(point, by):#if by is a list of string or a list of int
            return tuple([point[i] for i in by])

        #if by is a list, then use findKey2; o.w. use findKey1
        if isinstance(by, (six.string_types, numbers.Number)):
            findKey = findKey1
        else:
            findKey = findKey2

        res = {}
        if countUniqueValueOnly:
            for point in self.points:
                k = findKey(point, by)
                if k not in res:
                    res[k] = 1
                else:
                    res[k] += 1
        else:
            for point in self.points:
                k = findKey(point, by)
                if k not in res:
                    res[k] = point.points.getNames()
                else:
                    res[k].extend(point.points.getNames())

            for k in res:
                tmp = self.points.copy(toCopy=res[k])
                tmp.features.delete(by)
                res[k] = tmp

        return res

    def hashCode(self):
        """
        Returns a hash for this matrix.

        The hash is a number x in the range 0<= x < 1 billion that
        should almost always change when the values of the matrix are
        changed by a substantive amount.

        Returns
        -------
        int

        Examples
        --------
        TODO
        """
        if self._pointCount == 0 or self._featureCount == 0:
            return 0
        valueObj = self.elements.calculate(hashCodeFunc, preserveZeros=True,
                                           outputType='Matrix')
        valueList = valueObj.copyAs(format="python list")
        avg = (sum(itertools.chain.from_iterable(valueList))
               / float(self._pointCount * self._featureCount))
        bigNum = 1000000000
        #this should return an integer x in the range 0<= x < 1 billion
        return int(int(round(bigNum * avg)) % bigNum)

    def isApproximatelyEqual(self, other):
        """
        Determine if the data in both objects is likely the same.

        If it returns False, this object and the ``other`` object
        definitely do not store equivalent data. If it returns True,
        they likely store equivalent data but it is not possible to be
        absolutely sure. Note that only the actual data stored is
        considered, it doesn't matter whether the data matrix objects
        passed are of the same type (Matrix, Sparse, etc.)

        Parameters
        ----------
        other : UML data object
            The object with which to compare approximate equality with
            this object.

        Returns
        -------
        bool
            True if approximately equal, else False.

        Examples
        --------
        TODO
        """
        self.validate()
        #first check to make sure they have the same number of rows and columns
        if self._pointCount != len(other.points):
            return False
        if self._featureCount != len(other.features):
            return False
        #now check if the hashes of each matrix are the same
        if self.hashCode() != other.hashCode():
            return False
        return True

    def copy(self):
        """
        Return a new object which has the same data.

        The copy will be in the same UML format as this object and in
        addition to copying this objects data, the name and path
        metadata will by copied as well.

        Returns
        -------
        UML data object
            A copy of this object

        Examples
        --------
        TODO
        """
        return self.copyAs(self.getTypeString())

    def trainAndTestSets(self, testFraction, labels=None, randomOrder=True,
                         useLog=None):
        """
        Divide the data into training and testing sets.

        Return either a length 2 or a length 4 tuple. If labels=None,
        then returns a length 2 tuple containing the training object,
        then the testing object (trainX, testX). If labels is non-None,
        a length 4 tuple is returned, containing the training data
        object, then the training labels object, then the testing data
        object, and finally the testing labels
        (trainX, trainY, testX, testY).

        Parameters
        ----------
        testFraction : int or float
            The fraction of the data to be placed in the testing sets.
            If ``randomOrder`` is False, then the points are taken from
            the end of this object.
        labels : identifier or list of identifiers
            The name(s) or index(es) of the data labels, a value of None
            implies this data does not contain labels. This parameter
            will affect the shape of the returned tuple.
        randomOrder : bool
            Control whether the order of the points in the returns sets
            matches that of the original object, or if their order is
            randomized.

        Returns
        -------
        tuple
            If ``labels`` is None, a length 2 tuple containing the
            training and testing objects (trainX, testX).
            If ``labels`` is non-None, a length 4 tupes containing the
            training and testing data objects and the training a testing
            labels objects (trainX, trainY, testX, testY).

        Examples
        --------
        TODO
        """
        if UML.logger.active.position == 0:
            if enableLogging(useLog):
                wrapped = logCapture(self.trainAndTestSets)
            else:
                wrapped = directCall(self.trainAndTestSets)
            return wrapped(testFraction, labels, randomOrder,
                           useLog=False)

        toSplit = self.copy()
        if randomOrder:
            toSplit.points.shuffle()

        testXSize = int(round(testFraction * self._pointCount))
        startIndex = self._pointCount - testXSize

        #pull out a testing set
        if testXSize == 0:
            testX = toSplit.points.extract([])
        else:
            testX = toSplit.points.extract(start=startIndex)

        if labels is None:
            toSplit.name = self.name + " trainX"
            testX.name = self.name + " testX"

            return toSplit, testX

        # safety for empty objects
        toExtract = labels
        if testXSize == 0:
            toExtract = []

        trainY = toSplit.features.extract(toExtract)
        testY = testX.features.extract(toExtract)

        toSplit.name = self.name + " trainX"
        trainY.name = self.name + " trainY"
        testX.name = self.name + " testX"
        testY.name = self.name + " testY"

        return toSplit, trainY, testX, testY

    ########################################
    ########################################
    ###   Functions related to logging   ###
    ########################################
    ########################################

    def featureReport(self, maxFeaturesToCover=50, displayDigits=2, useLog=None):
        """
        Produce a report, in a string formatted as a table, containing
        summary and statistical information about each feature in the
        data set, up to 50 features.  If there are more than 50
        features, only information about 50 of those features will be
        reported.
        """
        logger = UML.logger.active
        logger.position += 1
        ret = produceFeaturewiseReport(
            self, maxFeaturesToCover=maxFeaturesToCover,
            displayDigits=displayDigits)
        logger.position -= 1
        if enableLogging(useLog):
            logger.logData("feature", ret)
            logger.log(logger.logType, logger.logInfo)
        return ret

    def summaryReport(self, displayDigits=2, useLog=None):
        """
        Produce a report, in a string formatted as a table, containing summary
        information about the data set contained in this object.  Includes
        proportion of missing values, proportion of zero values, total # of
        points, and number of features.
        """
        logger = UML.logger.active
        logger.position += 1
        ret = produceAggregateReport(self, displayDigits=displayDigits)
        logger.position -= 1
        if enableLogging(useLog):
            logger.logData("summary", ret)
            logger.log(logger.logType, logger.logInfo)
        return ret

    ###############################################################
    ###############################################################
    ###   Subclass implemented information querying functions   ###
    ###############################################################
    ###############################################################

    def isIdentical(self, other):
        if not self._equalFeatureNames(other):
            return False
        if not self._equalPointNames(other):
            return False

        return self._isIdentical_implementation(other)

    def writeFile(self, outPath, format=None, includeNames=True):
        """
        Write the data in this object to a file in the specified format.

        Parameters
        ----------
        outPath : str
            The location (including file name and extension) where
            we want to write the output file.
        format : str
            The formating of the file we write. May be None, 'csv', or
            'mtx'; if None, we use the extension of outPath to determine
            the format.
        includeNames : bool
            Indicates whether the file will embed the point and feature
            names into the file. The format of the embedding is
            dependant on the format of the file: csv will embed names
            into the data, mtx will place names in a comment.

        Examples
        --------
        TODO
        """
        if self._pointCount == 0 or self._featureCount == 0:
            msg = "We do not allow writing to file when an object has "
            msg += "0 points or features"
            raise ImproperActionException(msg)

        self.validate()

        # if format is not specified, we fall back on the extension in outPath
        if format is None:
            split = outPath.rsplit('.', 1)
            format = None
            if len(split) > 1:
                format = split[1].lower()

        if format not in ['csv', 'mtx']:
            msg = "Unrecognized file format. Accepted types are 'csv' and "
            msg += "'mtx'. They may either be input as the format parameter, "
            msg += "or as the extension in the outPath"
            raise ArgumentException(msg)

        includePointNames = includeNames
        if includePointNames:
            seen = False
            for name in self.points.getNames():
                if name[:DEFAULT_PREFIX_LENGTH] != DEFAULT_PREFIX:
                    seen = True
            if not seen:
                includePointNames = False

        includeFeatureNames = includeNames
        if includeFeatureNames:
            seen = False
            for name in self.features.getNames():
                if name[:DEFAULT_PREFIX_LENGTH] != DEFAULT_PREFIX:
                    seen = True
            if not seen:
                includeFeatureNames = False

        try:
            self._writeFile_implementation(
                outPath, format, includePointNames, includeFeatureNames)
        except Exception:
            if format.lower() == "csv":
                toOut = self.copyAs("Matrix")
                toOut._writeFile_implementation(
                    outPath, format, includePointNames, includeFeatureNames)
                return
            if format.lower() == "mtx":
                toOut = self.copyAs('Sparse')
                toOut._writeFile_implementation(
                    outPath, format, includePointNames, includeFeatureNames)
                return

    def save(self, outputPath):
        """
        Save object to a file.

        Uses the dill library to serialize this object.

        Parameters
        ----------
        outputPath : str
            The location (including file name and extension) where
            we want to write the output file. If filename extension
            .umld is not included in file name it would be added to the
            output file.

        Examples
        --------
        TODO
        """
        if not cloudpickle:
            msg = "To save UML objects, cloudpickle must be installed"
            raise PackageException(msg)

        extension = '.umld'
        if not outputPath.endswith(extension):
            outputPath = outputPath + extension

        with open(outputPath, 'wb') as file:
            try:
                cloudpickle.dump(self, file)
            except Exception as e:
                raise e
        # TODO: save session
        # print('session_' + outputFilename)
        # print(globals())
        # dill.dump_session('session_' + outputFilename)

    def getTypeString(self):
        """
        Return a string representing the non-abstract type of this
        object (e.g. Matrix, Sparse, etc.) that can be passed to
        createData() function to create a new object of the same type.
        """
        return self._getTypeString_implementation()

    def _processSingleX(self, x):
        """
        Helper for __getitem__ when given a single value for x.
        """
        length = self._pointCount
        if x.__class__ is int or x.__class__ is numpy.integer:
            if x < -length or x >= length:
                msg = "The given index " + str(x) + " is outside of the range "
                msg += "of possible indices in the point axis (0 to "
                msg += str(length - 1) + ")."
                raise IndexError(msg)
            if x >= 0:
                return x, True
            else:
                return x + length, True

        if x.__class__ is str or x.__class__ is six.text_type:
            return self.points.getIndex(x), True

        if x.__class__ is float:
            if x % 1: # x!=int(x)
                msg = "A float valued key of value x is only accepted if x == "
                msg += "int(x). The given value was " + str(x) + " yet int("
                msg += str(x) + ") = " + str(int(x))
                raise ArgumentException(msg)
            else:
                x = int(x)
                if x < -length or x >= length:
                    msg = "The given index " + str(x) + " is outside of the "
                    msg += "range of possible indices in the point axis (0 to "
                    msg += str(length - 1) + ")."
                    raise IndexError(msg)
                if x >= 0:
                    return x, True
                else:
                    return x + length, True

        return x, False

    def _processSingleY(self, y):
        """
        Helper for __getitem__ when given a single value for y.
        """
        length = self._featureCount
        if y.__class__ is int or y.__class__ is numpy.integer:
            if y < -length or y >= length:
                msg = "The given index " + str(y) + " is outside of the range "
                msg += "of possible indices in the point axis (0 to "
                msg += str(length - 1) + ")."
                raise IndexError(msg)
            if y >= 0:
                return y, True
            else:
                return y + length, True

        if y.__class__ is str or y.__class__ is six.text_type:
            return self.features.getIndex(y), True

        if y.__class__ is float:
            if y % 1: # y!=int(y)
                msg = "A float valued key of value y is only accepted if y == "
                msg += "int(y). The given value was " + str(y) + " yet int("
                msg += str(y) + ") = " + str(int(y))
                raise ArgumentException(msg)
            else:
                y = int(y)
                if y < -length or y >= length:
                    msg = "The given index " + str(y) + " is outside of the "
                    msg += "range of possible indices in the point axis (0 to "
                    msg += str(length - 1) + ")."
                    raise IndexError(msg)
                if y >= 0:
                    return y, True
                else:
                    return y + length, True

        return y, False

    def __getitem__(self, key):
        """
        The following are allowed:
        X[1, :]            ->    (2d) that just has that one point
        X["age", :]    -> same as above
        X[1:5, :]         -> 4 points (1, 2, 3, 4)
        X[[3,8], :]       -> 2 points (3, 8) IN THE ORDER GIVEN
        X[["age","gender"], :]       -> same as above

        --get based on features only : ALWAYS returns a new copy UML
        object (2d)
        X[:,2]         -> just has that 1 feature
        X[:,"bob"] -> same as above
        X[:,1:5]    -> 4 features (1,2,3,4)
        X[:,[3,8]]  -> 2 features (3,8) IN THE ORDER GIVEN

        --both features and points : can give a scalar value OR UML
        object 2d depending on case
        X[1,2]         -> single scalar number value
        X["age","bob"] -> single scalar number value
        X[1:5,4:7]     -> UML object (2d) that has just that rectangle
        X[[1,2],[3,8]] -> UML object (2d) that has just 2 points
                          (points 1,2) but only 2 features for each of
                          them (features 3,8)
        """
        # Make it a tuple if it isn't one
        if key.__class__ is tuple:
            x, y = key
        else:
            if self._pointCount == 1:
                x = 0
                y = key
            elif self._featureCount == 1:
                x = key
                y = 0
            else:
                msg = "Must include both a point and feature index; or, "
                msg += "if this is vector shaped, a single index "
                msg += "into the axis whose length > 1"
                raise ArgumentException(msg)

        #process x
        x, singleX = self._processSingleX(x)
        #process y
        y, singleY = self._processSingleY(y)
        #if it is the simplest data retrieval such as X[1,2],
        # we'd like to return it back in the fastest way.
        if singleX and singleY:
            return self._getitem_implementation(x, y)

        if not singleX:
            if x.__class__ is slice:
                start = x.start if x.start is not None else 0
                if start < 0:
                    start += self._pointCount
                stop = x.stop if x.stop is not None else self._pointCount
                if stop < 0:
                    stop += self._pointCount
                step = x.step if x.step is not None else 1
                x = [self._processSingleX(xi)[0] for xi
                     in range(start, stop, step)]
            else:
                x = [self._processSingleX(xi)[0] for xi in x]

        if not singleY:
            if y.__class__ is slice:
                start = y.start if y.start is not None else 0
                if start < 0:
                    start += self._featureCount
                stop = y.stop if y.stop is not None else self._featureCount
                if stop < 0:
                    stop += self._featureCount
                step = y.step if y.step is not None else 1
                y = [self._processSingleY(yi)[0] for yi
                     in range(start, stop, step)]
            else:
                y = [self._processSingleY(yi)[0] for yi in y]
        ret = self.points.copy(toCopy=x, useLog=False)
        ret = ret.features.copy(toCopy=y, useLog=False)
        return ret

    def pointView(self, ID):
        """
        Returns a View object into the data of the point with the given
        ID. See View object comments for its capabilities. This View is
        only valid until the next modification to the shape or ordering
        of the internal data. After such a modification, there is no
        guarantee to the validity of the results.
        """
        if self._pointCount == 0:
            msg = "ID is invalid, This object contains no points"
            raise ImproperActionException(msg)

        index = self._getPointIndex(ID)
        return self.view(index, index, None, None)

    def featureView(self, ID):
        """
        Returns a View object into the data of the point with the given
        ID. See View object comments for its capabilities. This View is
        only valid until the next modification to the shape or ordering
        of the internal data. After such a modification, there is no
        guarantee to the validity of the results.
        """
        if self._featureCount == 0:
            msg = "ID is invalid, This object contains no features"
            raise ImproperActionException(msg)

        index = self._getFeatureIndex(ID)
        return self.view(None, None, index, index)

    def view(self, pointStart=None, pointEnd=None, featureStart=None,
             featureEnd=None):
        """
        Read-only access into the object data.

        Factory function to create a read only view into the calling
        data object. Views may only be constructed from contiguous,
        in-order points and features whose overlap defines a window into
        the data. The returned View object is part of UML's datatypes
        hiearchy, and will have access to all of the same methods as
        anything that inherits from UML.data.Base; though only those
        that do not modify the data can be called without an exception
        being raised. The returned view will also reflect any subsequent
        changes made to the original object. This is the only accepted
        method for a user to construct a View object (it should never be
        done directly), though view objects may be provided to the user,
        for example via user defined functions passed to points.extract
        or features.calculate.

        Parameters
        ----------
        pointStart : int
            The inclusive index of the first point to be accessible in
            the returned view. Is None by default, meaning to include
            from the beginning of the object.
        pointEnd: int
            The inclusive index of the last point to be accessible in
            the returned view. Is None by default, meaning to include up
            to the end of the object.
        featureStart : int
            The inclusive index of the first feature to be accessible in
            the returned view. Is None by default, meaning to include
            from the beginning of the object.
        featureEnd : int
            The inclusive index of the last feature to be accessible in
            the returned view. Is None by default, meaning to include up
            to the end of the object.

        Returns
        -------
        UML view object
            A UML data object with read-only access.

        See Also
        --------
        pointView, featureView

        Examples
        --------
        TODO
        """
        # transform defaults to mean take as much data as possible,
        # transform end values to be EXCLUSIVE
        if pointStart is None:
            pointStart = 0
        else:
            pointStart = self._getIndex(pointStart, 'point')

        if pointEnd is None:
            pointEnd = self._pointCount
        else:
            pointEnd = self._getIndex(pointEnd, 'point')
            # this is the only case that could be problematic and needs
            # checking
            self._validateRangeOrder("pointStart", pointStart,
                                     "pointEnd", pointEnd)
            # make exclusive now that it won't ruin the validation check
            pointEnd += 1

        if featureStart is None:
            featureStart = 0
        else:
            featureStart = self._getIndex(featureStart, 'feature')

        if featureEnd is None:
            featureEnd = self._featureCount
        else:
            featureEnd = self._getIndex(featureEnd, 'feature')
            # this is the only case that could be problematic and needs
            # checking
            self._validateRangeOrder("featureStart", featureStart,
                                     "featureEnd", featureEnd)
            # make exclusive now that it won't ruin the validation check
            featureEnd += 1

        return self._view_implementation(pointStart, pointEnd,
                                         featureStart, featureEnd)

    def validate(self, level=1):
        """
        Check the integrity of the data.

        Validate this object with respect to the limitations and
        invariants that our objects enforce.

        Parameters
        ----------
        level : int
            The extent to which to validate the data.

        Examples
        --------
        TODO
        """
        if self._pointNamesCreated():
            assert self._pointCount == len(self.points.getNames())
        if self._featureNamesCreated():
            assert self._featureCount == len(self.features.getNames())

        if level > 0:
            if self._pointNamesCreated():
                for key in self.points.getNames():
                    index = self.points.getIndex(key)
                    assert self.points.getName(index) == key
            if self._featureNamesCreated():
                for key in self.features.getNames():
                    index = self.features.getIndex(key)
                    assert self.features.getName(index) == key

        self._validate_implementation(level)

    def containsZero(self):
        """
        Evaluate if the object contains one or more zero values.

        Return True if there is a value that is equal to integer 0
        contained in this object, otherwise False.

        Examples
        --------
        TODO
        """
        # trivially False.
        if self._pointCount == 0 or self._featureCount == 0:
            return False
        return self._containsZero_implementation()

    def __eq__(self, other):
        return self.isIdentical(other)

    def __ne__(self, other):
        return not self.__eq__(other)

    def toString(self, includeNames=True, maxWidth=120, maxHeight=30,
                 sigDigits=3, maxColumnWidth=19):
        """
        TODO
        """
        if self._pointCount == 0 or self._featureCount == 0:
            return ""

        # setup a bundle of fixed constants
        colSep = ' '
        colHold = '--'
        rowHold = '|'
        pnameSep = ' '
        nameHolder = '...'
        dataOrientation = 'center'
        pNameOrientation = 'rjust'
        fNameOrientation = 'center'

        #setup a bundle of default values
        maxHeight = self._pointCount + 2 if maxHeight is None else maxHeight
        maxWidth = float('inf') if maxWidth is None else maxWidth
        maxRows = min(maxHeight, self._pointCount)
        maxDataRows = maxRows
        includePNames = False
        includeFNames = False

        if includeNames:
            includePNames = dataHelpers.hasNonDefault(self, 'point')
            includeFNames = dataHelpers.hasNonDefault(self, 'feature')
            if includeFNames:
                # plus or minus 2 because we will be dealing with both
                # feature names and a gap row
                maxRows = min(maxHeight, self._pointCount + 2)
                maxDataRows = maxRows - 2

        # Set up point Names and determine how much space they take up
        pnames = None
        pnamesWidth = None
        maxDataWidth = maxWidth
        if includePNames:
            pnames, pnamesWidth = self._arrangePointNames(
                maxDataRows, maxColumnWidth, rowHold, nameHolder)
            # The available space for the data is reduced by the width of the
            # pnames, a column separator, the pnames seperator, and another
            # column seperator
            maxDataWidth = (maxWidth
                            - (pnamesWidth + 2 * len(colSep) + len(pnameSep)))

        # Set up data values to fit in the available space
        dataTable, colWidths = self._arrangeDataWithLimits(
            maxDataWidth, maxDataRows, sigDigits, maxColumnWidth, colSep,
            colHold, rowHold, nameHolder)

        # set up feature names list, record widths
        fnames = None
        if includeFNames:
            fnames = self._arrangeFeatureNames(maxWidth, maxColumnWidth,
                                               colSep, colHold, nameHolder)

            # adjust data or fnames according to the more restrictive set
            # of col widths
            makeConsistentFNamesAndData(fnames, dataTable, colWidths, colHold)

        # combine names into finalized table
        finalTable, finalWidths = self._arrangeFinalTable(
            pnames, pnamesWidth, dataTable, colWidths, fnames, pnameSep)

        # set up output string
        out = ""
        for r in range(len(finalTable)):
            row = finalTable[r]
            for c in range(len(row)):
                val = row[c]
                if c == 0 and includePNames:
                    padded = getattr(val, pNameOrientation)(finalWidths[c])
                elif r == 0 and includeFNames:
                    padded = getattr(val, fNameOrientation)(finalWidths[c])
                else:
                    padded = getattr(val, dataOrientation)(finalWidths[c])
                row[c] = padded
            line = colSep.join(finalTable[r]) + "\n"
            out += line

        return out

    def __repr__(self):
        indent = '    '
        maxW = 120
        maxH = 40

        # setup type call
        ret = self.getTypeString() + "(\n"

        # setup data
        dataStr = self.toString(includeNames=False, maxWidth=maxW,
                                maxHeight=maxH)
        byLine = dataStr.split('\n')
        # toString ends with a \n, so we get rid of the empty line produced by
        # the split
        byLine = byLine[:-1]
        # convert self.data into a string with nice format
        newLines = (']\n' + indent + ' [').join(byLine)
        ret += (indent + '[[%s]]\n') % newLines

        numRows = min(self._pointCount, maxW)
        # if non default point names, print all (truncated) point names
        ret += dataHelpers.makeNamesLines(
            indent, maxW, numRows, self._pointCount, self.points.getNames(),
            'pointNames')
        # if non default feature names, print all (truncated) feature names
        numCols = 0
        if byLine:
            splited = byLine[0].split(' ')
            for val in splited:
                if val != '' and val != '...':
                    numCols += 1
        elif self._featureCount > 0:
            # if the container is empty, then roughly compute length of
            # the string of feature names, and then calculate numCols
            strLength = (len("___".join(self.features.getNames()))
                         + len(''.join([str(i) for i
                                        in range(self._featureCount)])))
            numCols = int(min(1, maxW / float(strLength)) * self._featureCount)
        # because of how dataHelers.indicesSplit works, we need this to be plus
        # one in some cases this means one extra feature name is displayed. But
        # that's acceptable
        if numCols <= self._featureCount:
            numCols += 1
        ret += dataHelpers.makeNamesLines(
            indent, maxW, numCols, self._featureCount,
            self.features.getNames(), 'featureNames')

        # if name not None, print
        if not self.name.startswith(DEFAULT_NAME_PREFIX):
            prep = indent + 'name="'
            toUse = self.name
            nonNameLen = len(prep) + 1
            if nonNameLen + len(toUse) > 80:
                toUse = toUse[:(80 - nonNameLen - 3)]
                toUse += '...'

            ret += prep + toUse + '"\n'

        # if path not None, print
        if self.path is not None:
            prep = indent + 'path="'
            toUse = self.path
            nonPathLen = len(prep) + 1
            if nonPathLen + len(toUse) > 80:
                toUse = toUse[:(80 - nonPathLen - 3)]
                toUse += '...'

            ret += prep + toUse + '"\n'

        ret += indent + ')'

        return ret

    def __str__(self):
        return self.toString()

    def show(self, description, includeObjectName=True, includeAxisNames=True,
             maxWidth=120, maxHeight=30, sigDigits=3, maxColumnWidth=19):
        """
        Method to simplify printing a representation of this data object,
        with some context. The backend is the toString() method, and this
        method includes control over all of the same functionality via
        arguments. Prior to the names and data, it additionally prints a
        description provided by the user, (optionally) this object's name
        attribute, and the number of points and features that are in the
        data.

        description: Unless None, this is printed as-is before the rest of
        the output.

        includeObjectName: if True, the object's name attribute will be
        printed.

        includeAxisNames: if True, the point and feature names will be
        printed.

        maxWidth: a bound on the maximum number of characters printed on
        each line of the output.

        maxHeight: a bound on the maximum number of lines printed in the
        outout.

        sigDigits: the number of decimal places to show when printing
        float valued data.

        nameLength: a bound on the maximum number of characters we allow
        for each point or feature name.

        """
        if description is not None:
            print(description)

        if includeObjectName:
            context = self.name + " : "
        else:
            context = ""
        context += str(self._pointCount) + "pt x "
        context += str(self._featureCount) + "ft"
        print(context)
        print(self.toString(includeAxisNames, maxWidth, maxHeight, sigDigits,
                            maxColumnWidth))


    def plot(self, outPath=None, includeColorbar=False):
        self._plot(outPath, includeColorbar)

    def _setupOutFormatForPlotting(self, outPath):
        outFormat = None
        if isinstance(outPath, six.string_types):
            (_, ext) = os.path.splitext(outPath)
            if len(ext) == 0:
                outFormat = 'png'
        return outFormat

    def _matplotlibBackendHandling(self, outPath, plotter, **kwargs):
        if outPath is None:
            if matplotlib.get_backend() == 'agg':
                import matplotlib.pyplot as plt
                plt.switch_backend('TkAgg')
                plotter(**kwargs)
                plt.switch_backend('agg')
            else:
                plotter(**kwargs)
            p = Process(target=lambda: None)
            p.start()
        else:
            p = Process(target=plotter, kwargs=kwargs)
            p.start()
        return p

    def _plot(self, outPath=None, includeColorbar=False):
        self._validateMatPlotLibImport(mplError, 'plot')
        outFormat = self._setupOutFormatForPlotting(outPath)

        def plotter(d):
            import matplotlib.pyplot as plt

            plt.matshow(d, cmap=matplotlib.cm.gray)

            if includeColorbar:
                plt.colorbar()

            if not self.name.startswith(DEFAULT_NAME_PREFIX):
                #plt.title("Heatmap of " + self.name)
                plt.title(self.name)
            plt.xlabel("Feature Values", labelpad=10)
            plt.ylabel("Point Values")

            if outPath is None:
                plt.show()
            else:
                plt.savefig(outPath, format=outFormat)

        # toPlot = self.copyAs('numpyarray')

        # problem if we were to use mutiprocessing with backends
        # different than Agg.
        p = self._matplotlibBackendHandling(outPath, plotter, d=self.data)
        return p

    def plotFeatureDistribution(self, feature, outPath=None, xMin=None,
                                xMax=None):
        """
        Plot a histogram of the distribution of values in the specified
        Feature. Along the x axis of the plot will be the values seen in
        the feature, grouped into bins; along the y axis will be the number
        of values in each bin. Bin width is calculated using
        Freedman-Diaconis' rule. Control over the width of the x axis
        is also given, with the warning that user specified values
        can obscure data that would otherwise be plotted given default
        inputs.

        feature: the identifier (index of name) of the feature to show

        xMin: the least value shown on the x axis of the resultant plot.

        xMax: the largest value shown on the x axis of teh resultant plot

        """
        self._plotFeatureDistribution(feature, outPath, xMin, xMax)

    def _plotFeatureDistribution(self, feature, outPath=None, xMin=None,
                                 xMax=None):
        self._validateMatPlotLibImport(mplError, 'plotFeatureDistribution')
        return self._plotDistribution('feature', feature, outPath, xMin, xMax)

    def _plotDistribution(self, axis, identifier, outPath, xMin, xMax):
        outFormat = self._setupOutFormatForPlotting(outPath)
        index = self._getIndex(identifier, axis)
        if axis == 'point':
            getter = self.pointView
            name = self.points.getName(index)
        else:
            getter = self.featureView
            name = self.features.getName(index)

        toPlot = getter(index)

        quartiles = UML.calculate.quartiles(toPlot)

        IQR = quartiles[2] - quartiles[0]
        binWidth = (2 * IQR) / (len(toPlot) ** (1. / 3))
        # TODO: replace with calculate points after it subsumes
        # pointStatistics?
        valMax = max(toPlot)
        valMin = min(toPlot)
        if binWidth == 0:
            binCount = 1
        else:
            # we must convert to int, in some versions of numpy, the helper
            # functions matplotlib calls will require it.
            binCount = int(math.ceil((valMax - valMin) / binWidth))

        def plotter(d, xLim):
            import matplotlib.pyplot as plt

            plt.hist(d, binCount)

            if name[:DEFAULT_PREFIX_LENGTH] == DEFAULT_PREFIX:
                titlemsg = '#' + str(index)
            else:
                titlemsg = "named: " + name
            plt.title("Distribution of " + axis + " " + titlemsg)
            plt.xlabel("Values")
            plt.ylabel("Number of values")

            plt.xlim(xLim)

            if outPath is None:
                plt.show()
            else:
                plt.savefig(outPath, format=outFormat)

        # problem if we were to use mutiprocessing with backends
        # different than Agg.
        p = self._matplotlibBackendHandling(outPath, plotter, d=toPlot,
                                            xLim=(xMin, xMax))
        return p

    def plotFeatureAgainstFeatureRollingAverage(
            self, x, y, outPath=None, xMin=None, xMax=None, yMin=None,
            yMax=None, sampleSizeForAverage=20):
        """
        TODO
        """
        self._plotFeatureAgainstFeature(x, y, outPath, xMin, xMax, yMin, yMax,
                                        sampleSizeForAverage)

    def plotFeatureAgainstFeature(self, x, y, outPath=None, xMin=None,
                                  xMax=None, yMin=None, yMax=None):
        """
        Plot a scatter plot of the two input features using the pairwise
        combination of their values as coordinates. Control over the width
        of the both axes is given, with the warning that user specified
        values can obscure data that would otherwise be plotted given default
        inputs.

        x: the identifier (index of name) of the feature from which we
        draw x-axis coordinates

        y: the identifier (index of name) of the feature from which we
        draw y-axis coordinates

        xMin: the least value shown on the x axis of the resultant plot.

        xMax: the largest value shown on the x axis of the resultant plot

        yMin: the least value shown on the y axis of the resultant plot.

        yMax: the largest value shown on the y axis of the resultant plot

        """
        self._plotFeatureAgainstFeature(x, y, outPath, xMin, xMax, yMin, yMax)

    def _plotFeatureAgainstFeature(self, x, y, outPath=None, xMin=None,
                                   xMax=None, yMin=None, yMax=None,
                                   sampleSizeForAverage=None):
        self._validateMatPlotLibImport(mplError, 'plotFeatureComparison')
        return self._plotCross(x, 'feature', y, 'feature', outPath, xMin, xMax,
                               yMin, yMax, sampleSizeForAverage)

    def _plotCross(self, x, xAxis, y, yAxis, outPath, xMin, xMax, yMin, yMax,
                   sampleSizeForAverage=None):
        outFormat = self._setupOutFormatForPlotting(outPath)
        xIndex = self._getIndex(x, xAxis)
        yIndex = self._getIndex(y, yAxis)

        def customGetter(index, axis):
            if axis == 'point':
                copied = self.points.copy(index)
            else:
                copied = self.features.copy(index)
            return copied.copyAs('numpyarray', outputAs1D=True)

        def pGetter(index):
            return customGetter(index, 'point')

        def fGetter(index):
            return customGetter(index, 'feature')

        if xAxis == 'point':
            xGetter = pGetter
            xName = self.points.getName(xIndex)
        else:
            xGetter = fGetter
            xName = self.features.getName(xIndex)

        if yAxis == 'point':
            yGetter = pGetter
            yName = self.points.getName(yIndex)
        else:
            yGetter = fGetter
            yName = self.features.getName(yIndex)

        xToPlot = xGetter(xIndex)
        yToPlot = yGetter(yIndex)

        if sampleSizeForAverage:
            #do rolling average
            xToPlot, yToPlot = list(zip(*sorted(zip(xToPlot, yToPlot),
                                                key=lambda x: x[0])))
            convShape = (numpy.ones(sampleSizeForAverage)
                         / float(sampleSizeForAverage))
            startIdx = sampleSizeForAverage-1
            xToPlot = numpy.convolve(xToPlot, convShape)[startIdx:-startIdx]
            yToPlot = numpy.convolve(yToPlot, convShape)[startIdx:-startIdx]

        def plotter(inX, inY, xLim, yLim, sampleSizeForAverage):
            import matplotlib.pyplot as plt
            #plt.scatter(inX, inY)
            plt.scatter(inX, inY, marker='.')

            if xName[:DEFAULT_PREFIX_LENGTH] == DEFAULT_PREFIX:
                xlabel = xAxis + ' #' + str(xIndex)
            else:
                xlabel = xName
            if yName[:DEFAULT_PREFIX_LENGTH] == DEFAULT_PREFIX:
                ylabel = yAxis + ' #' + str(yIndex)
            else:
                ylabel = yName

            xName2 = xName
            yName2 = yName
            if sampleSizeForAverage:
                tmpStr = ' (%s sample average)' % sampleSizeForAverage
                xlabel += tmpStr
                ylabel += tmpStr
                xName2 += ' average'
                yName2 += ' average'

            if self.name.startswith(DEFAULT_NAME_PREFIX):
                titleStr = ('%s vs. %s') % (xName2, yName2)
            else:
                titleStr = ('%s: %s vs. %s') % (self.name, xName2, yName2)


            plt.title(titleStr)
            plt.xlabel(xlabel)
            plt.ylabel(ylabel)

            plt.xlim(xLim)
            plt.ylim(yLim)

            if outPath is None:
                plt.show()
            else:
                plt.savefig(outPath, format=outFormat)

        # problem if we were to use mutiprocessing with backends
        # different than Agg.
        p = self._matplotlibBackendHandling(
            outPath, plotter, inX=xToPlot, inY=yToPlot, xLim=(xMin, xMax),
            yLim=(yMin, yMax), sampleSizeForAverage=sampleSizeForAverage)
        return p

    ##################################################################
    ##################################################################
    ###   Subclass implemented structural manipulation functions   ###
    ##################################################################
    ##################################################################

    def transpose(self, useLog=None):
        """
        Invert the feature and point indices of the data.

        Transpose the data in this object, inplace by inverting the
        feature and point indices. This operations also includes
        inverting the point and feature names.

        Examples
        --------
        TODO
        """
        if UML.logger.active.position == 0:
            if enableLogging(useLog):
                wrapped = logCapture(self.transpose)
            else:
                wrapped = directCall(self.transpose)
            return wrapped(useLog=False)

        self._transpose_implementation()

        self._pointCount, self._featureCount = (self._featureCount,
                                                self._pointCount)

        if self._pointNamesCreated() and self._featureNamesCreated():
            self.pointNames, self.featureNames = (self.featureNames,
                                                  self.pointNames)
            self.features.setNames(self.featureNames)
            self.points.setNames(self.pointNames)
        elif self._pointNamesCreated():
            self.featureNames = self.pointNames
            self.pointNames = None
            self.pointNamesInverse = None
            self.features.setNames(self.featureNames)
        elif self._featureNamesCreated():
            self.pointNames = self.featureNames
            self.featureNames = None
            self.featureNamesInverse = None
            self.points.setNames(self.pointNames)
        else:
            pass

        self.validate()

    def referenceDataFrom(self, other, useLog=None):
        """
        Redefine the object data using the data from another object.

        Modify the internal data of this object to refer to the same
        data as other. In other words, the data wrapped by both the self
        and ``other`` objects resides in the same place in memory.

        Parameters
        ----------
        other : UML data object
            Must be of the same type as the calling object. Also, the
            shape of other should be consistent with the shape of this
            object.

        Examples
        --------
        TODO
        """
        if UML.logger.active.position == 0:
            if enableLogging(useLog):
                wrapped = logCapture(self.referenceDataFrom)
            else:
                wrapped = directCall(self.referenceDataFrom)
            return wrapped(other, useLog=False)

        # this is called first because it checks the data type
        self._referenceDataFrom_implementation(other)
        self.pointNames = other.pointNames
        self.pointNamesInverse = other.pointNamesInverse
        self.featureNames = other.featureNames
        self.featureNamesInverse = other.featureNamesInverse

        self._pointCount = other._pointCount
        self._featureCount = other._featureCount

        self._absPath = other.absolutePath
        self._relPath = other.relativePath

        self._nextDefaultValuePoint = other._nextDefaultValuePoint
        self._nextDefaultValueFeature = other._nextDefaultValueFeature

        self.validate()

    def copyAs(self, format, rowsArePoints=True, outputAs1D=False):
        """
        Duplicate an object in another format.

        Return a new object which has the same data (and names,
        depending on the return type) as this object.

        Parameters
        ----------
        format : str
            To return a specific kind of UML data object, one may
            specify the format parameter to be 'List', 'Matrix', or
            'Sparse'. To specify a raw return type (which will not
            include feature names), one may specify 'python list',
            'numpy array', or 'numpy matrix', 'scipy csr', 'scypy csc',
            'list of dict' or 'dict of list'.
        """
        #make lower case, strip out all white space and periods, except if
        # format is one of the accepted UML data types
        if format not in ['List', 'Matrix', 'Sparse', 'DataFrame']:
            format = format.lower()
            format = format.strip()
            tokens = format.split(' ')
            format = ''.join(tokens)
            tokens = format.split('.')
            format = ''.join(tokens)
            if format not in ['pythonlist', 'numpyarray', 'numpymatrix',
                              'scipycsr', 'scipycsc', 'listofdict',
                              'dictoflist']:
                msg = "The only accepted asTypes are: 'List', 'Matrix', "
                msg += "'Sparse', 'python list', 'numpy array', "
                msg += "'numpy matrix', 'scipy csr', 'scipy csc', "
                msg += "'list of dict', and 'dict of list'"
                raise ArgumentException(msg)

        # only 'numpyarray' and 'pythonlist' are allowed to use outputAs1D flag
        if outputAs1D:
            if format != 'numpyarray' and format != 'pythonlist':
                msg = "Only 'numpy array' or 'python list' can output 1D"
                raise ArgumentException(msg)
            if self._pointCount != 1 and self._featureCount != 1:
                msg = "To output as 1D there may either be only one point or "
                msg += " one feature"
                raise ArgumentException(msg)

        # certain shapes and formats are incompatible
        if format.startswith('scipy'):
            if self._pointCount == 0 or self._featureCount == 0:
                msg = "scipy formats cannot output point or feature empty "
                msg += "objects"
                raise ArgumentException(msg)

        ret = self._copyAs_implementation_base(format, rowsArePoints,
                                               outputAs1D)

        if isinstance(ret, UML.data.Base):
            ret._name = self.name
            ret._relPath = self.relativePath
            ret._absPath = self.absolutePath

        return ret

    def _copyAs_implementation_base(self, format, rowsArePoints, outputAs1D):
        # in copyAs, we've already limited outputAs1D to the 'numpyarray'
        # and 'python list' formats
        if outputAs1D:
            if self._pointCount == 0 or self._featureCount == 0:
                if format == 'numpyarray':
                    return numpy.array([])
                if format == 'pythonlist':
                    return []
            raw = self._copyAs_implementation('numpyarray').flatten()
            if format != 'numpyarray':
                raw = raw.tolist()
            return raw

        # we enforce very specific shapes in the case of emptiness along one
        # or both axes
        if format == 'pythonlist':
            if self._pointCount == 0:
                return []
            if self._featureCount == 0:
                ret = []
                for _ in range(self._pointCount):
                    ret.append([])
                return ret

        if format in ['listofdict', 'dictoflist']:
            ret = self._copyAs_implementation('numpyarray')
        else:
            ret = self._copyAs_implementation(format)
            if isinstance(ret, UML.data.Base):
                self._copyNames(ret)

        def _createListOfDict(data, featureNames):
            # creates a list of dictionaries mapping feature names to the
            # point's values dictionaries are in point order
            listofdict = []
            for point in data:
                feature_dict = {}
                for i, value in enumerate(point):
                    feature = featureNames[i]
                    feature_dict[feature] = value
                listofdict.append(feature_dict)
            return listofdict

        def _createDictOfList(data, featureNames, nFeatures):
            # creates a python dict maps feature names to python lists
            # containing all of that feature's values
            dictoflist = {}
            for i in range(nFeatures):
                feature = featureNames[i]
                values_list = data[:, i].tolist()
                dictoflist[feature] = values_list
            return dictoflist

        if not rowsArePoints:
            if format in ['List', 'Matrix', 'Sparse', 'DataFrame']:
                ret.transpose()
            elif format == 'listofdict':
                ret = ret.transpose()
                ret = _createListOfDict(data=ret,
                                        featureNames=self.points.getNames())
                return ret
            elif format == 'dictoflist':
                ret = ret.transpose()
                ret = _createDictOfList(data=ret,
                                        featureNames=self.points.getNames(),
                                        nFeatures=self._pointCount)
                return ret
            elif format != 'pythonlist':
                ret = ret.transpose()
            else:
                ret = numpy.transpose(ret).tolist()

        if format == 'listofdict':
            ret = _createListOfDict(data=ret,
                                    featureNames=self.features.getNames())
        if format == 'dictoflist':
            ret = _createDictOfList(data=ret,
                                    featureNames=self.features.getNames(),
                                    nFeatures=self._featureCount)

        return ret

    def _copyNames(self, CopyObj):
        if self._pointNamesCreated():
            CopyObj.pointNamesInverse = self.points.getNames()
            CopyObj.pointNames = copy.copy(self.pointNames)
            # if CopyObj.getTypeString() == 'DataFrame':
            #     CopyObj.data.index = self.points.getNames()
        else:
            CopyObj.pointNamesInverse = None
            CopyObj.pointNames = None

        if self._featureNamesCreated():
            CopyObj.featureNamesInverse = self.features.getNames()
            CopyObj.featureNames = copy.copy(self.featureNames)
            # if CopyObj.getTypeString() == 'DataFrame':
            #     CopyObj.data.columns = self.features.getNames()
        else:
            CopyObj.featureNamesInverse = None
            CopyObj.featureNames = None

        CopyObj._nextDefaultValueFeature = self._nextDefaultValueFeature
        CopyObj._nextDefaultValuePoint = self._nextDefaultValuePoint

    def fillWith(self, values, pointStart, featureStart, pointEnd, featureEnd,
                 useLog=None):
        """
        Replace values in the data with other values.

        Revise the contents of the calling object so that it contains
        the provided values in the given location.

        Parameters
        ----------
        values : constant or UML data object
            * constant - a constant value with which to fill the data
              seletion.
            * UML data object - Size must be consistent with the given
              start and end indices.
        pointStart : int or str
            The inclusive index or name of the first point in the
            calling object whose contents will be modified.
        featureStart : int or str
            The inclusive index or name of the first feature in the
            calling object whose contents will be modified.
        pointEnd : int or str
            The inclusive index or name of the last point in the calling
            object whose contents will be modified.
        featureEnd : int or str
            The inclusive index or name of the last feature in the
            calling object whose contents will be modified.


        See Also
        --------
        fillUsingAllData, points.fill, features.fill

        Examples
        --------
        TODO
        """
        if UML.logger.active.position == 0:
            if enableLogging(useLog):
                wrapped = logCapture(self.fillWith)
            else:
                wrapped = directCall(self.fillWith)
            return wrapped(values, pointStart, featureStart, pointEnd,
                           featureEnd, useLog=False)

        psIndex = self._getPointIndex(pointStart)
        peIndex = self._getPointIndex(pointEnd)
        fsIndex = self._getFeatureIndex(featureStart)
        feIndex = self._getFeatureIndex(featureEnd)

        if psIndex > peIndex:
            msg = "pointStart (" + str(pointStart) + ") must be less than or "
            msg += "equal to pointEnd (" + str(pointEnd) + ")."
            raise ArgumentException(msg)
        if fsIndex > feIndex:
            msg = "featureStart (" + str(featureStart) + ") must be less than "
            msg += "or equal to featureEnd (" + str(featureEnd) + ")."
            raise ArgumentException(msg)

        if isinstance(values, UML.data.Base):
            prange = (peIndex - psIndex) + 1
            frange = (feIndex - fsIndex) + 1
            if len(values.points) != prange:
                msg = "When the values argument is a UML data object, the "
                msg += "size of values must match the range of modification. "
                msg += "There are " + str(len(values.points)) + " points in "
                msg += "values, yet pointStart (" + str(pointStart) + ")"
                msg += "and pointEnd (" + str(pointEnd) + ") define a range "
                msg += "of length " + str(prange)
                raise ArgumentException(msg)
            if len(values.features) != frange:
                msg = "When the values argument is a UML data object, the "
                msg += "size of values must match the range of modification. "
                msg += "There are " + str(len(values.features)) + " features "
                msg += "in values, yet featureStart (" + str(featureStart)
                msg += ") and featureEnd (" + str(featureEnd) + ") define a "
                msg += "range of length " + str(frange)
                raise ArgumentException(msg)
            if values.getTypeString() != self.getTypeString():
                values = values.copyAs(self.getTypeString())

        elif (dataHelpers._looksNumeric(values)
              or isinstance(values, six.string_types)):
            pass  # no modificaitons needed
        else:
            msg = "values may only be a UML data object, or a single numeric "
            msg += "value, yet we received something of " + str(type(values))
            raise ArgumentException(msg)

        self._fillWith_implementation(values, psIndex, fsIndex,
                                      peIndex, feIndex)
        self.validate()

    def fillUsingAllData(self, match, fill, arguments=None, points=None,
                         features=None, returnModified=False, useLog=None):
        """
        Replace matching values calculated using the entire data object.

        Fill matching values with values based on the context of the
        entire dataset.

        Parameters
        ----------
        match : value, list, or function
            * value - a value to locate within each feature
            * list - values to locate within each feature
            * function - must accept a single value and return True if
              the value is a match. Certain match types can be imported
              from UML's match module: missing, nonNumeric, zero, etc.
        fill : function
            a function in the format fill(feature, match) or
            fill(feature, match, arguments) and return the transformed
            data as a UML data object. Certain fill methods can be
            imported from UML's fill module:
            kNeighborsRegressor, kNeighborsClassifier
        arguments : dict
            Any additional arguments being passed to the fill
            function.
        points : identifier or list of identifiers
            Select specific points to apply fill to. If points is None,
            the fill will be applied to all points.
        features : identifier or list of identifiers
            Select specific features to apply fill to. If features is
            None, the fill will be applied to all features.
        returnModified : return an object containing True for the
            modified values in each feature and False for unmodified
            values.

        See Also
        --------
        fillWith, points.fill, features.fill

        Examples
        --------
        TODO
        """
        if UML.logger.active.position == 0:
            if enableLogging(useLog):
                wrapped = logCapture(self.fillUsingAllData)
            else:
                wrapped = directCall(self.fillUsingAllData)
            return wrapped(match, fill, arguments, points, features,
                           returnModified, useLog=False)

        if returnModified:
            modified = self.elements.calculate(match, points=points,
                                               features=features)
            modNames = [name + "_modified" for name
                        in modified.features.getNames()]
            modified.features.setNames(modNames)
            if points is not None and features is not None:
                modified = modified[points, features]
            elif points is not None:
                modified = modified[points, :]
            elif features is not None:
                modified = modified[:, features]
        else:
            modified = None

        tmpData = fill(self.copy(), match, arguments)
        if points is None and features is None:
            self.referenceDataFrom(tmpData)
        else:
            def transform(value, i, j):
                return tmpData[i, j]
            self.elements.transform(transform, points, features)

        return modified

    def _flattenNames(self, discardAxis):
        """
        Helper calculating the axis names for the unflattend axis after
        a flatten operation.
        """
        self._validateAxis(discardAxis)
        if discardAxis == 'point':
            keepNames = self.features.getNames()
            dropNames = self.points.getNames()
        else:
            keepNames = self.points.getNames()
            dropNames = self.features.getNames()

        ret = []
        for d in dropNames:
            for k in keepNames:
                ret.append(k + ' | ' + d)

        return ret

    def flattenToOnePoint(self, useLog=None):
        """
        Modify this object so that its values are in a single point.

        Each feature in the result maps to exactly one value from the
        original object. The order of values respects the point order
        from the original object, if there were n features in the
        original, the first n values in the result will exactly match
        the first point, the nth to (2n-1)th values will exactly match
        the original second point, etc. The feature names will be
        transformed such that the value at the intersection of the
        "pn_i" named point and "fn_j" named feature from the original
        object will have a feature name of "fn_j | pn_i". The single
        point will have a name of "Flattened". This is an inplace
        operation.

        See Also
        --------
        unflattenFromOnePoint

        Examples
        --------
        TODO
        """
        if UML.logger.active.position == 0:
            if enableLogging(useLog):
                wrapped = logCapture(self.flattenToOnePoint)
            else:
                wrapped = directCall(self.flattenToOnePoint)
            return wrapped(useLog=False)

        if self._pointCount == 0:
            msg = "Can only flattenToOnePoint when there is one or more "
            msg += "points. This object has 0 points."
            raise ImproperActionException(msg)
        if self._featureCount == 0:
            msg = "Can only flattenToOnePoint when there is one or more "
            msg += "features. This object has 0 features."
            raise ImproperActionException(msg)

        # TODO: flatten nameless Objects without the need to generate default
        # names for them.
        if not self._pointNamesCreated():
            self._setAllDefault('point')
        if not self._featureNamesCreated():
            self._setAllDefault('feature')
        self._flattenToOnePoint_implementation()

        self._featureCount = self._pointCount * self._featureCount
        self._pointCount = 1
        self.features.setNames(self._flattenNames('point'))
        self.points.setNames(['Flattened'])

    def flattenToOneFeature(self, useLog=None):
        """
        Modify this object so that its values are in a single feature.

        Each point in the result maps to exactly one value from the
        original object. The order of values respects the feature order
        from the original object, if there were n points in the
        original, the first n values in the result will exactly match
        the first feature, the nth to (2n-1)th values will exactly
        match the original second feature, etc. The point names will be
        transformed such that the value at the intersection of the
        "pn_i" named point and "fn_j" named feature from the original
        object will have a point name of "pn_i | fn_j". The single
        feature will have a name of "Flattened". This is an inplace
        operation.

        See Also
        --------
        unflattenFromOneFeature

        Examples
        --------
        TODO
        """
        if UML.logger.active.position == 0:
            if enableLogging(useLog):
                wrapped = logCapture(self.flattenToOneFeature)
            else:
                wrapped = directCall(self.flattenToOneFeature)
            return wrapped(useLog=False)

        if self._pointCount == 0:
            msg = "Can only flattenToOnePoint when there is one or more "
            msg += "points. This object has 0 points."
            raise ImproperActionException(msg)
        if self._featureCount == 0:
            msg = "Can only flattenToOnePoint when there is one or more "
            msg += "features. This object has 0 features."
            raise ImproperActionException(msg)

        # TODO: flatten nameless Objects without the need to generate default
        # names for them.
        if not self._pointNamesCreated():
            self._setAllDefault('point')
        if not self._featureNamesCreated():
            self._setAllDefault('feature')

        self._flattenToOneFeature_implementation()

        self._pointCount = self._pointCount * self._featureCount
        self._featureCount = 1
        self.points.setNames(self._flattenNames('feature'))
        self.features.setNames(['Flattened'])

    def _unflattenNames(self, addedAxis, addedAxisLength):
        """
        Helper calculating the new axis names after an unflattening
        operation.
        """
        self._validateAxis(addedAxis)
        if addedAxis == 'point':
            both = self.features.getNames()
            keptAxisLength = self._featureCount // addedAxisLength
            allDefault = self._namesAreFlattenFormatConsistent(
                'point', addedAxisLength, keptAxisLength)
        else:
            both = self.points.getNames()
            keptAxisLength = self._pointCount // addedAxisLength
            allDefault = self._namesAreFlattenFormatConsistent(
                'feature', addedAxisLength, keptAxisLength)

        if allDefault:
            addedAxisName = None
            keptAxisName = None
        else:
            # we consider the split of the elements into keptAxisLength chunks
            # (of which there will be addedAxisLength number of chunks), and
            # want the index of the first of each chunk. We allow that first
            # name to be representative for that chunk: all will have the same
            # stuff past the vertical bar.
            locations = range(0, len(both), keptAxisLength)
            addedAxisName = [both[n].split(" | ")[1] for n in locations]
            keptAxisName = [name.split(" | ")[0] for name
                            in both[:keptAxisLength]]

        return addedAxisName, keptAxisName

    def _namesAreFlattenFormatConsistent(self, flatAxis, newFLen, newUFLen):
        """
        Helper which validates the formatting of axis names prior to
        unflattening.

        Will raise ImproperActionException if an inconsistency with the
        formatting done by the flatten operations is discovered. Returns
        True if all the names along the unflattend axis are default,
        False otherwise.
        """
        if flatAxis == 'point':
            flat = self.points.getNames()
            formatted = self.features.getNames()
        else:
            flat = self.features.getNames()
            formatted = self.points.getNames()

        def checkIsDefault(axisName):
            ret = False
            try:
                if axisName[:DEFAULT_PREFIX_LENGTH] == DEFAULT_PREFIX:
                    int(axisName[DEFAULT_PREFIX_LENGTH:])
                    ret = True
            except ValueError:
                ret = False
            return ret

        # check the contents of the names along the flattened axis
        isDefault = checkIsDefault(flat[0])
        isExact = flat == ['Flattened']
        msg = "In order to unflatten this object, the names must be "
        msg += "consistent with the results from a flatten call. "
        if not (isDefault or isExact):
            msg += "Therefore, the {axis} name for this object ('{axisName}')"
            msg += "must either be a default name or the string 'Flattened'"
            msg = msg.format(axis=flatAxis, axisName=flat[0])
            raise ImproperActionException(msg)

        # check the contents of the names along the unflattend axis
        msg += "Therefore, the {axis} names for this object must either be "
        msg += "all default, or they must be ' | ' split names with name "
        msg += "values consistent with the positioning from a flatten call."
        msg.format(axis=flatAxis)
        # each name - default or correctly formatted
        allDefaultStatus = None
        for name in formatted:
            isDefault = checkIsDefault(name)
            formatCorrect = len(name.split(" | ")) == 2
            if allDefaultStatus is None:
                allDefaultStatus = isDefault
            else:
                if isDefault != allDefaultStatus:
                    raise ImproperActionException(msg)

            if not (isDefault or formatCorrect):
                raise ImproperActionException(msg)

        # consistency only relevant if we have non-default names
        if not allDefaultStatus:
            # seen values - consistent wrt original flattend axis names
            for i in range(newFLen):
                same = formatted[newUFLen*i].split(' | ')[1]
                for name in formatted[newUFLen*i:newUFLen*(i+1)]:
                    if same != name.split(' | ')[1]:
                        raise ImproperActionException(msg)

            # seen values - consistent wrt original unflattend axis names
            for i in range(newUFLen):
                same = formatted[i].split(' | ')[0]
                for j in range(newFLen):
                    name = formatted[i + (j * newUFLen)]
                    if same != name.split(' | ')[0]:
                        raise ImproperActionException(msg)

        return allDefaultStatus

    def unflattenFromOnePoint(self, numPoints, useLog=None):
        """
        Adjust a flattened point vector to contain multiple points.

        This is an inverse of the method ``flattenToOnePoint``: if an
        object foo with n points calls the flatten method, then this
        method with n as the argument, the result should be identical to
        the original foo. It is not limited to objects that have
        previously had ``flattenToOnePoint`` called on them; any object
        whose structure and names are consistent with a previous call to
        flattenToOnePoint may call this method. This includes objects
        with all default names. This is an inplace operation.

        Parameters
        ----------
        numPoints : int
            The number of points in the modified object.

        See Also
        --------
        flattenToOnePoint

        Examples
        --------
        TODO
        """
        if UML.logger.active.position == 0:
            if enableLogging(useLog):
                wrapped = logCapture(self.unflattenFromOnePoint)
            else:
                wrapped = directCall(self.unflattenFromOnePoint)
            return wrapped(numPoints, useLog=False)

        if self._featureCount == 0:
            msg = "Can only unflattenFromOnePoint when there is one or more "
            msg += "features.  This object has 0 features."
            raise ImproperActionException(msg)
        if self._pointCount != 1:
            msg = "Can only unflattenFromOnePoint when there is only one "
            msg += "point.  This object has " + str(self._pointCount)
            msg += "points."
            raise ImproperActionException(msg)
        if self._featureCount % numPoints != 0:
            msg = "The argument numPoints (" + str(numPoints) + ") must be a "
            msg += "divisor of  this object's featureCount ("
            msg += str(self._featureCount) + ") otherwise  it will not be "
            msg += "possible to equally divide the elements into the desired "
            msg += "number of points."
            raise ArgumentException(msg)

        if not self._pointNamesCreated():
            self._setAllDefault('point')
        if not self._featureNamesCreated():
            self._setAllDefault('feature')

        self._unflattenFromOnePoint_implementation(numPoints)
        ret = self._unflattenNames('point', numPoints)
        self._featureCount = self._featureCount // numPoints
        self._pointCount = numPoints
        self.points.setNames(ret[0])
        self.features.setNames(ret[1])

    def unflattenFromOneFeature(self, numFeatures, useLog=None):
        """
        Adjust a flattened feature vector to contain multiple features.

        This is an inverse of the method ``flattenToOneFeature``: if an
        object foo with n features calls the flatten method, then this
        method with n as the argument, the result should be identical to
        the original foo. It is not limited to objects that have
        previously had ``flattenToOneFeature`` called on them; any
        object whose structure and names are consistent with a previous
        call to flattenToOnePoint may call this method. This includes
        objects with all default names. This is an inplace operation.

        Parameters
        ----------
        numFeatures : int
            The number of features in the modified object.

        See Also
        --------
        flattenToOneFeature

        Examples
        --------
        TODO
        """
        if UML.logger.active.position == 0:
            if enableLogging(useLog):
                wrapped = logCapture(self.unflattenFromOneFeature)
            else:
                wrapped = directCall(self.unflattenFromOneFeature)
            return wrapped(numFeatures, useLog=False)

        if self._pointCount == 0:
            msg = "Can only unflattenFromOneFeature when there is one or more "
            msg += "points. This object has 0 points."
            raise ImproperActionException(msg)
        if self._featureCount != 1:
            msg = "Can only unflattenFromOneFeature when there is only one "
            msg += "feature. This object has " + str(self._featureCount)
            msg += " features."
            raise ImproperActionException(msg)

        if self._pointCount % numFeatures != 0:
            msg = "The argument numFeatures (" + str(numFeatures) + ") must "
            msg += "be a divisor of this object's pointCount ("
            msg += str(self._pointCount) + ") otherwise "
            msg += "it will not be possible to equally divide the elements "
            msg += "into the desired number of features."
            raise ArgumentException(msg)

        if not self._pointNamesCreated():
            self._setAllDefault('point')
        if not self._featureNamesCreated():
            self._setAllDefault('feature')

        self._unflattenFromOneFeature_implementation(numFeatures)
        ret = self._unflattenNames('feature', numFeatures)
        self._pointCount = self._pointCount // numFeatures
        self._featureCount = numFeatures
        self.points.setNames(ret[1])
        self.features.setNames(ret[0])

<<<<<<< HEAD
=======
    def merge(self, other, point='strict', feature='union', onFeature=None):
        """
        Merge data from another object into this object based on point names or
        a common feature between the objects. How the data will be merged is
        based upon the string arguments provided to point and feature.

        If onFeature is None, the objects will be merged on the point names.
        Otherwise, the objects will be merged on the feature provided.
        onFeature allows for duplicate values to be present in the provided
        feature, however, one of the objects must contain only unique values
        for each point when onFeature is provided.

        The allowed strings for the point and feature arguments are as follows:

        'strict': The points/features in the callee exactly match the
          points/features in the caller, however, they may be in a different
          order. If onFeature is None and no names are provided, it will be
          assumed the order is the same.

        'union': Return all points/features from the caller and callee. If
          onFeature is None, unnamed points/features will be assumed to be
          unique. Any missing data from the caller and callee will be filled
          with numpy.NaN

        'intersection': Return only points/features shared between the caller
          and callee. If onFeature is None, point/feature names are required.

        'left': Return only the points/features from the caller. Any
          missing data from the callee will be filled with numpy.NaN
        """
        point = point.lower()
        feature = feature.lower()
        valid = ['strict', 'left', 'union', 'intersection']
        if point not in valid:
            msg = "point must be 'strict', 'left', 'union', or 'intersection'"
            raise ArgumentException(msg)
        if feature not in valid:
            msg = "feature must be 'strict', 'left', 'union', or 'intersection'"
            raise ArgumentException(msg)

        if point == 'strict' or feature == 'strict':
            return self._genericStrictMerge_implementation(other, point, feature, onFeature)
        else:
            return self._genericMergeFrontend(other, point, feature, onFeature)

    def _genericStrictMerge_implementation(self, other, point, feature, onFeature):
        """
        Validation and helper function when point or feature is set to strict
        """
        # NOTE could return this object?
        if point == 'strict' and feature == 'strict':
            msg = 'Both point and feature cannot be strict'
            raise ArgumentException(msg)
        tmpOther = other.copy()
        if point == 'strict':
            axis = 'point'
            countL = len(self.points)
            countR = len(tmpOther.points)
            hasNamesL = not self._allDefaultPointNames()
            hasNamesR = not tmpOther._allDefaultPointNames()
            namesL = self.points.getNames
            namesR = tmpOther.points.getNames
            setNamesL = self.points.setNames
            setNamesR = tmpOther.points.setNames
            point = "intersection"
        else:
            axis = 'feature'
            countL = len(self.features)
            countR = len(tmpOther.features)
            hasNamesL = not self._allDefaultFeatureNames()
            hasNamesR = not tmpOther._allDefaultFeatureNames()
            namesL = self.features.getNames
            namesR = tmpOther.features.getNames
            setNamesL = self.features.setNames
            setNamesR = tmpOther.features.setNames
            feature = "intersection"

        if countL != countR:
            msg = "Both objects must have the same number of "
            msg += "{0}s when {0}='strict'".format(axis)
            raise ArgumentException(msg)
        if hasNamesL and hasNamesR:
            if sorted(namesL()) != sorted(namesR()):
                msg = "When {0}='strict', the {0}s names ".format(axis)
                msg += "may be in a different order but must match exactly"
                raise ArgumentException(msg)
        # since strict implies that the points or features are the same,
        # if one object does not have names along the axis, but the length
        # matches, we will assume that the unnamed should have the same names
        if onFeature is None:
            if hasNamesL and not hasNamesR:
                setNamesR(namesL())
            elif not hasNamesL and hasNamesR:
                setNamesL(namesR())
            elif not hasNamesL and not hasNamesR:
                strictNames = ['_STRICT' + DEFAULT_PREFIX + str(i) for i in range(countL)]
                setNamesL(strictNames)
                setNamesR(strictNames)
        # if using strict with onFeature instead of point names, we need to
        # make sure each id has a unique match in the other object
        elif axis == 'point':
            try:
                self[0, onFeature]
                tmpOther[0, onFeature]
            except KeyError:
                msg = "could not locate feature '{0}' in both objects".format(onFeature)
                raise ArgumentException(msg)
            if len(set(self[:, onFeature])) != len(self.points):
                msg = "when point='strict', onFeature must contain only unique values"
                raise ArgumentException(msg)
            if sorted(self[:, onFeature]) != sorted(tmpOther[:, onFeature]):
                msg = "When point='strict', onFeature must have a unique, "
                msg += "matching value in each object"
                raise ArgumentException(msg)

        return self._genericMergeFrontend(tmpOther, point, feature, onFeature, axis)

    def _genericMergeFrontend(self, other, point, feature, onFeature, strict=None):
        # validation
        if (onFeature is None and point == "intersection") and not (self._pointNamesCreated() and other._pointNamesCreated()):
            msg = "Point names are required in both objects when "
            msg += "point='intersection'"
            raise ArgumentException(msg)
        if feature == "intersection" and not (self._featureNamesCreated() and other._featureNamesCreated()):
            msg = "Feature names are required in both objects when "
            msg += "feature='intersection'"
            raise ArgumentException(msg)
        defaultPtsL = self._anyDefaultPointNames() and not self._allDefaultPointNames()
        defaultPtsR = other._anyDefaultPointNames() and not other._allDefaultPointNames()
        if onFeature is not None:
            try:
                self[0, onFeature]
                other[0, onFeature]
            except KeyError:
                msg = "could not locate feature '{0}' in both objects".format(onFeature)
                raise ArgumentException(msg)
            uniqueFtL = len(set(self[:, onFeature])) == len(self.points)
            uniqueFtR = len(set(other[:, onFeature])) == len(other.points)
            if not (uniqueFtL or uniqueFtR):
                msg = "UML only supports joining on a feature which "
                msg += "contains only unique values in one or both objects."
                raise ArgumentException(msg)

        numPtsL = len(self.points)
        numFtsL = len(self.features)
        matchingFts = self._getMatchingNames('feature', other)
        matchingFtIdx = [[], []]
        for name in matchingFts:
            idxL = self.features.getIndex(name)
            idxR = other.features.getIndex(name)
            matchingFtIdx[0].append(idxL)
            matchingFtIdx[1].append(idxR)

        if self.getTypeString() != other.getTypeString():
            other = other.copyAs(self.getTypeString())
        self._merge_implementation(other, point, feature, onFeature,
                                   matchingFtIdx)

        if strict == 'feature':
            if ('_STRICT' in self.features.getName(0)
                  and '_STRICT' in other.features.getName(0)):
                # objects did not have feature names
                self.featureNames = None
                self.featureNamesInverse = None
            elif '_STRICT' in self.features.getName(0):
                # use feature names from other object
                self.features.setNames(other.features.getNames())
        elif feature == "intersection":
            if self._featureNamesCreated():
                ftNames = [n for n in self.features.getNames()
                           if n in matchingFts]
                self.features.setNames(ftNames)
        elif feature == "union":
            if self._featureNamesCreated() and other._featureNamesCreated():
                ftNamesL = self.features.getNames()
                ftNamesR = [name for name in other.features.getNames()
                            if name not in matchingFts]
                ftNames = ftNamesL + ftNamesR
                self.features.setNames(ftNames)
            elif self._featureNamesCreated():
                ftNamesL = self.features.getNames()
                ftNamesR = [DEFAULT_PREFIX + str(i) for i
                            in range(len(other.features))]
                ftNames = ftNamesL + ftNamesR
                self.features.setNames(ftNames)
            elif other._featureNamesCreated():
                ftNamesL = [DEFAULT_PREFIX + str(i) for i
                            in range(len(self.features))]
                ftNamesR = other.features.getNames()
                ftNames = ftNamesL + ftNamesR
                self.features.setNames(ftNames)
        # no name setting needed for left

        if strict == 'point':
            if ('_STRICT' in self.points.getName(0)
                  and '_STRICT' in other.points.getName(0)):
                # objects did not have point names
                self.pointNames = None
                self.pointNamesInverse = None
            elif '_STRICT' in self.points.getName(0):
                # use point names from other object
                self.points.setNames(other.points.getNames())
        elif onFeature is None and point == 'left':
            if self._pointNamesCreated():
                self.points.setNames(self.points.getNames())
        elif onFeature is None and point == 'intersection':
            # default names cannot be included in intersection
            ptNames = [name for name in self.points.getNames()
                       if name in other.points.getNames()
                       and not name.startswith(DEFAULT_PREFIX)]
            self.points.setNames(ptNames)
        elif onFeature is None:
            # union cases
            if self._pointNamesCreated() and other._pointNamesCreated():
                ptNamesL = self.points.getNames()
                if other._anyDefaultPointNames():
                    # handle default name conflicts
                    ptNamesR = [self._nextDefaultName('point') if
                                n.startswith(DEFAULT_PREFIX) else n
                                for n in self.points.getNames()]
                else:
                    ptNamesR = other.points.getNames()
                ptNames = ptNamesL + [name for name in ptNamesR
                                      if name not in ptNamesL]
                self.points.setNames(ptNames)
            elif self._pointNamesCreated():
                ptNamesL = self.points.getNames()
                ptNamesR = [self._nextDefaultName('point') for _
                            in range(len(other.points))]
                ptNames = ptNamesL + ptNamesR
                self.points.setNames(ptNames)
            elif other._pointNamesCreated():
                ptNamesL = [other._nextDefaultName('point') for _
                            in range(len(self.points))]
                ptNamesR = other.points.getNames()
                ptNames = ptNamesL + ptNamesR
                self.points.setNames(ptNames)
        else:
            self.pointNamesInverse = None
            self.pointNames = None


    def _getMatchingNames(self, axis, other):
        matches = []
        if axis == 'point':
            if not self._pointNamesCreated() or not other._pointNamesCreated():
                return matches
            selfNames = self.points.getNames()
            otherNames = other.points.getNames()
        else:
            if (not self._featureNamesCreated()
                  or not other._featureNamesCreated()):
                return matches
            selfNames = self.features.getNames()
            otherNames = other.features.getNames()
        allNames = selfNames + otherNames
        hasMatching = len(set(allNames)) != len(allNames)
        if hasMatching:
            for name in selfNames:
                if name in otherNames:
                    matches.append(name)
        return matches

>>>>>>> 576fb0ef
    ###############################################################
    ###############################################################
    ###   Subclass implemented numerical operation functions    ###
    ###############################################################
    ###############################################################

    def __mul__(self, other):
        """
        Perform matrix multiplication or scalar multiplication on this
        object depending on the input ``other``.
        """
        if (not isinstance(other, UML.data.Base)
                and not dataHelpers._looksNumeric(other)):
            return NotImplemented

        # Test element type self
        if self._pointCount == 0 or self._featureCount == 0:
            msg = "Cannot do a multiplication when points or features is empty"
            raise ImproperActionException(msg)

        # test element type other
        if isinstance(other, UML.data.Base):
            if len(other.points) == 0 or len(other.features) == 0:
                msg = "Cannot do a multiplication when points or features is "
                msg += "empty"
                raise ImproperActionException(msg)

            if self._featureCount != len(other.points):
                msg = "The number of features in the calling object must "
                msg += "match the point in the callee object."
                raise ArgumentException(msg)

            self._validateEqualNames('feature', 'point', '__mul__', other)

        try:
            ret = self._mul__implementation(other)
        except Exception as e:
            #TODO: improve how the exception is catch
            self._numericValidation()
            other._numericValidation()
            raise e

        if isinstance(other, UML.data.Base):
            if self._pointNamesCreated():
                ret.points.setNames(self.points.getNames())
            if other._featureNamesCreated():
                ret.features.setNames(other.features.getNames())

        pathSource = 'merge' if isinstance(other, UML.data.Base) else 'self'

        dataHelpers.binaryOpNamePathMerge(self, other, ret, None, pathSource)

        return ret

    def __rmul__(self, other):
        """
        Perform scalar multiplication with this object on the right
        """
        if dataHelpers._looksNumeric(other):
            return self.__mul__(other)
        else:
            return NotImplemented

    def __imul__(self, other):
        """
        Perform in place matrix multiplication or scalar multiplication,
        depending in the input ``other``.
        """
        ret = self.__mul__(other)
        if ret is not NotImplemented:
            self.referenceDataFrom(ret)
            ret = self

        return ret

    def __add__(self, other):
        """
        Perform addition on this object, element wise if 'other' is a
        UML data object, or element wise with a scalar if other is some
        kind of numeric value.
        """
        return self._genericNumericBinary('__add__', other)

    def __radd__(self, other):
        """
        Perform scalar addition with this object on the right
        """
        return self._genericNumericBinary('__radd__', other)

    def __iadd__(self, other):
        """
        Perform in-place addition on this object, element wise if
        ``other`` is a UML data object, or element wise with a scalar if
        ``other`` is some kind of numeric value.
        """
        return self._genericNumericBinary('__iadd__', other)

    def __sub__(self, other):
        """
        Subtract from this object, element wise if ``other`` is a UML
        data object, or element wise by a scalar if ``other`` is some
        kind of numeric value.
        """
        return self._genericNumericBinary('__sub__', other)

    def __rsub__(self, other):
        """
        Subtract each element of this object from the given scalar.
        """
        return self._genericNumericBinary('__rsub__', other)

    def __isub__(self, other):
        """
        Subtract (in place) from this object, element wise if ``other``
        is a UML data object, or element wise with a scalar if ``other``
        is some kind of numeric value.
        """
        return self._genericNumericBinary('__isub__', other)

    def __div__(self, other):
        """
        Perform division using this object as the numerator, elementwise
        if ``other`` is a UML data object, or element wise by a scalar
        if other is some kind of numeric value.
        """
        return self._genericNumericBinary('__div__', other)

    def __rdiv__(self, other):
        """
        Perform element wise division using this object as the
        denominator, and the given scalar value as the numerator.
        """
        return self._genericNumericBinary('__rdiv__', other)

    def __idiv__(self, other):
        """
        Perform division (in place) using this object as the numerator,
        elementwise if ``other`` is a UML data object, or elementwise by
        a scalar if ``other`` is some kind of numeric value.
        """
        return self._genericNumericBinary('__idiv__', other)

    def __truediv__(self, other):
        """
        Perform true division using this object as the numerator,
        elementwise if ``other`` is a UML data object, or element wise
        by a scalar if other is some kind of numeric value.
        """
        return self._genericNumericBinary('__truediv__', other)

    def __rtruediv__(self, other):
        """
        Perform element wise true division using this object as the
        denominator, and the given scalar value as the numerator.
        """
        return self._genericNumericBinary('__rtruediv__', other)

    def __itruediv__(self, other):
        """
        Perform true division (in place) using this object as the
        numerator, elementwise if ``other`` is a UML data object, or
        elementwise by a scalar if ``other`` is some kind of numeric
        value.
        """
        return self._genericNumericBinary('__itruediv__', other)

    def __floordiv__(self, other):
        """
        Perform floor division using this object as the numerator,
        elementwise if ``other`` is a UML data object, or elementwise by
        a scalar if ``other`` is some kind of numeric value.
        """
        return self._genericNumericBinary('__floordiv__', other)

    def __rfloordiv__(self, other):
        """
        Perform elementwise floor division using this object as the
        denominator, and the given scalar value as the numerator.

        """
        return self._genericNumericBinary('__rfloordiv__', other)

    def __ifloordiv__(self, other):
        """
        Perform floor division (in place) using this object as the
        numerator, elementwise if ``other`` is a UML data object, or
        elementwise by a scalar if ```other``` is some kind of numeric
        value.
        """
        return self._genericNumericBinary('__ifloordiv__', other)

    def __mod__(self, other):
        """
        Perform mod using the elements of this object as the dividends,
        elementwise if ``other`` is a UML data object, or elementwise by
        a scalar if other is some kind of numeric value.
        """
        return self._genericNumericBinary('__mod__', other)

    def __rmod__(self, other):
        """
        Perform mod using the elements of this object as the divisors,
        and the given scalar value as the dividend.
        """
        return self._genericNumericBinary('__rmod__', other)

    def __imod__(self, other):
        """
        Perform mod (in place) using the elements of this object as the
        dividends, elementwise if 'other' is a UML data object, or
        elementwise by a scalar if other is some kind of numeric value.
        """
        return self._genericNumericBinary('__imod__', other)

    @to2args
    def __pow__(self, other, z):
        """
        Perform exponentiation (iterated __mul__) using the elements of
        this object as the bases, elemen wise if ``other`` is a UML data
        object, or elementwise by a scalar if ``other`` is some kind of
        numeric value.
        """
        if self._pointCount == 0 or self._featureCount == 0:
            msg = "Cannot do ** when points or features is empty"
            raise ImproperActionException(msg)
        if not dataHelpers._looksNumeric(other):
            msg = "'other' must be an instance of a scalar"
            raise ArgumentException(msg)
        if other != int(other):
            raise ArgumentException("other may only be an integer type")
        if other < 0:
            raise ArgumentException("other must be greater than zero")

        if self._pointNamesCreated():
            retPNames = self.points.getNames()
        else:
            retPNames = None
        if self._featureNamesCreated():
            retFNames = self.features.getNames()
        else:
            retFNames = None

        if other == 1:
            ret = self.copy()
            ret._name = dataHelpers.nextDefaultObjectName()
            return ret

        # exact conditions in which we need to instantiate this object
        if other == 0 or other % 2 == 0:
            identityPNames = 'automatic' if retPNames is None else retPNames
            identityFNames = 'automatic' if retFNames is None else retFNames
            identity = UML.createData(self.getTypeString(),
                                      numpy.eye(self._pointCount),
                                      pointNames=identityPNames,
                                      featureNames=identityFNames,
                                      useLog=False)
        if other == 0:
            return identity

        # this means that we don't start with a multiplication at the ones
        # place, so we need to reserve the identity as the in progress return
        # value
        if other % 2 == 0:
            ret = identity
        else:
            ret = self.copy()

        # by setting up ret, we've taken care of the original ones place
        curr = other >> 1
        # the running binary exponent we've calculated. We've done the ones
        # place, so this is just a copy
        running = self.copy()

        while curr != 0:
            running = running._matrixMultiply_implementation(running)
            if (curr % 2) == 1:
                ret = ret._matrixMultiply_implementation(running)

            # shift right to put the next digit in the ones place
            curr = curr >> 1

        ret.points.setNames(retPNames)
        ret.features.setNames(retFNames)

        ret._name = dataHelpers.nextDefaultObjectName()

        return ret

    def __ipow__(self, other):
        """
        Perform in-place exponentiation (iterated __mul__) using the
        elements of this object as the bases, element wise if ``other``
        is a UML data object, or elementwise by a scalar if ``other`` is
        some kind of numeric value.
        """
        ret = self.__pow__(other)
        self.referenceDataFrom(ret)
        return self

    def __pos__(self):
        """
        Return this object.
        """
        ret = self.copy()
        ret._name = dataHelpers.nextDefaultObjectName()

        return ret

    def __neg__(self):
        """
        Return this object where every element has been multiplied by -1
        """
        ret = self.copy()
        ret *= -1
        ret._name = dataHelpers.nextDefaultObjectName()

        return ret

    def __abs__(self):
        """
        Perform element wise absolute value on this object
        """
        ret = self.elements.calculate(abs)
        if self._pointNamesCreated():
            ret.points.setNames(self.points.getNames())
        else:
            ret.points.setNames(None)
        if self._featureNamesCreated():
            ret.features.setNames(self.features.getNames())
        else:
            ret.points.setNames(None)

        ret._name = dataHelpers.nextDefaultObjectName()
        ret._absPath = self.absolutePath
        ret._relPath = self.relativePath
        return ret

    def _numericValidation(self):
        if self._pointCount > 0:
            try:
                self.elements.calculate(dataHelpers._checkNumeric)
            except ValueError:
                msg = "This data object contains non numeric data, cannot do "
                msg += "this operation"
                raise ArgumentException(msg)

    def _genericNumericBinary_sizeValidation(self, opName, other):
        if self._pointCount != len(other.points):
            msg = "The number of points in each object must be equal. "
            msg += "(self=" + str(self._pointCount) + " vs other="
            msg += str(len(other.points)) + ")"
            raise ArgumentException(msg)
        if self._featureCount != len(other.features):
            msg = "The number of features in each object must be equal."
            raise ArgumentException(msg)

        if self._pointCount == 0 or self._featureCount == 0:
            msg = "Cannot do " + opName + " when points or features is empty"
            raise ImproperActionException(msg)

    def _genericNumericBinary_validation(self, opName, other):
        isUML = isinstance(other, UML.data.Base)

        if not isUML and not dataHelpers._looksNumeric(other):
            msg = "'other' must be an instance of a UML data object or a "
            msg += "scalar"
            raise ArgumentException(msg)

        # Test element type self
        self._numericValidation()

        # test element type other
        if isUML:
            other._numericValidation()

        divNames = ['__div__', '__rdiv__', '__idiv__', '__truediv__',
                    '__rtruediv__', '__itruediv__', '__floordiv__',
                    '__rfloordiv__', '__ifloordiv__', '__mod__', '__rmod__',
                    '__imod__', ]
        if isUML and opName in divNames:
            if other.containsZero():
                msg = "Cannot perform " + opName + " when the second argument "
                msg += "contains any zeros"
                raise ZeroDivisionError(msg)
            if isinstance(other, UML.data.Matrix):
                if False in numpy.isfinite(other.data):
                    msg = "Cannot perform " + opName + " when the second "
                    msg += "argument contains any NaNs or Infs"
                    raise ArgumentException(msg)
        if not isUML and opName in divNames:
            if other == 0:
                msg = "Cannot perform " + opName + " when the second argument "
                msg += "is zero"
                raise ZeroDivisionError(msg)

    def _genericNumericBinary(self, opName, other):

        isUML = isinstance(other, UML.data.Base)

        if isUML:
            if opName.startswith('__r'):
                return NotImplemented

            self._genericNumericBinary_sizeValidation(opName, other)
            self._validateEqualNames('point', 'point', opName, other)
            self._validateEqualNames('feature', 'feature', opName, other)

        # figure out return obj's point / feature names
        # if unary:
        (retPNames, retFNames) = (None, None)

        if opName in ['__pos__', '__neg__', '__abs__'] or not isUML:
            if self._pointNamesCreated():
                retPNames = self.points.getNames()
            if self._featureNamesCreated():
                retFNames = self.features.getNames()
        # else (everything else that uses this helper is a binary scalar op)
        else:
            (retPNames, retFNames) = dataHelpers.mergeNonDefaultNames(self,
                                                                      other)
        try:
            ret = self._genericNumericBinary_implementation(opName, other)
        except Exception as e:
            self._genericNumericBinary_validation(opName, other)
            raise e


        if retPNames is not None:
            ret.points.setNames(retPNames)
        else:
            ret.points.setNames(None)

        if retFNames is not None:
            ret.features.setNames(retFNames)
        else:
            ret.features.setNames(None)

        nameSource = 'self' if opName.startswith('__i') else None
        pathSource = 'merge' if isUML else 'self'
        dataHelpers.binaryOpNamePathMerge(
            self, other, ret, nameSource, pathSource)
        return ret

    def _genericNumericBinary_implementation(self, opName, other):
        startType = self.getTypeString()
        implName = opName[1:] + 'implementation'
        if startType == 'Matrix' or startType == 'DataFrame':
            toCall = getattr(self, implName)
            ret = toCall(other)
        else:
            selfConv = self.copyAs("Matrix")
            toCall = getattr(selfConv, implName)
            ret = toCall(other)
            if opName.startswith('__i'):
                ret = ret.copyAs(startType)
                self.referenceDataFrom(ret)
                ret = self
            else:
                ret = UML.createData(startType, ret.data)

        return ret

    ############################
    ############################
    ###   Helper functions   ###
    ############################
    ############################

    def _arrangeFinalTable(self, pnames, pnamesWidth, dataTable, dataWidths,
                           fnames, pnameSep):

        if fnames is not None:
            fnamesWidth = list(map(len, fnames))
        else:
            fnamesWidth = []

        # We make extensive use of list addition in this helper in order
        # to prepend single values onto lists.

        # glue point names onto the left of the data
        if pnames is not None:
            for i in range(len(dataTable)):
                dataTable[i] = [pnames[i], pnameSep] + dataTable[i]
            dataWidths = [pnamesWidth, len(pnameSep)] + dataWidths

        # glue feature names onto the top of the data
        if fnames is not None:
            # adjust with the empty space in the upper left corner, if needed
            if pnames is not None:
                fnames = ["", ""] + fnames
                fnamesWidth = [0, 0] + fnamesWidth

            # make gap row:
            gapRow = [""] * len(fnames)

            dataTable = [fnames, gapRow] + dataTable
            # finalize widths by taking the largest of the two possibilities
            for i in range(len(fnames)):
                nameWidth = fnamesWidth[i]
                valWidth = dataWidths[i]
                dataWidths[i] = max(nameWidth, valWidth)

        return dataTable, dataWidths

    def _arrangeFeatureNames(self, maxWidth, nameLength, colSep, colHold,
                             nameHold):
        """
        Prepare feature names for string output. Grab only those names
        that fit according to the given width limitation, process them
        for length, omit them if they are default. Returns a list of
        prepared names, and a list of the length of each name in the
        return.
        """
        colHoldWidth = len(colHold)
        colHoldTotal = len(colSep) + colHoldWidth
        nameCutIndex = nameLength - len(nameHold)

        lNames, rNames = [], []

        # total width will always include the column placeholder column,
        # until it is shown that it isn't needed
        totalWidth = colHoldTotal

        # going to add indices from the beginning and end of the data until
        # we've used up our available space, or we've gone through all of
        # the columns. currIndex makes use of negative indices, which is
        # why the end condition makes use of an exact stop value, which
        # varies between positive and negative depending on the number of
        # features
        endIndex = self._featureCount // 2
        if self._featureCount % 2 == 1:
            endIndex *= -1
            endIndex -= 1
        currIndex = 0
        numAdded = 0
        while totalWidth < maxWidth and currIndex != endIndex:
            nameIndex = currIndex
            if currIndex < 0:
                nameIndex = self._featureCount + currIndex

            currName = self.features.getName(nameIndex)

            if currName[:DEFAULT_PREFIX_LENGTH] == DEFAULT_PREFIX:
                currName = ""
            if len(currName) > nameLength:
                currName = currName[:nameCutIndex] + nameHold
            currWidth = len(currName)

            currNames = lNames if currIndex >= 0 else rNames

            totalWidth += currWidth + len(colSep)
            # test: total width is under max without column holder
            rawStillUnder = totalWidth - (colHoldTotal) < maxWidth
            # test: the column we are trying to add is the last one possible
            allCols = rawStillUnder and (numAdded == (self._featureCount - 1))
            # only add this column if it won't put us over the limit,
            # OR if it is the last one (and under the limit without the col
            # holder)
            if totalWidth < maxWidth or allCols:
                numAdded += 1
                currNames.append(currName)

                # the width value goes in different lists depending on index
                if currIndex < 0:
                    currIndex = abs(currIndex)
                else:
                    currIndex = (-1 * currIndex) - 1

        # combine the tables. Have to reverse rTable because entries were
        # appended in a right to left order
        rNames.reverse()
        if numAdded == self._featureCount:
            lNames += rNames
        else:
            lNames += [colHold] + rNames

        return lNames

    def _arrangePointNames(self, maxRows, nameLength, rowHolder, nameHold):
        """
        Prepare point names for string output. Grab only those names
        that fit according to the given row limitation, process them for
        length, omit them if they are default. Returns a list of
        prepared names, and a int bounding the length of each name
        representation.
        """
        names = []
        pnamesWidth = 0
        nameCutIndex = nameLength - len(nameHold)
        (tRowIDs, bRowIDs) = dataHelpers.indicesSplit(maxRows,
                                                      self._pointCount)

        # we pull indices from two lists: tRowIDs and bRowIDs
        for sourceIndex in range(2):
            source = list([tRowIDs, bRowIDs])[sourceIndex]

            # add in the rowHolder, if needed
            if (sourceIndex == 1
                    and len(bRowIDs) + len(tRowIDs) < self._pointCount):
                names.append(rowHolder)

            for i in source:
                pname = self.points.getName(i)
                # omit default valued names
                if pname[:DEFAULT_PREFIX_LENGTH] == DEFAULT_PREFIX:
                    pname = ""

                # truncate names which extend past the given length
                if len(pname) > nameLength:
                    pname = pname[:nameCutIndex] + nameHold

                names.append(pname)

                # keep track of bound.
                if len(pname) > pnamesWidth:
                    pnamesWidth = len(pname)

        return names, pnamesWidth

    def _arrangeDataWithLimits(self, maxWidth, maxHeight, sigDigits=3,
                               maxStrLength=19, colSep=' ', colHold='--',
                               rowHold='|', strHold='...'):
        """
        Arrange the data in this object into a table structure, while
        respecting the given boundaries. If there is more data than
        what fits within the limitations, then omit points or features
        from the middle portions of the data.

        Returns a list of list of strings. The length of the outer list
        is less than or equal to maxHeight. The length of the inner lists
        will all be the same, a length we will designate as n. The sum of
        the individual strings in each inner list will be less than or
        equal to maxWidth - ((n-1) * len(colSep)).
        """
        if self._pointCount == 0 or self._featureCount == 0:
            return [[]], []

        if maxHeight < 2 and maxHeight != self._pointCount:
            msg = "If the number of points in this object is two or greater, "
            msg += "then we require that the input argument maxHeight also "
            msg += "be greater than or equal to two."
            raise ArgumentException(msg)

        cHoldWidth = len(colHold)
        cHoldTotal = len(colSep) + cHoldWidth
        nameCutIndex = maxStrLength - len(strHold)

        #setup a bundle of default values
        if maxHeight is None:
            maxHeight = self._pointCount
        if maxWidth is None:
            maxWidth = float('inf')

        maxRows = min(maxHeight, self._pointCount)
        maxDataRows = maxRows

        (tRowIDs, bRowIDs) = dataHelpers.indicesSplit(maxDataRows,
                                                      self._pointCount)
        combinedRowIDs = tRowIDs + bRowIDs
        if len(combinedRowIDs) < self._pointCount:
            rowHolderIndex = len(tRowIDs)
        else:
            rowHolderIndex = sys.maxsize

        lTable, rTable = [], []
        lColWidths, rColWidths = [], []

        # total width will always include the column placeholder column,
        # until it is shown that it isn't needed
        totalWidth = cHoldTotal

        # going to add indices from the beginning and end of the data until
        # we've used up our available space, or we've gone through all of
        # the columns. currIndex makes use of negative indices, which is
        # why the end condition makes use of an exact stop value, which
        # varies between positive and negative depending on the number of
        # features
        endIndex = self._featureCount // 2
        if self._featureCount % 2 == 1:
            endIndex *= -1
            endIndex -= 1
        currIndex = 0
        numAdded = 0
        while totalWidth < maxWidth and currIndex != endIndex:
            currWidth = 0
            currTable = lTable if currIndex >= 0 else rTable
            currCol = []

            # check all values in this column (in the accepted rows)
            for i in range(len(combinedRowIDs)):
                rID = combinedRowIDs[i]
                val = self[rID, currIndex]
                valFormed = formatIfNeeded(val, sigDigits)
                if len(valFormed) < maxStrLength:
                    valLimited = valFormed
                else:
                    valLimited = valFormed[:nameCutIndex] + strHold
                valLen = len(valLimited)
                if valLen > currWidth:
                    currWidth = valLen

                # If these are equal, it is time to add the holders
                if i == rowHolderIndex:
                    currCol.append(rowHold)

                currCol.append(valLimited)

            totalWidth += currWidth + len(colSep)
            # test: total width is under max without column holder
            allCols = totalWidth - (cHoldTotal) < maxWidth
            # test: the column we are trying to add is the last one possible
            allCols = allCols and (numAdded == (self._featureCount - 1))
            # only add this column if it won't put us over the limit
            if totalWidth < maxWidth or allCols:
                numAdded += 1
                for i in range(len(currCol)):
                    if len(currTable) != len(currCol):
                        currTable.append([currCol[i]])
                    else:
                        currTable[i].append(currCol[i])

                # the width value goes in different lists depending on index
                if currIndex < 0:
                    currIndex = abs(currIndex)
                    rColWidths.append(currWidth)
                else:
                    currIndex = (-1 * currIndex) - 1
                    lColWidths.append(currWidth)

        # combine the tables. Have to reverse rTable because entries were
        # appended in a right to left order
        rColWidths.reverse()
        if numAdded == self._featureCount:
            lColWidths += rColWidths
        else:
            lColWidths += [cHoldWidth] + rColWidths
        for rowIndex in range(len(lTable)):
            if len(rTable) > 0:
                rTable[rowIndex].reverse()
                toAdd = rTable[rowIndex]
            else:
                toAdd = []

            if numAdded == self._featureCount:
                lTable[rowIndex] += toAdd
            else:
                lTable[rowIndex] += [colHold] + toAdd

        return lTable, lColWidths

    def _defaultNamesGeneration_NamesSetOperations(self, other, axis):
        """
        TODO: Find a shorter descriptive name.
        TODO: Should we place this function in dataHelpers.py?
        """
        if axis == 'point':
            if self.pointNames is None:
                self._setAllDefault('point')
            if other.pointNames is None:
                other._setAllDefault('point')
        elif axis == 'feature':
            if self.featureNames is None:
                self._setAllDefault('feature')
            if other.featureNames is None:
                other._setAllDefault('feature')
        else:
            raise ArgumentException("invalid axis")

    def _pointNameDifference(self, other):
        """
        Returns a set containing those pointNames in this object that
        are not also in the input object.
        """
        if other is None:
            raise ArgumentException("The other object cannot be None")
        if not isinstance(other, Base):
            msg = "Must provide another representation type to determine "
            msg += "pointName difference"
            raise ArgumentException(msg)

        self._defaultNamesGeneration_NamesSetOperations(other, 'point')

        return six.viewkeys(self.pointNames) - six.viewkeys(other.pointNames)

    def _featureNameDifference(self, other):
        """
        Returns a set containing those featureNames in this object that
        are not also in the input object.
        """
        if other is None:
            raise ArgumentException("The other object cannot be None")
        if not isinstance(other, Base):
            msg = "Must provide another representation type to determine "
            msg += "featureName difference"
            raise ArgumentException(msg)

        self._defaultNamesGeneration_NamesSetOperations(other, 'feature')

        return (six.viewkeys(self.featureNames)
                - six.viewkeys(other.featureNames))

    def _pointNameIntersection(self, other):
        """
        Returns a set containing only those pointNames that are shared
        by this object and the input object.
        """
        if other is None:
            raise ArgumentException("The other object cannot be None")
        if not isinstance(other, Base):
            msg = "Must provide another representation type to determine "
            msg += "pointName intersection"
            raise ArgumentException(msg)

        self._defaultNamesGeneration_NamesSetOperations(other, 'point')

        return six.viewkeys(self.pointNames) & six.viewkeys(other.pointNames)

    def _featureNameIntersection(self, other):
        """
        Returns a set containing only those featureNames that are shared
        by this object and the input object.
        """
        if other is None:
            raise ArgumentException("The other object cannot be None")
        if not isinstance(other, Base):
            msg = "Must provide another representation type to determine "
            msg += "featureName intersection"
            raise ArgumentException(msg)

        self._defaultNamesGeneration_NamesSetOperations(other, 'feature')

        return (six.viewkeys(self.featureNames)
                & six.viewkeys(other.featureNames))

    def _pointNameSymmetricDifference(self, other):
        """
        Returns a set containing only those pointNames not shared
        between this object and the input object.
        """
        if other is None:
            raise ArgumentException("The other object cannot be None")
        if not isinstance(other, Base):
            msg = "Must provide another representation type to determine "
            msg += "pointName difference"
            raise ArgumentException(msg)

        self._defaultNamesGeneration_NamesSetOperations(other, 'point')

        return six.viewkeys(self.pointNames) ^ six.viewkeys(other.pointNames)

    def _featureNameSymmetricDifference(self, other):
        """
        Returns a set containing only those featureNames not shared
        between this object and the input object.
        """
        if other is None:
            raise ArgumentException("The other object cannot be None")
        if not isinstance(other, Base):
            msg = "Must provide another representation type to determine "
            msg += "featureName difference"
            raise ArgumentException(msg)

        self._defaultNamesGeneration_NamesSetOperations(other, 'feature')

        return (six.viewkeys(self.featureNames)
                ^ six.viewkeys(other.featureNames))

    def _pointNameUnion(self, other):
        """
        Returns a set containing all pointNames in either this object or
        the input object.
        """
        if other is None:
            raise ArgumentException("The other object cannot be None")
        if not isinstance(other, Base):
            msg = "Must provide another representation type to determine "
            msg += "pointNames union"
            raise ArgumentException(msg)

        self._defaultNamesGeneration_NamesSetOperations(other, 'point')

        return six.viewkeys(self.pointNames) | six.viewkeys(other.pointNames)

    def _featureNameUnion(self, other):
        """
        Returns a set containing all featureNames in either this object
        or the input object.
        """
        if other is None:
            raise ArgumentException("The other object cannot be None")
        if not isinstance(other, Base):
            msg = "Must provide another representation type to determine "
            msg += "featureName union"
            raise ArgumentException(msg)

        self._defaultNamesGeneration_NamesSetOperations(other, 'feature')

        return (six.viewkeys(self.featureNames)
                | six.viewkeys(other.featureNames))

    def _equalPointNames(self, other):
        if other is None or not isinstance(other, Base):
            return False
        return self._equalNames(self.points.getNames(),
                                other.points.getNames())

    def _equalFeatureNames(self, other):
        if other is None or not isinstance(other, Base):
            return False
        return (self._equalNames(self.features.getNames(),
                                 other.features.getNames()))

    def _equalNames(self, selfNames, otherNames):
        """
        Private function to determine equality of either pointNames of
        featureNames. It ignores equality of default values, considering
        only whether non default names consistent (position by position)
        and uniquely positioned (if a non default name is present in
        both, then it is in the same position in both).
        """
        if len(selfNames) != len(otherNames):
            return False

        unequalNames = self._unequalNames(selfNames, otherNames)
        return unequalNames == {}

    def _validateEqualNames(self, leftAxis, rightAxis, callSym, other):

        def _validateEqualNames_implementation():
            if leftAxis == 'point':
                lnames = self.points.getNames()
            else:
                lnames = self.features.getNames()
            if rightAxis == 'point':
                rnames = other.points.getNames()
            else:
                rnames = other.features.getNames()
            inconsistencies = self._inconsistentNames(lnames, rnames)

            if inconsistencies != {}:
                table = [['left', 'ID', 'right']]
                for i in sorted(inconsistencies.keys()):
                    lname = '"' + lnames[i] + '"'
                    rname = '"' + rnames[i] + '"'
                    table.append([lname, str(i), rname])

                msg = leftAxis + " to " + rightAxis + " name inconsistencies "
                msg += "when calling left." + callSym + "(right) \n"
                msg += UML.logger.tableString.tableString(table)
                print(msg, file=sys.stderr)
                raise ArgumentException(msg)

        if leftAxis == 'point' and rightAxis == 'point':
            if self._pointNamesCreated() or other._pointNamesCreated():
                _validateEqualNames_implementation()
        elif leftAxis == 'feature' and rightAxis == 'feature':
            if self._featureNamesCreated() or other._featureNamesCreated():
                _validateEqualNames_implementation()
        elif leftAxis == 'point' and rightAxis == 'feature':
            if self._pointNamesCreated() or other._featureNamesCreated():
                _validateEqualNames_implementation()
        elif leftAxis == 'feature' and rightAxis == 'point':
            if self._featureNamesCreated() or other._pointNamesCreated():
                _validateEqualNames_implementation()

    def _inconsistentNames(self, selfNames, otherNames):
        """Private function to find and return all name inconsistencies
        between the given two sets. It ignores equality of default
        values, considering only whether non default names consistent
        (position by position) and uniquely positioned (if a non default
        name is present in both, then it is in the same position in
        both). The return value is a dict between integer IDs and the
        pair of offending names at that position in both objects.

        Assumptions: the size of the two name sets is equal.
        """
        inconsistencies = {}

        def checkFromLeftKeys(ret, leftNames, rightNames):
            for index in range(len(leftNames)):
                lname = leftNames[index]
                rname = rightNames[index]
                if lname[:DEFAULT_PREFIX_LENGTH] != DEFAULT_PREFIX:
                    if rname[:DEFAULT_PREFIX_LENGTH] != DEFAULT_PREFIX:
                        if lname != rname:
                            ret[index] = (lname, rname)
                    else:
                        # if a name in one is mirrored by a default name,
                        # then it must not appear in any other index;
                        # and therefore, must not appear at all.
                        if rightNames.count(lname) > 0:
                            ret[index] = (lname, rname)
                            ret[rightNames.index(lname)] = (lname, rname)


        # check both name directions
        checkFromLeftKeys(inconsistencies, selfNames, otherNames)
        checkFromLeftKeys(inconsistencies, otherNames, selfNames)

        return inconsistencies

    def _unequalNames(self, selfNames, otherNames):
        """Private function to find and return all name inconsistencies
        between the given two sets. It ignores equality of default
        values, considering only whether non default names consistent
        (position by position) and uniquely positioned (if a non default
        name is present in both, then it is in the same position in
        both). The return value is a dict between integer IDs and the
        pair of offending names at that position in both objects.

        Assumptions: the size of the two name sets is equal.
        """
        inconsistencies = {}

        def checkFromLeftKeys(ret, leftNames, rightNames):
            for index in range(len(leftNames)):
                lname = leftNames[index]
                rname = rightNames[index]
                if lname[:DEFAULT_PREFIX_LENGTH] != DEFAULT_PREFIX:
                    if rname[:DEFAULT_PREFIX_LENGTH] != DEFAULT_PREFIX:
                        if lname != rname:
                            ret[index] = (lname, rname)
                    else:
                        ret[index] = (lname, rname)

        # check both name directions
        checkFromLeftKeys(inconsistencies, selfNames, otherNames)
        checkFromLeftKeys(inconsistencies, otherNames, selfNames)

        return inconsistencies

    def _getPointIndex(self, identifier):
        return self._getIndex(identifier, 'point')

    def _getFeatureIndex(self, identifier):
        return self._getIndex(identifier, 'feature')

    def _getIndex(self, identifier, axis):
        if axis == 'point':
            num = self._pointCount
            axisObj = getattr(self, 'points')
        else:
            num = self._featureCount
            axisObj = getattr(self, 'features')
        accepted = (six.string_types, int, numpy.integer)

        toReturn = identifier
        if num == 0:
            msg = "There are no valid " + axis + "identifiers; "
            msg += "this object has 0 " + axis + "s"
            raise ArgumentException(msg)
        if identifier is None:
            msg = "An identifier cannot be None."
            raise ArgumentException(msg)
        if not isinstance(identifier, accepted):
            msg = "The identifier must be either a string (a valid "
            msg += axis + " name) or an integer (python or numpy) index "
            msg += "between 0 and " + str(num - 1) + " inclusive. "
            msg += "Instead we got: " + str(identifier)
            raise ArgumentException(msg)
        if isinstance(identifier, (int, numpy.integer)):
            if identifier < 0:
                identifier = num + identifier
                toReturn = identifier
            if identifier < 0 or identifier >= num:
                msg = "The given index " + str(identifier) + " is outside of "
                msg += "the range of possible indices in the " + axis
                msg += " axis (0 to " + str(num - 1) + ")."
                raise ArgumentException(msg)
        if isinstance(identifier, six.string_types):
            try:
                toReturn = axisObj.getIndex(identifier)
            except KeyError:
                msg = "The " + axis + " name '" + identifier
                msg += "' cannot be found."
                raise ArgumentException(msg)
        return toReturn

    def _nextDefaultName(self, axis):
        self._validateAxis(axis)
        if axis == 'point':
            ret = DEFAULT_PREFIX2%self._nextDefaultValuePoint
            self._nextDefaultValuePoint += 1
        else:
            ret = DEFAULT_PREFIX2%self._nextDefaultValueFeature
            self._nextDefaultValueFeature += 1
        return ret

    def _setAllDefault(self, axis):
        self._validateAxis(axis)
        if axis == 'point':
            self.pointNames = {}
            self.pointNamesInverse = []
            names = self.pointNames
            invNames = self.pointNamesInverse
            count = self._pointCount
        else:
            self.featureNames = {}
            self.featureNamesInverse = []
            names = self.featureNames
            invNames = self.featureNamesInverse
            count = self._featureCount
        for i in range(count):
            defaultName = self._nextDefaultName(axis)
            invNames.append(defaultName)
            names[defaultName] = i

    def _constructIndicesList(self, axis, values, argName=None):
        """
        Construct a list of indices from a valid integer (python or numpy) or
        string, or an iterable, list-like container of valid integers and/or
        strings

        """
        if argName is None:
            argName = axis + 's'
        # pandas DataFrames are iterable but do not iterate through the values
        if pd and isinstance(values, pd.DataFrame):
            msg = "A pandas DataFrame object is not a valid input "
            msg += "for '{0}'. ".format(argName)
            msg += "Only one-dimensional objects are accepted."
            raise ArgumentException(msg)

        valuesList = valuesToPythonList(values, argName)
        try:
            indicesList = [self._getIndex(val, axis) for val in valuesList]
        except ArgumentException as ae:
            msg = "Invalid value for the argument '{0}'. ".format(argName)
            # add more detail to msg; slicing to exclude quotes
            msg += str(ae)[1:-1]
            raise ArgumentException(msg)

        return indicesList

    def _validateAxis(self, axis):
        if axis != 'point' and axis != 'feature':
            msg = 'axis parameter may only be "point" or "feature"'
            raise ArgumentException(msg)

    def _incrementDefaultIfNeeded(self, name, axis):
        self._validateAxis(axis)
        if name[:DEFAULT_PREFIX_LENGTH] == DEFAULT_PREFIX:
            intString = name[DEFAULT_PREFIX_LENGTH:]
            try:
                nameNum = int(intString)
            # Case: default prefix with non-integer suffix. This cannot
            # cause a future integer suffix naming collision, so we
            # return without making any chagnes.
            except ValueError:
                return
            if axis == 'point':
                if nameNum >= self._nextDefaultValuePoint:
                    self._nextDefaultValuePoint = nameNum + 1
            else:
                if nameNum >= self._nextDefaultValueFeature:
                    self._nextDefaultValueFeature = nameNum + 1

    def _validateMatPlotLibImport(self, error, name):
        if error is not None:
            msg = "The module matplotlib is required to be installed "
            msg += "in order to call the " + name + "() method. "
            msg += "However, when trying to import, an ImportError with "
            msg += "the following message was raised: '"
            msg += str(error) + "'"

            raise ImportError(msg)

    def _validateRangeOrder(self, startName, startVal, endName, endVal):
        """
        Validate a range where both values are inclusive.
        """
        if startVal > endVal:
            msg = "When specifying a range, the arguments were resolved to "
            msg += "having the values " + startName
            msg += "=" + str(startVal) + " and " + endName + "=" + str(endVal)
            msg += ", yet the starting value is not allowed to be greater "
            msg += "than the ending value (" + str(startVal) + ">"
            msg += str(endVal) + ")"
            raise ArgumentException(msg)

    ####################
    # Abstract Methods #
    ####################

    @abstractmethod
    def _isIdentical_implementation(self, other):
        pass

    @abstractmethod
    def _writeFile_implementation(self, outPath, format, includePointNames,
                                  includeFeatureNames):
        pass

    @abstractmethod
    def _getTypeString_implementation(self):
        pass

    @abstractmethod
    def _getitem_implementation(self, x, y):
        pass

    @abstractmethod
    def _view_implementation(self, pointStart, pointEnd, featureStart,
                             featureEnd):
        pass

    @abstractmethod
    def _validate_implementation(self, level):
        pass

    @abstractmethod
    def _containsZero_implementation(self):
        pass

    @abstractmethod
    def _transpose_implementation(self):
        pass

    @abstractmethod
    def _referenceDataFrom_implementation(self, other):
        pass

    @abstractmethod
    def _copyAs_implementation(self, format):
        pass

    @abstractmethod
    def _fillWith_implementation(self, values, pointStart, featureStart,
                                 pointEnd, featureEnd):
        pass

    @abstractmethod
    def _flattenToOnePoint_implementation(self):
        pass

    @abstractmethod
    def _flattenToOneFeature_implementation(self):
        pass

    @abstractmethod
    def _unflattenFromOnePoint_implementation(self, numPoints):
        pass

    @abstractmethod
    def _unflattenFromOneFeature_implementation(self, numFeatures):
        pass

    @abstractmethod
    def _mul__implementation(self, other):
        pass

class BasePoints(Axis, Points):
    def __init__(self, source, **kwds):
        self._source = source
        self._axis = 'point'
        kwds['axis'] = self._axis
        kwds['source'] = self._source
        super(BasePoints, self).__init__(**kwds)

class BaseFeatures(Axis, Features):
    def __init__(self, source, **kwds):
        self._source = source
        self._axis = 'feature'
        kwds['axis'] = self._axis
        kwds['source'] = self._source
        super(BaseFeatures, self).__init__(**kwds)

class BaseElements(Elements):
    def __init__(self, source, **kwds):
        self._source = source
        kwds['source'] = self._source
        super(BaseElements, self).__init__(**kwds)

def cmp_to_key(mycmp):
    """Convert a cmp= function for python2 into a key= function for python3"""
    class K:
        def __init__(self, obj, *args):
            self.obj = obj
        def __lt__(self, other):
            return mycmp(self.obj, other.obj) < 0
        def __gt__(self, other):
            return mycmp(self.obj, other.obj) > 0
        def __eq__(self, other):
            return mycmp(self.obj, other.obj) == 0
        def __le__(self, other):
            return mycmp(self.obj, other.obj) <= 0
        def __ge__(self, other):
            return mycmp(self.obj, other.obj) >= 0
        def __ne__(self, other):
            return mycmp(self.obj, other.obj) != 0
    return K

def cmp(x, y):
    if x < y:
        return -1
    elif x > y:
        return 1
    else:
        return 0<|MERGE_RESOLUTION|>--- conflicted
+++ resolved
@@ -2564,8 +2564,6 @@
         self.points.setNames(ret[1])
         self.features.setNames(ret[0])
 
-<<<<<<< HEAD
-=======
     def merge(self, other, point='strict', feature='union', onFeature=None):
         """
         Merge data from another object into this object based on point names or
@@ -2829,7 +2827,6 @@
                     matches.append(name)
         return matches
 
->>>>>>> 576fb0ef
     ###############################################################
     ###############################################################
     ###   Subclass implemented numerical operation functions    ###

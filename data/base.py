"""
Anchors the hierarchy of data representation types, providing stubs and common functions.

"""

# TODO conversions
# TODO who sorts inputs to derived implementations?

from __future__ import division
from __future__ import absolute_import
from __future__ import print_function
import six
from six.moves import map
from six.moves import range
from six.moves import zip
import sys
import warnings

import __main__ as main
mplError = None
try:
    import matplotlib
    # for .show() to work in interactive sessions
    # a backend different than Agg needs to be use
    # The interactive session can choose by default e.g.,
    # in jupyter-notebook inline is the default.
    if hasattr(main, '__file__'):
        # It must be agg  for non-interactive sessions
        # otherwise the combination of matplotlib and multiprocessing
        # produces a segfault.
        # Open matplotlib issue here: https://github.com/matplotlib/matplotlib/issues/8795
        # It applies for both for python 2 and 3
        matplotlib.use('Agg')

except ImportError as e:
    mplError = e

#print('matplotlib backend: {}'.format(matplotlib.get_backend()))

import math
import numbers
import itertools
import copy
import numpy
import os.path
import inspect
import operator
from multiprocessing import Process

import UML
from UML import fill

pd = UML.importModule('pandas')

cython = UML.importModule('cython')
if cython is None or not cython.compiled:
    from math import sin, cos

cloudpickle = UML.importModule('cloudpickle')

from UML.exceptions import ArgumentException, PackageException
from UML.exceptions import ImproperActionException
from UML.logger import produceFeaturewiseReport
from UML.logger import produceAggregateReport
from UML.randomness import pythonRandom
from UML.match.match import convertMatchToFunction

from . import dataHelpers

# the prefix for default point and feature names
from .dataHelpers import DEFAULT_PREFIX, DEFAULT_PREFIX2, DEFAULT_PREFIX_LENGTH

from .dataHelpers import DEFAULT_NAME_PREFIX

from .dataHelpers import formatIfNeeded

from .dataHelpers import makeConsistentFNamesAndData

def to2args(f):
    """
    this function is for __pow__. In cython, __pow__ must have 3 arguments and default can't be used there.
    so this function is used to convert a function with 3 arguments to a function with 2 arguments when it is used
    in python environment.
    """
    def tmpF(x, y):
        return f(x, y, None)
    return tmpF

def hashCodeFunc(elementValue, pointNum, featureNum):
    return ((sin(pointNum) + cos(featureNum)) / 2.0) * elementValue


def valuesToPythonList(values, argName):
    """
    Create a python list of values from an integer (python or numpy),
    string, or an iterable container object

    """
    if isinstance(values, list):
        return values
    if isinstance(values, (int, numpy.integer, six.string_types)):
        return [values]
    valuesList = []
    try:
        for val in values:
            valuesList.append(val)
    except TypeError:
        msg = "The argument '{0}' is not an integer ".format(argName)
        msg += "(python or numpy), string, or an iterable container object."
        raise ArgumentException(msg)

    return valuesList


class Base(object):
    """
    Class defining important data manipulation operations and giving functionality
    for the naming the features of that data. A mapping from feature names to feature
    indices is given by the featureNames attribute, the inverse of that mapping is
    given by featureNamesInverse.

    """

    def __init__(self, shape, pointNames=None, featureNames=None, name=None,
                 paths=(None, None), **kwds):
        """
        Instantiates the book-keeping structures that are taken to be common
        across all data types. Specifically, this includes point and feature
        names, an object name, and originating pathes for the data in this
        object. Note: this method (as should all other __init__ methods in
        this hierarchy) makes use of super()

        pointNames: may be an iterable, list-like container or dict mapping
        names to indices. None is given if default names are desired.

        featureNames: may be an iterable, list-like container or dict mapping
        names to indices. None is given if default names are desired.

        name: the name to be associated with this object.

        paths: a tuple, where the first entry is taken to be the string
        representing the absolute path to the source file of the data and
        the second entry is taken to be the relative path. Both may be
        None if these values are to be unspecified.

        **kwds: potentially full of arguments further up the class hierarchy,
        as following best practices for use of super(). Note however, that
        this class is the root of the object hierarchy as statically defined.

        """
        self._pointCount = shape[0]
        self._featureCount = shape[1]
        if pointNames is not None and len(pointNames) != shape[0]:
            msg = "The length of the pointNames (" + str(len(pointNames))
            msg += ") must match the points given in shape (" + str(shape[0])
            msg += ")"
            raise ArgumentException(msg)
        if featureNames is not None and len(featureNames) != shape[1]:
            msg = "The length of the featureNames (" + str(len(featureNames))
            msg += ") must match the features given in shape ("
            msg += str(shape[1]) + ")"
            raise ArgumentException(msg)

        # Set up point names
        self._nextDefaultValuePoint = 0
        if pointNames is None:
            self.pointNamesInverse = None
            self.pointNames = None
        elif isinstance(pointNames, dict):
            self._nextDefaultValuePoint = self._pointCount
            self.setPointNames(pointNames)
        else:
            pointNames = valuesToPythonList(pointNames, 'pointNames')
            self._nextDefaultValuePoint = self._pointCount
            self.setPointNames(pointNames)

        # Set up feature names
        self._nextDefaultValueFeature = 0
        if featureNames is None:
            self.featureNamesInverse = None
            self.featureNames = None
        elif isinstance(featureNames, dict):
            self._nextDefaultValueFeature = self._featureCount
            self.setFeatureNames(featureNames)
        else:
            featureNames = valuesToPythonList(featureNames, 'featureNames')
            self._nextDefaultValueFeature = self._featureCount
            self.setFeatureNames(featureNames)

        # Set up object name
        if name is None:
            self._name = dataHelpers.nextDefaultObjectName()
        else:
            self._name = name

        # Set up paths
        if paths[0] is not None and not isinstance(paths[0], six.string_types):
            raise ArgumentException(
                "paths[0] must be None or an absolute path to the file from which the data originates")
        if paths[0] is not None and not os.path.isabs(paths[0]) and not paths[0].startswith('http'):
            raise ArgumentException("paths[0] must be an absolute path")
        self._absPath = paths[0]

        if paths[1] is not None and not isinstance(paths[1], six.string_types):
            raise ArgumentException(
                "paths[1] must be None or a relative path to the file from which the data originates")
        self._relPath = paths[1]

        # call for safety
        super(Base, self).__init__(**kwds)


    #######################
    # Property Attributes #
    #######################

    def _getpointCount(self):
        return self._pointCount

    points = property(_getpointCount, doc="The number of points in this object")

    def _getfeatureCount(self):
        return self._featureCount

    features = property(_getfeatureCount, doc="The number of features in this object")

    def _setpointCount(self, value):
        self._pointCount = value

    def _setfeatureCount(self, value):
        self._featureCount = value

    def _getObjName(self):
        return self._name

    def _setObjName(self, value):
        if value is None:
            self._name = dataHelpers.nextDefaultObjectName()
        else:
            if not isinstance(value, six.string_types):
                msg = "The name of an object may only be a string, or the value None"
                raise ValueError(msg)
            self._name = value

    name = property(_getObjName, _setObjName, doc="A name to be displayed when printing or logging this object")

    def _getAbsPath(self):
        return self._absPath

    absolutePath = property(_getAbsPath, doc="The path to the file this data originated from, in absolute form")

    def _getRelPath(self):
        return self._relPath

    relativePath = property(_getRelPath, doc="The path to the file this data originated from, in relative form")

    def _getPath(self):
        return self.absolutePath

    path = property(_getPath, doc="The path to the file this data originated from")

    def _pointNamesCreated(self):
        """
        Returns True if point default names have been created/assigned
        to the object.
        If the object does not have points it returns True.
        """
        if self.pointNamesInverse is None:
            return False
        else:
            return True

    def _featureNamesCreated(self):
        """
        Returns True if feature default names have been created/assigned
        to the object.
        If the object does not have features it returns True.
        """
        if self.featureNamesInverse is None:
            return False
        else:
            return True

    ########################
    # Low Level Operations #
    ########################

    def __len__(self):
        # ordered such that the larger axis is always printed, even
        # if they are both in the range [0,1]
        if self.points == 0 or self.features == 0:
            return 0
        if self.points == 1:
            return self.features
        if self.features == 1:
            return self.points

        msg = "len() is undefined when the number of points ("
        msg += str(self.points)
        msg += ") and the number of features ("
        msg += str(self.features)
        msg += ") are both greater than 1"
        raise ImproperActionException(msg)


    def setPointName(self, oldIdentifier, newName):
        """
        Changes the pointName specified by previous to the supplied input name.

        oldIdentifier must be a non None string or integer, specifying either a current pointName
        or the index of a current pointName. newName may be either a string not currently
        in the pointName set, or None for an default pointName. newName cannot begin with the
        default prefix.

        None is always returned.

        """
        if self.points == 0:
            raise ArgumentException("Cannot set any point names; this object has no points ")
        if self.pointNames is None:
            self._setAllDefault('point')
        self._setName_implementation(oldIdentifier, newName, 'point', False)

    def setFeatureName(self, oldIdentifier, newName):
        """
        Changes the featureName specified by previous to the supplied input name.

        oldIdentifier must be a non None string or integer, specifying either a current featureName
        or the index of a current featureName. newName may be either a string not currently
        in the featureName set, or None for an default featureName. newName cannot begin with the
        default prefix.

        None is always returned.

        """
        if self.features == 0:
            raise ArgumentException("Cannot set any feature names; this object has no features ")
        if self.featureNames is None:
            self._setAllDefault('feature')
        self._setName_implementation(oldIdentifier, newName, 'feature', False)


    def setPointNames(self, assignments=None):
        """
        Rename all of the point names of this object according to the values
        specified by the assignments parameter. If given an iterable, list-like
        container, then we use the mapping between names and array indices to
        define the point names. If given a dict, then that mapping will be used
        to define the point names. If assignments is None, then all point names
        will be given new default values. If assignment is an unexpected type,
        the names are not strings, the names are not unique, or point indices
        are missing, then an ArgumentException will be raised.

        """
        if assignments is None:
            self.pointNames = None
            self.pointNamesInverse = None
        elif isinstance(assignments, dict):
            self._setNamesFromDict(assignments, self.points, 'point')
        else:
            assignments = valuesToPythonList(assignments, 'assignments')
            self._setNamesFromList(assignments, self.points, 'point')

    def setFeatureNames(self, assignments=None):
        """
        Rename all of the feature names of this object according to the values
        specified by the assignments parameter. If given a iterable, list-like
        container, then we use the mapping between names and array indices to
        define the feature names. If given a dict, then that mapping will be
        used to define the feature names. If assignments is None, then all
        feature names will be given new default values. If assignment is an
        unexpected type, the names are not strings, the names are not unique, or
        feature indices are missing, then an ArgumentException will be raised.

        """
        if assignments is None:
            self.featureNames = None
            self.featureNamesInverse = None
        elif isinstance(assignments, dict):
            self._setNamesFromDict(assignments, self.features, 'feature')
        else:
            assignments = valuesToPythonList(assignments, 'assignments')
            self._setNamesFromList(assignments, self.features, 'feature')


    def nameIsDefault(self):
        """Returns True if self.name has a default value"""
        return self.name.startswith(UML.data.dataHelpers.DEFAULT_NAME_PREFIX)

    def getPointNames(self):
        """Returns a list containing all point names, where their index
        in the list is the same as the index of the point they correspond
        to.

        """
        if not self._pointNamesCreated():
            self._setAllDefault('point')
        return copy.copy(self.pointNamesInverse)

    def _getPointNames(self):
        if not self._pointNamesCreated():
            return None
        return self.getPointNames()

    def getFeatureNames(self):
        """Returns a list containing all feature names, where their index
        in the list is the same as the index of the feature they
        correspond to.

        """
        if not self._featureNamesCreated():
            self._setAllDefault('feature')
        return copy.copy(self.featureNamesInverse)

    def _getFeatureNames(self):
        if not self._featureNamesCreated():
            return None
        return self.getFeatureNames()

    def getPointName(self, index):
        if not self._pointNamesCreated():
            self._setAllDefault('point')
        return self.pointNamesInverse[index]

    def getPointIndex(self, name):
        if not self._pointNamesCreated():
            self._setAllDefault('point')
        return self.pointNames[name]

    def getPointIndices(self, names):
        if not self._pointNamesCreated():
            self._setAllDefault('point')
        return [self.pointNames[n] for n in names]

    def hasPointName(self, name):
        try:
            self.getPointIndex(name)
            return True
        except KeyError:
            return False

    def getFeatureName(self, index):
        if not self._featureNamesCreated():
            self._setAllDefault('feature')
        return self.featureNamesInverse[index]

    def getFeatureIndex(self, name):
        if not self._featureNamesCreated():
            self._setAllDefault('feature')
        return self.featureNames[name]

    def getFeatureIndices(self, names):
        if not self._featureNamesCreated():
            self._setAllDefault('feature')
        return [self.featureNames[n] for n in names]

    def hasFeatureName(self, name):
        try:
            self.getFeatureIndex(name)
            return True
        except KeyError:
            return False

    ###########################
    # Higher Order Operations #
    ###########################

    def replaceFeatureWithBinaryFeatures(self, featureToReplace):
        """
        Modify this object so that the chosen feature is removed, and binary valued
        features are added, one for each possible value seen in the original feature.
        None is always returned.

        """
        if self.points == 0:
            raise ImproperActionException("This action is impossible, the object has 0 points")

        index = self._getFeatureIndex(featureToReplace)
        # extract col.
        toConvert = self.extractFeatures([index])

        # MR to get list of values
        def getValue(point):
            return [(point[0], 1)]

        def simpleReducer(identifier, valuesList):
            return (identifier, 0)

        values = toConvert.mapReducePoints(getValue, simpleReducer)
        values.setFeatureName(0, 'values')
        values = values.extractFeatures([0])

        # Convert to List, so we can have easy access
        values = values.copyAs(format="List")

        # for each value run calculateForEachPoint to produce a category
        # point for each value
        def makeFunc(value):
            def equalTo(point):
                if point[0] == value:
                    return 1
                return 0

            return equalTo

        varName = toConvert.getFeatureName(0)

        for point in values.data:
            value = point[0]
            ret = toConvert.calculateForEachPoint(makeFunc(value))
            ret.setFeatureName(0, varName + "=" + str(value).strip())
            toConvert.addFeatures(ret)

        # remove the original feature, and combine with self
        toConvert.extractFeatures([varName])
        self.addFeatures(toConvert)

        return toConvert.getFeatureNames()


    def transformFeatureToIntegers(self, featureToConvert):
        """
        Modify this object so that the chosen feature is removed, and a new integer
        valued feature is added with values 0 to n-1, one for each of n values present
        in the original feature. None is always returned.

        """
        if self.points == 0:
            raise ImproperActionException("This action is impossible, the object has 0 points")

        index = self._getFeatureIndex(featureToConvert)

        # extract col.
        toConvert = self.extractFeatures([index])

        # MR to get list of values
        def getValue(point):
            return [(point[0], 1)]

        def simpleReducer(identifier, valuesList):
            return (identifier, 0)

        values = toConvert.mapReducePoints(getValue, simpleReducer)
        values.setFeatureName(0, 'values')
        values = values.extractFeatures([0])

        # Convert to List, so we can have easy access
        values = values.copyAs(format="List")

        mapping = {}
        index = 0
        for point in values.data:
            if point[0] not in mapping:
                mapping[point[0]] = index
                index = index + 1

        def lookup(point):
            return mapping[point[0]]

        converted = toConvert.calculateForEachPoint(lookup)

        if toConvert._pointNamesCreated():
            converted.setPointNames(toConvert.getPointNames())
        converted.setFeatureName(0, toConvert.getFeatureName(0))

        self.addFeatures(converted)


    def calculateForEachPoint(self, function, points=None):
        """
        Calculates the results of the given function on the specified points
        in this object, with output values collected into a new object that
        is returned upon completion.

        function: must accept the view of a point as an argument

        points: may be None to indicate application to all points, a single
        point identifier (name or index) or an iterable, list-like container of
        point identifiers to limit application only to those specified.

        """
        if points is not None:
            points = copy.copy(points)
            points = self._constructIndicesList('point', points)
        if self.points == 0:
            raise ImproperActionException("We disallow this function when there are 0 points")
        if self.features == 0:
            raise ImproperActionException("We disallow this function when there are 0 features")
        if function is None:
            raise ArgumentException("function must not be None")

        self.validate()

        ret = self._calculateForEach_implementation(function, points, 'point')

        if points is not None:
            setNames = [self.getPointName(x) for x in sorted(points)]
            ret.setPointNames(setNames)
        else:
            ret.setPointNames(self._getPointNames())

        ret._absPath = self.absolutePath
        ret._relPath = self.relativePath

        return ret


    def calculateForEachFeature(self, function, features=None):
        """
        Calculates the results of the given function on the specified features
        in this object, with output values collected into a new object that is
        returned upon completion.

        function: must accept the view of a feature as an argument

        features: may be None to indicate application to all features, a single
        feature identifier (name or index) or an iterable, list-like container
        of feature identifiers to limit application only to those specified.

        """
        if features is not None:
            features = copy.copy(features)
            features = self._constructIndicesList('feature', features)
        if self.points == 0:
            raise ImproperActionException("We disallow this function when there are 0 points")
        if self.features == 0:
            raise ImproperActionException("We disallow this function when there are 0 features")
        if function is None:
            raise ArgumentException("function must not be None")

        self.validate()

        ret = self._calculateForEach_implementation(function, features, 'feature')

        if features is not None:
            setNames = [self.getFeatureName(x) for x in sorted(features)]
            ret.setFeatureNames(setNames)
        else:
            ret.setFeatureNames(self._getFeatureNames())

        ret._absPath = self.absolutePath
        ret._relPath = self.relativePath
        return ret


    def _calculateForEach_implementation(self, function, included, axis):
        if axis == 'point':
            viewIterator = self.pointIterator()
        else:
            viewIterator = self.featureIterator()

        retData = []
        for viewID, view in enumerate(viewIterator):
            if included is not None and viewID not in included:
                continue
            currOut = function(view)
            # first we branch on whether the output has multiple values or is singular.
            if hasattr(currOut, '__iter__') and not isinstance(currOut, six.string_types):#in python3, string has __iter__ too.
                # if there are multiple values, they must be random accessible
                if not hasattr(currOut, '__getitem__'):
                    raise ArgumentException(
                        "function must return random accessible data (ie has a __getitem__ attribute)")

                toCopyInto = []
                for value in currOut:
                    toCopyInto.append(value)
                retData.append(toCopyInto)
            # singular return
            else:
                retData.append([currOut])

        ret = UML.createData(self.getTypeString(), retData)
        if axis != 'point':
            ret.transpose()

        return ret


    def mapReducePoints(self, mapper, reducer):
        """
        Return a new object containing the results of the given mapper and
        reducer functions

        mapper:  a function receiving a point as the input and outputting an
                 iterable containing two-tuple(s) of mapping identifier and
                 point values

        reducer: a function receiving the output of mapper as input and outputting
                 a two-tuple containing the identifier and the reduced value
        """
        return self._mapReduce_implementation('point', mapper, reducer)

    def mapReduceFeatures(self, mapper, reducer):
        """
        Return a new object containing the results of the given mapper and
        reducer functions

        mapper:  a function receiving a feature as the input and outputting an
                 iterable containing two-tuple(s) of mapping identifier and
                 feature values

        reducer: a function receiving the output of mapper as input and outputting
                 a two-tuple containing the identifier and the reduced value
        """
        return self._mapReduce_implementation('feature', mapper, reducer)

    def _mapReduce_implementation(self, axis, mapper, reducer):
        if axis == 'point':
            targetCount = self.points
            otherCount = self.features
            valueIterator = self.pointIterator
            otherAxis = 'feature'
        else:
            targetCount = self.features
            otherCount = self.points
            valueIterator = self.featureIterator
            otherAxis = 'point'

        if targetCount == 0:
            return UML.createData(self.getTypeString(), numpy.empty(shape=(0, 0)))
        if otherCount == 0:
            msg = "We do not allow operations over {0}s if there are 0 {1}s".format(axis, otherAxis)
            raise ImproperActionException(msg)

        if mapper is None or reducer is None:
            raise ArgumentException("The arguments must not be none")
        if not hasattr(mapper, '__call__'):
            raise ArgumentException("The mapper must be callable")
        if not hasattr(reducer, '__call__'):
            raise ArgumentException("The reducer must be callable")

        self.validate()

        mapResults = {}
        # apply the mapper to each point in the data
        for value in valueIterator():
            currResults = mapper(value)
            # the mapper will return a list of key value pairs
            for (k, v) in currResults:
                # if key is new, we must add an empty list
                if k not in mapResults:
                    mapResults[k] = []
                # append this value to the list of values associated with the key
                mapResults[k].append(v)

        # apply the reducer to the list of values associated with each key
        ret = []
        for mapKey in mapResults.keys():
            mapValues = mapResults[mapKey]
            # the reducer will return a tuple of a key to a value
            redRet = reducer(mapKey, mapValues)
            if redRet is not None:
                (redKey, redValue) = redRet
                ret.append([redKey, redValue])
        ret = UML.createData(self.getTypeString(), ret)

        ret._absPath = self.absolutePath
        ret._relPath = self.relativePath

        return ret

    def groupByFeature(self, by, countUniqueValueOnly=False):
        """
        Group data object by one or more features.
        Input:
        by: can be an int, string or a list of int or a list of string
        """
        def findKey1(point, by):#if by is a string or int
            return point[by]

        def findKey2(point, by):#if by is a list of string or a list of int
            return tuple([point[i] for i in by])

        if isinstance(by, (six.string_types, numbers.Number)):#if by is a list, then use findKey2; o.w. use findKey1
            findKey = findKey1
        else:
            findKey = findKey2

        res = {}
        if countUniqueValueOnly:
            for point in self.pointIterator():
                k = findKey(point, by)
                if k not in res:
                    res[k] = 1
                else:
                    res[k] += 1
        else:
            for point in self.pointIterator():
                k = findKey(point, by)
                if k not in res:
                    res[k] = point.getPointNames()
                else:
                    res[k].extend(point.getPointNames())

            for k in res:
                tmp = self.copyPoints(toCopy=res[k])
                tmp.extractFeatures(by)
                res[k] = tmp

        return res

    def countEachUniqueValue(self, points=None, features=None):
        """
        Returns a dictionary containing each unique value as a key and the
        number of times that value occurs as the value.

        points: May be None indicating application to all points, a single
        identifier or iterable, list-like object of identifiers.

        features: May be None indicating application to all features, a single
        identifier or iterable, list-like object of identifiers.

        """
        uniqueCount = {}
        if points is None:
            points = [i for i in range(self.points)]
        if features is None:
            features = [i for i in range(self.features)]
        points = valuesToPythonList(points, 'points')
        features = valuesToPythonList(features, 'features')
        for i in points:
            for j in features:
                val = self[i, j]
                temp = uniqueCount.get(val,0)
                uniqueCount[val] = temp + 1

        return uniqueCount

    def pointIterator(self):
    #		if self.features == 0:
    #			raise ImproperActionException("We do not allow iteration over points if there are 0 features")

        class pointIt():
            def __init__(self, outer):
                self._outer = outer
                self._position = 0

            def __iter__(self):
                return self

            def next(self):
                while (self._position < self._outer.points):
                    value = self._outer.pointView(self._position)
                    self._position += 1
                    return value
                raise StopIteration

            def __next__(self):
                return self.next()

        return pointIt(self)

    def featureIterator(self):
    #		if self.points == 0:
    #			raise ImproperActionException("We do not allow iteration over features if there are 0 points")

        class featureIt():
            def __init__(self, outer):
                self._outer = outer
                self._position = 0

            def __iter__(self):
                return self

            def next(self):
                while (self._position < self._outer.features):
                    value = self._outer.featureView(self._position)
                    self._position += 1
                    return value
                raise StopIteration

            def __next__(self):
                return self.next()

        return featureIt(self)


    def calculateForEachElement(self, function, points=None, features=None, preserveZeros=False,
                                skipNoneReturnValues=False, outputType=None):
        """
        Returns a new object containing the results of calling function(elementValue)
        or function(elementValue, pointNum, featureNum) for each element.

        points: Limit to only elements of the specified points; may be None for
        all points, a single identifier (name or index), or an iterable,
        list-like container of identifiers; this will affect the shape of the
        returned object.

        features: Limit to only elements of the specified features; may be None
        for all features, a single identifier (name or index), or an iterable,
        list-like container of identifiers; this will affect the shape of the
        returned object.

        preserveZeros: If True it does not apply the function to elements in
        the data that are 0 and a 0 is placed in its place in the output.

        skipNoneReturnValues: If True, any time function() returns None, the
        value that was input to the function will be put in the output in place
        of None.

        """
        oneArg = False
        try:
            function(0, 0, 0)
        except TypeError:
            oneArg = True

        if points is not None:
            points = self._constructIndicesList('point', points)
        if features is not None:
            features = self._constructIndicesList('feature', features)

        if outputType is not None:
            optType = outputType
        else:
            optType = self.getTypeString()

        # Use vectorized for functions with oneArg
        if oneArg:
            if not preserveZeros:
                # check if the function preserves zero values
                preserveZeros = function(0) == 0
            def functionWrap(value):
                if preserveZeros and value == 0:
                    return 0
                currRet = function(value)
                if skipNoneReturnValues and currRet is None:
                    return value
                else:
                    return currRet

            vectorized = numpy.vectorize(functionWrap)
            ret = self._calculateForEachElement_implementation(
                     vectorized, points, features, preserveZeros, optType)

        else:
            # if unable to vectorize, iterate over each point
            points = points if points else list(range(self.points))
            features = features if features else list(range(self.features))
            valueArray = numpy.empty([len(points), len(features)])
            p = 0
            for pi in points:
                f = 0
                for fj in features:
                    value = self[pi, fj]
                    if preserveZeros and value == 0:
                        valueArray[p, f] = 0
                    else:
                        currRet = function(value) if oneArg else function(value, pi, fj)
                        if skipNoneReturnValues and currRet is None:
                            valueArray[p, f] = value
                        else:
                            valueArray[p, f] = currRet
                    f += 1
                p += 1

            ret = UML.createData(optType, valueArray)

        ret._absPath = self.absolutePath
        ret._relPath = self.relativePath

        self.validate()

        return ret

    def _calculateForEachElementGenericVectorized(self, function, points, features,
                                                  outputType):
        # need points/features as arrays for indexing
        points = numpy.array(points) if points else numpy.array(range(self.points))
        features = numpy.array(features) if features else numpy.array(range(self.features))
        toCalculate = self.copyAs('numpyarray')
        # array with only desired points and features
        toCalculate = toCalculate[points[:,None], features]
        try:
            values = function(toCalculate)
            # check if values has numeric dtype
            if numpy.issubdtype(values.dtype, numpy.number):
                return UML.createData(outputType, values)
            else:
                return UML.createData(outputType, values, elementType=numpy.object_)
        except Exception:
            # change output type of vectorized function to object to handle nonnumeric data
            function.otypes = [numpy.object_]
            values = function(toCalculate)
            return UML.createData(outputType, values, elementType=numpy.object_)



    def countElements(self, function):
        """
        Apply the function onto each element, the result should be True or False, or 1 or 0. Then return back the sum of
        True (1).
        function: can be a function object or a string like '>0'.
        """
        if callable(function):
            ret = self.calculateForEachElement(function=function, outputType='Matrix')
        elif isinstance(function, six.string_types):
            func = lambda x: eval('x'+function)
            ret = self.calculateForEachElement(function=func, outputType='Matrix')
        else:
            raise ArgumentException('function can only be a function or str, not else')
        return int(numpy.sum(ret.data))

    def hashCode(self):
        """returns a hash for this matrix, which is a number x in the range 0<= x < 1 billion
        that should almost always change when the values of the matrix are changed by a substantive amount"""
        if self.points == 0 or self.features == 0:
            return 0
        valueObj = self.calculateForEachElement(hashCodeFunc, preserveZeros=True, outputType='Matrix')
        valueList = valueObj.copyAs(format="python list")
        avg = sum(itertools.chain.from_iterable(valueList)) / float(self.points * self.features)
        bigNum = 1000000000
        #this should return an integer x in the range 0<= x < 1 billion
        return int(int(round(bigNum * avg)) % bigNum)


    def isApproximatelyEqual(self, other):
        """If it returns False, this DataMatrix and otherDataMatrix definitely don't store equivalent data.
        If it returns True, they probably do but you can't be absolutely sure.
        Note that only the actual data stored is considered, it doesn't matter whether the data matrix objects
        passed are of the same type (Matrix, Sparse, etc.)"""
        self.validate()
        #first check to make sure they have the same number of rows and columns
        if self.points != other.points: return False
        if self.features != other.features: return False
        #now check if the hashes of each matrix are the same
        if self.hashCode() != other.hashCode(): return False
        return True


    def shufflePoints(self):
        """
        Permute the indexing of the points so they are in a random order. Note: this relies on
        python's random.shuffle() so may not be sufficiently random for large number of points.
        See shuffle()'s documentation.

        """
        return self._genericShuffleFrontend('point')


    def shuffleFeatures(self):
        """
        Permute the indexing of the features so they are in a random order. Note: this relies on
        python's random.shuffle() so may not be sufficiently random for large number of features.
        See shuffle()'s documentation.

        """
        return self._genericShuffleFrontend('feature')


    def _genericShuffleFrontend(self, axis):
        """
        Generic function for shufflePoints and shuffleFeatures. Note: this relies on
        python's random.shuffle() so may not be sufficiently random for large number of features.
        See shuffle()'s documentation.

        """
        if axis == 'point':
            values = self.points
            sorter = self.sortPoints
        else:
            values = self.features
            sorter = self.sortFeatures

        indices = list(range(values))
        pythonRandom.shuffle(indices)

        sorter(sortHelper=indices)


    def copy(self):
        """
        Return a new object which has the same data (and featureNames, depending on
        the return type) and in the same UML format as this object.

        """
        return self.copyAs(self.getTypeString())

    def trainAndTestSets(self, testFraction, labels=None, randomOrder=True):
        """Partitions this object into training / testing, data / labels
        sets, returning a new object for each as needed.

        testFraction: the fraction of the data to be placed in the testing
        sets. If randomOrder is False, then the points are taken from the
        end of this object.

        labels: may be None, a single feature ID, or a list of feature
        IDs depending on whether one is dealing with data for unsupervised
        learning, single variable supervised learning, or multi-output
        supervised learning. This parameter will affect the shape of the
        returned tuple.

        randomOrder: controls whether the order of the points in the returns
        sets matches that of the original object, or if their order is
        randomized.

        Returns either a length 2 or a length 4 tuple. If labels=None, then
        returns a length 2 tuple containing the training object, then the
        testing object (trainX, testX). If labels is non-None, a length 4
        tuple is returned, containing the training data object, then the
        training labels object, then the testing data object, and finally
        the testing labels (trainX, trainY, testX, testY).

        """
        toSplit = self.copy()
        if randomOrder:
            toSplit.shufflePoints()

        testXSize = int(round(testFraction * self.points))
        startIndex = self.points - testXSize

        #pull out a testing set
        if testXSize == 0:
            testX = toSplit.extractPoints([])
        else:
            testX = toSplit.extractPoints(start=startIndex)

        if labels is None:
            toSplit.name = self.name + " trainX"
            testX.name = self.name + " testX"
            return toSplit, testX

        # safety for empty objects
        toExtract = labels
        if testXSize == 0:
            toExtract = []

        trainY = toSplit.extractFeatures(toExtract)
        testY = testX.extractFeatures(toExtract)

        toSplit.name = self.name + " trainX"
        trainY.name = self.name + " trainY"
        testX.name = self.name + " testX"
        testY.name = self.name + " testY"

        return toSplit, trainY, testX, testY


    def normalizePoints(self, subtract=None, divide=None, applyResultTo=None):
        """
        Modify all points in this object according to the given
        operations.

        applyResultTo: default None, if a UML object is given, then
        perform the same operations to it as are applied to the calling
        object. However, if a statistical method is specified as subtract
        or divide, then	concrete values are first calculated only from
        querying the calling object, and the operation is performed on
        applyResultTo using the results; as if a UML object was given
        for the subtract or divide arguments.

        subtract: what should be subtracted from data. May be a fixed
        numerical value, a string defining a statistical function (all of
        the same ones callable though pointStatistics), or a UML data
        object. If a vector shaped object is given, then the value
        associated with each point will be subtracted from all values of
        that point. Otherwise, the values in the object are used for
        elementwise subtraction. Default None - equivalent to subtracting
        0.

        divide: defines the denominator for dividing the data. May be a
        fixed numerical value, a string defining a statistical function
        (all of the same ones callable though pointStatistics), or a UML
        data object. If a vector shaped object is given, then the value
        associated with each point will be used in division of all values
        for that point. Otherwise, the values in the object are used for
        elementwise division. Default None - equivalent to dividing by
        1.

        Returns None while having affected the data of the calling
        object and applyResultTo (if non-None).

        """
        self._normalizeGeneric("point", subtract, divide, applyResultTo)

    def normalizeFeatures(self, subtract=None, divide=None, applyResultTo=None):
        """
        Modify all features in this object according to the given
        operations.

        applyResultTo: default None, if a UML object is given, then
        perform the same operations to it as are applied to the calling
        object. However, if a statistical method is specified as subtract
        or divide, then	concrete values are first calculated only from
        querying the calling object, and the operation is performed on
        applyResultTo using the results; as if a UML object was given
        for the subtract or divide arguments.

        subtract: what should be subtracted from data. May be a fixed
        numerical value, a string defining a statistical function (all of
        the same ones callable though featureStatistics), or a UML data
        object. If a vector shaped object is given, then the value
        associated with each feature will be subtracted from all values of
        that feature. Otherwise, the values in the object are used for
        elementwise subtraction. Default None - equivalent to subtracting
        0.

        divide: defines the denominator for dividing the data. May be a
        fixed numerical value, a string defining a statistical function
        (all of the same ones callable though featureStatistics), or a UML
        data object. If a vector shaped object is given, then the value
        associated with each feature will be used in division of all values
        for that feature. Otherwise, the values in the object are used for
        elementwise division. Default None - equivalent to dividing by
        1.

        Returns None while having affected the data of the calling
        object and applyResultTo (if non-None).

        """
        self._normalizeGeneric("feature", subtract, divide, applyResultTo)

    def _normalizeGeneric(self, axis, subtract, divide, applyResultTo):

        # used to trigger later conditionals
        alsoIsObj = isinstance(applyResultTo, UML.data.Base)

        # the operation is different when the input is a vector
        # or produces a vector (ie when the input is a statistics
        # string) so during the validation steps we check for
        # those cases
        subIsVec = False
        divIsVec = False

        # check it is within the desired types
        if subtract is not None:
            if not isinstance(subtract, (int, float, six.string_types, UML.data.Base)):
                msg = "The argument named subtract must have a value that is "
                msg += "an int, float, string, or is a UML data object"
                raise ArgumentException(msg)
        if divide is not None:
            if not isinstance(divide, (int, float, six.string_types, UML.data.Base)):
                msg = "The argument named divide must have a value that is "
                msg += "an int, float, string, or is a UML data object"
                raise ArgumentException(msg)

        # check that if it is a string, it is one of the accepted values
        if isinstance(subtract, six.string_types):
            self._validateStatisticalFunctionInputString(subtract)
        if isinstance(divide, six.string_types):
            self._validateStatisticalFunctionInputString(divide)

        # arg generic helper to check that objects are of the
        # correct shape/size
        def validateInObjectSize(argname, argval):
            inPC = argval.points
            inFC = argval.features
            selfPC = self.points
            selfFC = self.features

            inMainLen = inPC if axis == "point" else inFC
            inOffLen = inFC if axis == "point" else inPC
            selfMainLen = selfPC if axis == "point" else selfFC
            selfOffLen = selfFC if axis == 'point' else selfPC

            if inMainLen != selfMainLen or inOffLen != selfOffLen:
                vecErr = argname + " "
                vecErr += "was a UML object in the shape of a "
                vecErr += "vector (" + str(inPC) + " x "
                vecErr += str(inFC) + "), "
                vecErr += "but the length of long axis did not match "
                vecErr += "the number of " + axis + "s in this object ("
                vecErr += str(self.points) + ")."
                # treat it as a vector
                if inMainLen == 1:
                    if inOffLen != selfMainLen:
                        raise ArgumentException(vecErr)
                    return True
                # treat it as a vector
                elif inOffLen == 1:
                    if inMainLen != selfMainLen:
                        raise ArgumentException(vecErr)
                    argval.transpose()
                    return True
                # treat it as a mis-sized object
                else:
                    msg = argname + " "
                    msg += "was a UML obejct with a shape of ("
                    msg += str(inPC) + " x " + str(inFC) + "), "
                    msg += "but it doesn't match the shape of the calling"
                    msg += "object (" + str(selfPC) + " x "
                    msg += str(selfFC) + ")"
                    raise ArgumentException(msg)
            return False

        def checkAlsoShape(caller, also, objIn, axis):
            """
            Raises an exception if the normalized axis shape doesn't match the
            calling object, or if when subtract of divide takes an object, also
            doesn't match the shape of the caller (this is to be called after)
            the check that the caller's shape matches that of the subtract or
            divide argument.
            """
            offAxis = 'feature' if axis == 'point' else 'point'
            callerP = caller.points
            callerF = caller.features
            alsoP = also.points
            alsoF = also.features

            callMainLen = callerP if axis == "point" else callerF
            alsoMainLen = alsoP if axis == "point" else alsoF
            callOffLen = callerF if axis == "point" else callerP
            alsoOffLen = alsoF if axis == "point" else alsoP

            if callMainLen != alsoMainLen:
                msg = "applyResultTo must have the same number of " + axis
                msg += "s (" + str(alsoMainLen) + ") as the calling object "
                msg += "(" + str(callMainLen) + ")"
                raise ArgumentException(msg)
            if objIn and callOffLen != alsoOffLen:
                msg = "When a non-vector UML object is given for the subtract "
                msg += "or divide arguments, then applyResultTo "
                msg += "must have the same number of " + offAxis
                msg += "s (" + str(alsoOffLen) + ") as the calling object "
                msg += "(" + str(callOffLen) + ")"
                raise ArgumentException(msg)

        # actually check that objects are the correct shape/size
        objArg = False
        if isinstance(subtract, UML.data.Base):
            subIsVec = validateInObjectSize("subtract", subtract)
            objArg = True
        if isinstance(divide, UML.data.Base):
            divIsVec = validateInObjectSize("divide", divide)
            objArg = True

        # check the shape of applyResultTo
        if alsoIsObj:
            checkAlsoShape(self, applyResultTo, objArg, axis)

        # if a statistics string was entered, generate the results
        # of that statistic
        #		if isinstance(subtract, basestring):
        #			if axis == 'point':
        #				subtract = self.pointStatistics(subtract)
        #			else:
        #				subtract = self.featureStatistics(subtract)
        #			subIsVec = True
        #		if isinstance(divide, basestring):
        #			if axis == 'point':
        #				divide = self.pointStatistics(divide)
        #			else:
        #				divide = self.featureStatistics(divide)
        #			divIsVec = True

        if axis == 'point':
            indexGetter = lambda x: self.getPointIndex(x.getPointName(0))
            if isinstance(subtract, six.string_types):
                subtract = self.pointStatistics(subtract)
                subIsVec = True
            if isinstance(divide, six.string_types):
                divide = self.pointStatistics(divide)
                divIsVec = True
        else:
            indexGetter = lambda x: self.getFeatureIndex(x.getFeatureName(0))
            if isinstance(subtract, six.string_types):
                subtract = self.featureStatistics(subtract)
                subIsVec = True
            if isinstance(divide, six.string_types):
                divide = self.featureStatistics(divide)
                divIsVec = True

        # helper for when subtract is a vector of values
        def subber(currView):
            ret = []
            for val in currView:
                ret.append(val - subtract[indexGetter(currView)])
            return ret

        # helper for when divide is a vector of values
        def diver(currView):
            ret = []
            for val in currView:
                ret.append(val / divide[indexGetter(currView)])
            return ret

        # first perform the subtraction operation
        if subtract is not None and subtract != 0:
            if subIsVec:
                if axis == 'point':
                    self.transformEachPoint(subber)
                    if alsoIsObj:
                        applyResultTo.transformEachPoint(subber)
                else:
                    self.transformEachFeature(subber)
                    if alsoIsObj:
                        applyResultTo.transformEachFeature(subber)
            else:
                self -= subtract
                if alsoIsObj:
                    applyResultTo -= subtract

        # then perform the division operation
        if divide is not None and divide != 1:
            if divIsVec:
                if axis == 'point':
                    self.transformEachPoint(diver)
                    if alsoIsObj:
                        applyResultTo.transformEachPoint(diver)
                else:
                    self.transformEachFeature(diver)
                    if alsoIsObj:
                        applyResultTo.transformEachFeature(diver)
            else:
                self /= divide
                if alsoIsObj:
                    applyResultTo /= divide

        # this operation is self modifying, so we return None
        return None


    ########################################
    ########################################
    ###   Functions related to logging   ###
    ########################################
    ########################################


    def featureReport(self, maxFeaturesToCover=50, displayDigits=2):
        """
        Produce a report, in a string formatted as a table, containing summary and statistical
        information about each feature in the data set, up to 50 features.  If there are more
        than 50 features, only information about 50 of those features will be reported.
        """
        return produceFeaturewiseReport(self, maxFeaturesToCover=maxFeaturesToCover, displayDigits=displayDigits)

    def summaryReport(self, displayDigits=2):
        """
        Produce a report, in a string formatted as a table, containing summary
        information about the data set contained in this object.  Includes
        proportion of missing values, proportion of zero values, total # of points,
        and number of features.
        """
        return produceAggregateReport(self, displayDigits=displayDigits)


    ###############################################################
    ###############################################################
    ###   Subclass implemented information querying functions   ###
    ###############################################################
    ###############################################################


    def isIdentical(self, other):
        if not self._equalFeatureNames(other):
            return False
        if not self._equalPointNames(other):
            return False

        return self._isIdentical_implementation(other)


    def writeFile(self, outPath, format=None, includeNames=True):
        """
        Write the data in this object to a file using the specified format.

        outPath: the location (including file name and extension) where
        we want to write the output file.

        format: the formating of the file we write. May be None, 'csv', or
        'mtx'; if None, we use the extension of outPath to determine the format.

        includeNames: True or False indicating whether the file will embed the point
        and feature names into the file. The format of the embedding is dependant
        on the format of the file: csv will embed names into the data, mtx will
        place names in a comment.

        """
        if self.points == 0 or self.features == 0:
            raise ImproperActionException("We do not allow writing to file when an object has 0 points or features")

        self.validate()

        # if format is not specified, we fall back on the extension in outPath
        if format is None:
            split = outPath.rsplit('.', 1)
            format = None
            if len(split) > 1:
                format = split[1].lower()

        if format not in ['csv', 'mtx']:
            msg = "Unrecognized file format. Accepted types are 'csv' and 'mtx'. They may "
            msg += "either be input as the format parameter, or as the extension in the "
            msg += "outPath"
            raise ArgumentException(msg)

        includePointNames = includeNames
        if includePointNames:
            seen = False
            for name in self.getPointNames():
                if name[:DEFAULT_PREFIX_LENGTH] != DEFAULT_PREFIX:
                    seen = True
            if not seen:
                includePointNames = False

        includeFeatureNames = includeNames
        if includeFeatureNames:
            seen = False
            for name in self.getFeatureNames():
                if name[:DEFAULT_PREFIX_LENGTH] != DEFAULT_PREFIX:
                    seen = True
            if not seen:
                includeFeatureNames = False

        try:
            self._writeFile_implementation(outPath, format, includePointNames, includeFeatureNames)
        except Exception:
            if format.lower() == "csv":
                toOut = self.copyAs("Matrix")
                toOut._writeFile_implementation(outPath, format, includePointNames, includeFeatureNames)
                return
            if format.lower() == "mtx":
                toOut = self.copyAs('Sparse')
                toOut._writeFile_implementation(outPath, format, includePointNames, includeFeatureNames)
                return

    def save(self, outputPath):
        """
        Save object to a file.

        outputPath: the location (including file name and extension) where
            we want to write the output file.

        If filename extension .umld is not included in file name it would
        be added to the output file.

        Uses dill library to serialize it.
        """
        if not cloudpickle:
            msg = "To save UML objects, cloudpickle must be installed"
            raise PackageException(msg)

        extension = '.umld'
        if not outputPath.endswith(extension):
            outputPath = outputPath + extension

        with open(outputPath, 'wb') as file:
            try:
                cloudpickle.dump(self, file)
            except Exception as e:
                raise(e)
        # TODO: save session
        # print('session_' + outputFilename)
        # print(globals())
        # dill.dump_session('session_' + outputFilename)

    def getTypeString(self):
        """
        Return a string representing the non-abstract type of this object (e.g. Matrix,
        Sparse, etc.) that can be passed to createData() function to create a new object
        of the same type.
        """
        return self._getTypeString_implementation()

    def _processSingleX(self, x):
        """

        """
        length = self._pointCount
        if x.__class__ is int or x.__class__ is numpy.integer:
            if x < -length or x >= length:
                msg = "The given index " + str(x) + " is outside of the range "
                msg += "of possible indices in the point axis (0 to "
                msg += str(length - 1) + ")."
                raise IndexError(msg)
            if x >= 0:
                return x, True
            else:
                return x + length, True

        if x.__class__ is str or x.__class__ is six.text_type:
            return self.getPointIndex(x), True

        if x.__class__ is float:
            if x % 1: # x!=int(x)
                msg = "A float valued key of value x is only accepted if x == "
                msg += "int(x). The given value was " + str(x) + " yet int("
                msg += str(x) + ") = " + str(int(x))
                raise ArgumentException(msg)
            else:
                x = int(x)
                if x < -length or x >= length:
                    msg = "The given index " + str(x) + " is outside of the range "
                    msg += "of possible indices in the point axis (0 to "
                    msg += str(length - 1) + ")."
                    raise IndexError(msg)
                if x >= 0:
                    return x, True
                else:
                    return x + length, True

        return x, False

    def _processSingleY(self, y):
        """

        """
        length = self._featureCount
        if y.__class__ is int or y.__class__ is numpy.integer:
            if y < -length or y >= length:
                msg = "The given index " + str(y) + " is outside of the range "
                msg += "of possible indices in the point axis (0 to "
                msg += str(length - 1) + ")."
                raise IndexError(msg)
            if y >= 0:
                return y, True
            else:
                return y + length, True

        if y.__class__ is str or y.__class__ is six.text_type:
            return self.getFeatureIndex(y), True

        if y.__class__ is float:
            if y % 1: # y!=int(y)
                msg = "A float valued key of value y is only accepted if y == "
                msg += "int(y). The given value was " + str(y) + " yet int("
                msg += str(y) + ") = " + str(int(y))
                raise ArgumentException(msg)
            else:
                y = int(y)
                if y < -length or y >= length:
                    msg = "The given index " + str(y) + " is outside of the range "
                    msg += "of possible indices in the point axis (0 to "
                    msg += str(length - 1) + ")."
                    raise IndexError(msg)
                if y >= 0:
                    return y, True
                else:
                    return y + length, True

        return y, False

    def __getitem__(self, key):
        """
        The followings are allowed:
        X[1, :]            ->    (2d) that just has that one point
        X["age", :]    -> same as above
        X[1:5, :]         -> 4 points (1, 2, 3, 4)
        X[[3,8], :]       -> 2 points (3, 8) IN THE ORDER GIVEN
        X[["age","gender"], :]       -> same as above

        --get based on features only : ALWAYS returns a new copy UML object (2d)
        X[:,2]         -> just has that 1 feature
        X[:,"bob"] -> same as above
        X[:,1:5]    -> 4 features (1,2,3,4)
        X[:,[3,8]]  -> 2 features (3,8) IN THE ORDER GIVEN

        --both features and points : can give a scalar value OR UML object 2d depending on case
        X[1,2]           -> single scalar number value
        X["age","bob"]    -> single scalar number value
        X[1:5,4:7]           -> UML object (2d) that has just that rectangle
        X[[1,2],[3,8]]      -> UML object (2d) that has just 2 points (points 1,2) but only 2 features for each of them (features 3,8)
        """
        # Make it a tuple if it isn't one
        if key.__class__ is tuple:
            x, y = key
        else:
            if self._pointCount == 1:
                x = 0
                y = key
            elif self._featureCount == 1:
                x = key
                y = 0
            else:
                msg = "Must include both a point and feature index; or, "
                msg += "if this is vector shaped, a single index "
                msg += "into the axis whose length > 1"
                raise ArgumentException(msg)

        #process x
        x, singleX = self._processSingleX(x)
        #process y
        y, singleY = self._processSingleY(y)
        #if it is the simplest data retrieval such as X[1,2], we'd like to return it back in the fastest way.
        if singleX and singleY:
            return self._getitem_implementation(x, y)

        if not singleX:
            if x.__class__ is slice:
                start = x.start if x.start is not None else 0
                if start < 0:
                    start += self.points
                stop = x.stop if x.stop is not None else self.points
                if stop < 0:
                    stop += self.points
                step = x.step if x.step is not None else 1
                x = [self._processSingleX(xi)[0] for xi in range(start, stop, step)]
            else:
                x = [self._processSingleX(xi)[0] for xi in x]

        if not singleY:
            if y.__class__ is slice:
                start = y.start if y.start is not None else 0
                if start < 0:
                    start += self.features
                stop = y.stop if y.stop is not None else self.features
                if stop < 0:
                    stop += self.features
                step = y.step if y.step is not None else 1
                y = [self._processSingleY(yi)[0] for yi in range(start, stop, step)]
            else:
                y = [self._processSingleY(yi)[0] for yi in y]

        return self.copyPoints(toCopy=x).copyFeatures(toCopy=y)

    def pointView(self, ID):
        """
        Returns a View object into the data of the point with the given ID. See View object
        comments for its capabilities. This View is only valid until the next modification
        to the shape or ordering of the internal data. After such a modification, there is
        no guarantee to the validity of the results.
        """
        if self.points == 0:
            raise ImproperActionException("ID is invalid, This object contains no points")

        index = self._getPointIndex(ID)
        return self.view(index, index, None, None)

    def featureView(self, ID):
        """
        Returns a View object into the data of the point with the given ID. See View object
        comments for its capabilities. This View is only valid until the next modification
        to the shape or ordering of the internal data. After such a modification, there is
        no guarantee to the validity of the results.
        """
        if self.features == 0:
            raise ImproperActionException("ID is invalid, This object contains no features")

        index = self._getFeatureIndex(ID)
        return self.view(None, None, index, index)

    def view(self, pointStart=None, pointEnd=None, featureStart=None,
             featureEnd=None):
        """
        Factory function to create a read only view into the calling data
        object. Views may only be constructed from contiguous, in-order
        points and features whose overlap defines a window into the data.
        The returned View object is part of UML's datatypes hiearchy, and
        will have access to all of the same methods as anything that
        inherits from UML.data.Base; though only those that do not modify
        the data can be called without an exception being raised. The
        returned view will also reflect any subsequent changes made to the
        original object. This is the only accepted method for a user to
        construct a View object (it should never be done directly), though
        view objects may be provided to the user, for example via user
        defined functions passed to extractPoints or calculateForEachFeature.

        pointStart: the inclusive index of the first point to be accessible
        in the returned view. Is None by default, meaning to include from
        the beginning of the object.

        pointEnd: the inclusive index of the last point to be accessible in
        the returned view. Is None by default, meaning to include up to the
        end of the object.

        featureStart: the inclusive index of the first feature to be
        accessible in the returned view. Is None by default, meaning to
        include from the beginning of the object.

        featureEnd: the inclusive index of the last feature to be accessible in
        the returned view. Is None by default, meaning to include up to the
        end of the object.

        """
        # transform defaults to mean take as much data as possible,
        # transform end values to be EXCLUSIVE
        if pointStart is None:
            pointStart = 0
        else:
            pointStart = self._getIndex(pointStart, 'point')

        if pointEnd is None:
            pointEnd = self.points
        else:
            pointEnd = self._getIndex(pointEnd, 'point')
            # this is the only case that could be problematic and needs
            # checking
            self._validateRangeOrder("pointStart", pointStart, "pointEnd", pointEnd)
            # make exclusive now that it won't ruin the validation check
            pointEnd += 1

        if featureStart is None:
            featureStart = 0
        else:
            featureStart = self._getIndex(featureStart, 'feature')

        if featureEnd is None:
            featureEnd = self.features
        else:
            featureEnd = self._getIndex(featureEnd, 'feature')
            # this is the only case that could be problematic and needs
            # checking
            self._validateRangeOrder("featureStart", featureStart, "featureEnd", featureEnd)
            # make exclusive now that it won't ruin the validation check
            featureEnd += 1

        return self._view_implementation(pointStart, pointEnd, featureStart,
                                         featureEnd)

    def validate(self, level=1):
        """
        Checks the integrity of the data with respect to the limitations and invariants
        that our objects enforce.
        """
        if self._pointNamesCreated():
            assert self.points == len(self.getPointNames())
        if self._featureNamesCreated():
            assert self.features == len(self.getFeatureNames())

        if level > 0:
            if self._pointNamesCreated():
                for key in self.getPointNames():
                    assert self.getPointName(self.getPointIndex(key)) == key
            if self._featureNamesCreated():
                for key in self.getFeatureNames():
                    assert self.getFeatureName(self.getFeatureIndex(key)) == key

        self._validate_implementation(level)


    def containsZero(self):
        """
        Returns True if there is a value that is equal to integer 0 contained
        in this object. False otherwise

        """
        # trivially False.
        if self.points == 0 or self.features == 0:
            return False
        return self._containsZero_implementation()

    def __eq__(self, other):
        return self.isIdentical(other)

    def __ne__(self, other):
        return not self.__eq__(other)


    def toString(self, includeNames=True, maxWidth=120, maxHeight=30,
                 sigDigits=3, maxColumnWidth=19):

        if self.points == 0 or self.features == 0:
            return ""

        # setup a bundle of fixed constants
        colSep = ' '
        colHold = '--'
        rowHold = '|'
        pnameSep = ' '
        nameHolder = '...'
        holderOrientation = 'center'
        dataOrientation = 'center'
        pNameOrientation = 'rjust'
        fNameOrientation = 'center'

        #setup a bundle of default values
        maxHeight = self.points + 2 if maxHeight is None else maxHeight
        maxWidth = float('inf') if maxWidth is None else maxWidth
        maxRows = min(maxHeight, self.points)
        maxDataRows = maxRows
        includePNames = False
        includeFNames = False

        if includeNames:
            includePNames = dataHelpers.hasNonDefault(self, 'point')
            includeFNames = dataHelpers.hasNonDefault(self, 'feature')
            if includeFNames:
                # plus or minus 2 because we will be dealing with both
                # feature names and a gap row
                maxRows = min(maxHeight, self.points + 2)
                maxDataRows = maxRows - 2

        # Set up point Names and determine how much space they take up
        pnames = None
        pnamesWidth = None
        maxDataWidth = maxWidth
        if includePNames:
            pnames, pnamesWidth = self._arrangePointNames(maxDataRows, maxColumnWidth,
                                                          rowHold, nameHolder)
            # The available space for the data is reduced by the width of the
            # pnames, a column separator, the pnames seperator, and another
            # column seperator
            maxDataWidth = maxWidth - (pnamesWidth + 2 * len(colSep) + len(pnameSep))

        # Set up data values to fit in the available space
        dataTable, colWidths = self._arrangeDataWithLimits(maxDataWidth, maxDataRows,
                                                           sigDigits, maxColumnWidth, colSep, colHold, rowHold,
                                                           nameHolder)

        # set up feature names list, record widths
        fnames = None
        if includeFNames:
            fnames = self._arrangeFeatureNames(maxWidth, maxColumnWidth,
                                               colSep, colHold, nameHolder)

            # adjust data or fnames according to the more restrictive set
            # of col widths
            makeConsistentFNamesAndData(fnames, dataTable, colWidths, colHold)

        # combine names into finalized table
        finalTable, finalWidths = self._arrangeFinalTable(pnames, pnamesWidth,
                                                          dataTable, colWidths, fnames, pnameSep)

        # set up output string
        out = ""
        for r in range(len(finalTable)):
            row = finalTable[r]
            for c in range(len(row)):
                val = row[c]
                if c == 0 and includePNames:
                    padded = getattr(val, pNameOrientation)(finalWidths[c])
                elif r == 0 and includeFNames:
                    padded = getattr(val, fNameOrientation)(finalWidths[c])
                else:
                    padded = getattr(val, dataOrientation)(finalWidths[c])
                row[c] = padded
            line = colSep.join(finalTable[r]) + "\n"
            out += line

        return out


    def __repr__(self):
        indent = '    '
        maxW = 120
        maxH = 40

        # setup type call
        ret = self.getTypeString() + "(\n"

        # setup data
        dataStr = self.toString(includeNames=False, maxWidth=maxW, maxHeight=maxH)
        byLine = dataStr.split('\n')
        # toString ends with a \n, so we get rid of the empty line produced by
        # the split
        byLine = byLine[:-1]
        # convert self.data into a string with nice format
        newLines = (']\n' + indent + ' [').join(byLine)
        ret += (indent + '[[%s]]\n') % newLines

        numRows = min(self.points, maxW)
        # if exists non default point names, print all (truncated) point names
        ret += dataHelpers.makeNamesLines(indent, maxW, numRows, self.points,
                                          self.getPointNames(), 'pointNames')
        # if exists non default feature names, print all (truncated) feature names
        numCols = 0
        if byLine:
            splited = byLine[0].split(' ')
            for val in splited:
                if val != '' and val != '...':
                    numCols += 1
        elif self.features > 0:
            # if the container is empty, then roughly compute length of
            # the string of feature names, and then calculate numCols
            strLength = len("___".join(self.getFeatureNames())) + \
                        len(''.join([str(i) for i in range(self.features)]))
            numCols = int(min(1, maxW / float(strLength)) * self.features)
        # because of how dataHelers.indicesSplit works, we need this to be plus one
        # in some cases this means one extra feature name is displayed. But that's
        # acceptable
        if numCols <= self.features:
            numCols += 1
        ret += dataHelpers.makeNamesLines(indent, maxW, numCols, self.features,
                                          self.getFeatureNames(), 'featureNames')

        # if name not None, print
        if not self.name.startswith(DEFAULT_NAME_PREFIX):
            prep = indent + 'name="'
            toUse = self.name
            nonNameLen = len(prep) + 1
            if nonNameLen + len(toUse) > 80:
                toUse = toUse[:(80 - nonNameLen - 3)]
                toUse += '...'

            ret += prep + toUse + '"\n'

        # if path not None, print
        if self.path is not None:
            prep = indent + 'path="'
            toUse = self.path
            nonPathLen = len(prep) + 1
            if nonPathLen + len(toUse) > 80:
                toUse = toUse[:(80 - nonPathLen - 3)]
                toUse += '...'

            ret += prep + toUse + '"\n'

        ret += indent + ')'

        return ret

    def __str__(self):
        return self.toString()

    def show(self, description, includeObjectName=True, includeAxisNames=True, maxWidth=120,
             maxHeight=30, sigDigits=3, maxColumnWidth=19):
        """Method to simplify printing a representation of this data object,
        with some context. The backend is the toString() method, and this
        method includes control over all of the same functionality via
        arguments. Prior to the names and data, it additionally prints a
        description provided by the user, (optionally) this object's name
        attribute, and the number of points and features that are in the
        data.

        description: Unless None, this is printed as-is before the rest of
        the output.

        includeObjectName: if True, the object's name attribute will be
        printed.

        includeAxisNames: if True, the point and feature names will be
        printed.

        maxWidth: a bound on the maximum number of characters printed on
        each line of the output.

        maxHeight: a bound on the maximum number of lines printed in the
        outout.

        sigDigits: the number of decimal places to show when printing
        float valued data.

        nameLength: a bound on the maximum number of characters we allow
        for each point or feature name.

        """
        if description is not None:
            print(description)

        if includeObjectName:
            context = self.name + " : "
        else:
            context = ""
        context += str(self.points) + "pt x "
        context += str(self.features) + "ft"
        print(context)
        print(self.toString(includeAxisNames, maxWidth, maxHeight, sigDigits, maxColumnWidth))


    def plot(self, outPath=None, includeColorbar=False):
        self._plot(outPath, includeColorbar)


    def _setupOutFormatForPlotting(self, outPath):
        outFormat = None
        if isinstance(outPath, six.string_types):
            (path, ext) = os.path.splitext(outPath)
            if len(ext) == 0:
                outFormat = 'png'
        return outFormat

    def _matplotlibBackendHandleing(self, outPath, plotter, **kwargs):
        if outPath is None:
            if matplotlib.get_backend() == 'agg':
                import matplotlib.pyplot as plt
                plt.switch_backend('TkAgg')
                plotter(**kwargs)
                plt.switch_backend('agg')
            else:
                plotter(**kwargs)
            p = Process(target=lambda: None)
            p.start()
        else:
            p = Process(target=plotter, kwargs=kwargs)
            p.start()
        return p

    def _plot(self, outPath=None, includeColorbar=False):
        self._validateMatPlotLibImport(mplError, 'plot')
        outFormat = self._setupOutFormatForPlotting(outPath)

        def plotter(d):
            import matplotlib.pyplot as plt

            plt.matshow(d, cmap=matplotlib.cm.gray)

            if includeColorbar:
                plt.colorbar()

            if not self.name.startswith(DEFAULT_NAME_PREFIX):
                #plt.title("Heatmap of " + self.name)
                plt.title(self.name)
            plt.xlabel("Feature Values", labelpad=10)
            plt.ylabel("Point Values")

            if outPath is None:
                plt.show()
            else:
                plt.savefig(outPath, format=outFormat)

        # toPlot = self.copyAs('numpyarray')

        # problem if we were to use mutiprocessing with backends
        # different than Agg.
        p = self._matplotlibBackendHandleing(outPath, plotter, d=self.data)
        return p

    def plotFeatureDistribution(self, feature, outPath=None, xMin=None, xMax=None):
        """Plot a histogram of the distribution of values in the specified
        Feature. Along the x axis of the plot will be the values seen in
        the feature, grouped into bins; along the y axis will be the number
        of values in each bin. Bin width is calculated using
        Freedman-Diaconis' rule. Control over the width of the x axis
        is also given, with the warning that user specified values
        can obscure data that would otherwise be plotted given default
        inputs.

        feature: the identifier (index of name) of the feature to show

        xMin: the least value shown on the x axis of the resultant plot.

        xMax: the largest value shown on the x axis of teh resultant plot

        """
        self._plotFeatureDistribution(feature, outPath, xMin, xMax)

    def _plotFeatureDistribution(self, feature, outPath=None, xMin=None, xMax=None):
        self._validateMatPlotLibImport(mplError, 'plotFeatureDistribution')
        return self._plotDistribution('feature', feature, outPath, xMin, xMax)

    def _plotDistribution(self, axis, identifier, outPath, xMin, xMax):
        outFormat = self._setupOutFormatForPlotting(outPath)
        index = self._getIndex(identifier, axis)
        if axis == 'point':
            getter = self.pointView
            name = self.getPointName(index)
        else:
            getter = self.featureView
            name = self.getFeatureName(index)

        toPlot = getter(index)

        quartiles = UML.calculate.quartiles(toPlot)

        IQR = quartiles[2] - quartiles[0]
        binWidth = (2 * IQR) / (len(toPlot) ** (1. / 3))
        # TODO: replace with calculate points after it subsumes
        # pointStatistics?
        valMax = max(toPlot)
        valMin = min(toPlot)
        if binWidth == 0:
            binCount = 1
        else:
            # we must convert to int, in some versions of numpy, the helper
            # functions matplotlib calls will require it.
            binCount = int(math.ceil((valMax - valMin) / binWidth))

        def plotter(d, xLim):
            import matplotlib.pyplot as plt

            plt.hist(d, binCount)

            if name[:DEFAULT_PREFIX_LENGTH] == DEFAULT_PREFIX:
                titlemsg = '#' + str(index)
            else:
                titlemsg = "named: " + name
            plt.title("Distribution of " + axis + " " + titlemsg)
            plt.xlabel("Values")
            plt.ylabel("Number of values")

            plt.xlim(xLim)

            if outPath is None:
                plt.show()
            else:
                plt.savefig(outPath, format=outFormat)

        # problem if we were to use mutiprocessing with backends
        # different than Agg.
        p= self._matplotlibBackendHandleing(outPath, plotter, d=toPlot, xLim=(xMin, xMax))
        return p

    def plotFeatureAgainstFeatureRollingAverage(self, x, y, outPath=None, xMin=None, xMax=None, yMin=None,
                                  yMax=None, sampleSizeForAverage=20):

        self._plotFeatureAgainstFeature(x, y, outPath, xMin, xMax, yMin, yMax, sampleSizeForAverage)

    def plotFeatureAgainstFeature(self, x, y, outPath=None, xMin=None, xMax=None, yMin=None,
                                  yMax=None):
        """Plot a scatter plot of the two input features using the pairwise
        combination of their values as coordinates. Control over the width
        of the both axes is given, with the warning that user specified
        values can obscure data that would otherwise be plotted given default
        inputs.

        x: the identifier (index of name) of the feature from which we
        draw x-axis coordinates

        y: the identifier (index of name) of the feature from which we
        draw y-axis coordinates

        xMin: the least value shown on the x axis of the resultant plot.

        xMax: the largest value shown on the x axis of the resultant plot

        yMin: the least value shown on the y axis of the resultant plot.

        yMax: the largest value shown on the y axis of the resultant plot

        """
        self._plotFeatureAgainstFeature(x, y, outPath, xMin, xMax, yMin, yMax)

    def _plotFeatureAgainstFeature(self, x, y, outPath=None, xMin=None, xMax=None, yMin=None,
                                   yMax=None, sampleSizeForAverage=None):
        self._validateMatPlotLibImport(mplError, 'plotFeatureComparison')
        return self._plotCross(x, 'feature', y, 'feature', outPath, xMin, xMax, yMin, yMax, sampleSizeForAverage)

    def _plotCross(self, x, xAxis, y, yAxis, outPath, xMin, xMax, yMin, yMax, sampleSizeForAverage=None):
        outFormat = self._setupOutFormatForPlotting(outPath)
        xIndex = self._getIndex(x, xAxis)
        yIndex = self._getIndex(y, yAxis)

        def customGetter(index, axis):
            copied = self.copyPoints(index) if axis == 'point' else self.copyFeatures(index)
            return copied.copyAs('numpyarray', outputAs1D=True)

        def pGetter(index):
            return customGetter(index, 'point')

        def fGetter(index):
            return customGetter(index, 'feature')

        if xAxis == 'point':
            xGetter = pGetter
            xName = self.getPointName(xIndex)
        else:
            xGetter = fGetter
            xName = self.getFeatureName(xIndex)

        if yAxis == 'point':
            yGetter = pGetter
            yName = self.getPointName(yIndex)
        else:
            yGetter = fGetter
            yName = self.getFeatureName(yIndex)

        xToPlot = xGetter(xIndex)
        yToPlot = yGetter(yIndex)

        if sampleSizeForAverage:
            #do rolling average
            xToPlot, yToPlot = list(zip(*sorted(zip(xToPlot, yToPlot), key=lambda x: x[0])))
            convShape = numpy.ones(sampleSizeForAverage)/float(sampleSizeForAverage)
            startIdx = sampleSizeForAverage-1
            xToPlot = numpy.convolve(xToPlot, convShape)[startIdx:-startIdx]
            yToPlot = numpy.convolve(yToPlot, convShape)[startIdx:-startIdx]

        def plotter(inX, inY, xLim, yLim, sampleSizeForAverage):
            import matplotlib.pyplot as plt
            #plt.scatter(inX, inY)
            plt.scatter(inX, inY, marker='.')

            xlabel = xAxis + ' #' + str(xIndex) if xName[:DEFAULT_PREFIX_LENGTH] == DEFAULT_PREFIX else xName
            ylabel = yAxis + ' #' + str(yIndex) if yName[:DEFAULT_PREFIX_LENGTH] == DEFAULT_PREFIX else yName

            xName2 = xName
            yName2 = yName
            if sampleSizeForAverage:
                tmpStr = ' (%s sample average)' % sampleSizeForAverage
                xlabel += tmpStr
                ylabel += tmpStr
                xName2 += ' average'
                yName2 += ' average'

            if self.name.startswith(DEFAULT_NAME_PREFIX):
                titleStr = ('%s vs. %s') % (xName2, yName2)
            else:
                titleStr = ('%s: %s vs. %s') % (self.name, xName2, yName2)


            plt.title(titleStr)
            plt.xlabel(xlabel)
            plt.ylabel(ylabel)

            plt.xlim(xLim)
            plt.ylim(yLim)

            if outPath is None:
                plt.show()
            else:
                plt.savefig(outPath, format=outFormat)

        # problem if we were to use mutiprocessing with backends
        # different than Agg.
        p= self._matplotlibBackendHandleing(outPath, plotter, inX=xToPlot, inY=yToPlot,
                                             xLim=(xMin, xMax), yLim=(yMin, yMax),
                                             sampleSizeForAverage=sampleSizeForAverage)
        return p

    def nonZeroIterator(self, iterateBy='points'):
        """
        Returns an iterator for all non-zero elements contained in this
        object, where the values in the same point|feature will be contiguous,
        with the earlier indexed points|features coming before the later indexed
        points|features.

        iterateBy: Genereate an iterator over 'points' or 'features'. Default is 'points'.

        If the object is one dimensional, iterateBy is ignored.
        """

        class EmptyIt(object):
            def __iter__(self):
                return self

            def next(self):
                raise StopIteration

            def __next__(self):
                return self.next()

        if self.points == 0 or self.features == 0:
            return EmptyIt()

        if self.points == 1:
            return self._nonZeroIteratorPointGrouped_implementation()
        if self.features == 1:
            return self._nonZeroIteratorFeatureGrouped_implementation()

        if iterateBy == 'points':
            return self._nonZeroIteratorPointGrouped_implementation()
        elif iterateBy == 'features':
            return self._nonZeroIteratorFeatureGrouped_implementation()
        else:
            msg = "iterateBy can just be 'points' or 'features'"
            raise ArgumentException(msg)

    ##################################################################
    ##################################################################
    ###   Subclass implemented structural manipulation functions   ###
    ##################################################################
    ##################################################################

    def transpose(self):
        """
        Function to transpose the data, ie invert the feature and point indices of the data.
        The point and feature names are also swapped. None is always returned.

        """
        self._transpose_implementation()

        self._pointCount, self._featureCount = self._featureCount, self._pointCount
        self.pointNames, self.featureNames = self._getFeatureNames(), self._getPointNames()
        self.setFeatureNames(self.featureNames)
        self.setPointNames(self.pointNames)
        self.validate()


    def addPoints(self, toAdd, insertBefore=None):
        """
        Expand this object by inserting the points of toAdd prior to the
        insertBefore identifier. The features in toAdd do not need to be in the
        same order as in the calling object; the data will automatically be
        placed using the calling object's feature order if there is an
        unambiguous mapping. toAdd will be unaffected by calling this method.

        toAdd - the UML data object whose contents we will be including
        in this object. Must have the same number of features as the calling
        object. Must not share any point names with the calling object.
        Must have the same features names as the calling object, but not
        necessarily in the same order.

        insertBefore - the index or point name prior to which the data from
        toAdd will be inserted. The default value, None, indicates that the
        data will be inserted below all points in this object, or in other
        words: appended to the end of the current points.

        """
        self._genericAddFrontend('point', toAdd, insertBefore)


    def addFeatures(self, toAdd, insertBefore=None):
        """
        Expand this object by inserting the features of toAdd prior to
        the insertBefore identifier. The points in toAdd do not need to be in
        the same order as in the calling object; the data will automatically be
        placed using the calling object's feature order if there is an
        unambiguous mapping. toAdd will be unaffected by calling this method.

        toAdd - the UML data object whose contents we will be including
        in this object. Must have the same number of points as the calling
        object. Must not share any feature names with the calling object.
        Must have the same point names as the calling object, but not
        necessarily in the same order.

        insertBefore - the index or feature name prior to which the data from
        toAdd will be inserted. The default value, None, indicates that the
        data will be inserted to the right of all features in this object,
        or in other words: appended to the end of the current features.

        """
        self._genericAddFrontend('feature', toAdd, insertBefore)


    def _genericAddFrontend(self, axis, toAdd, insertBefore):
        """
        Performs the validation and modifications for all insert operations

<<<<<<< HEAD

            selfNamesCreated = self._pointNamesCreated
            toAppendNamesCreated = toAppend._pointNamesCreated
            otherAxis = 'feature'
            funcString = 'appendPoints'
            selfSetName = self.setPointName
            toAppendGetName = toAppend.getPointName
            selfAppendImplementation = self._appendPoints_implementation
            selfSetCount = self._setpointCount
            selfCount = self._pointCount
            toAppendCount = toAppend.points
            selfAddName = self._addPointName
=======
        """
        self._validateAxis(axis)
        self._validateInsertableData(axis, toAdd)
        if self.getTypeString() != toAdd.getTypeString():
            toAdd = toAdd.copyAs(self.getTypeString())

        if axis == 'point' and insertBefore is None:
            insertBefore = self.points
        elif axis == 'feature' and insertBefore is None:
            insertBefore = self.features
>>>>>>> c9c93788
        else:
            insertBefore = self._getIndex(insertBefore, axis)

<<<<<<< HEAD
            selfNamesCreated = self._featureNamesCreated
            toAppendNamesCreated = toAppend._featureNamesCreated
            otherAxis = 'point'
            funcString = 'appendFeatures'
            selfSetName = self.setFeatureName
            selfAppendImplementation = self._appendFeatures_implementation
            toAppendGetName = toAppend.getFeatureName
            selfSetName = self.setFeatureName
            selfSetCount = self._setfeatureCount
            selfCount = self._featureCount
            toAppendCount = toAppend.features
            selfAddName = self._addFeatureName

        # Two cases will require us to use a generic implementation with
        # reordering capabilities: the names are consistent but out of order,
        # or the type of the objects is different.
        isReordered = self._validateReorderedNames(otherAxis, funcString, toAppend)
        differentType = self.getTypeString() != toAppend.getTypeString()

        if isReordered or differentType:
            self._appendReorder_implementation(axis, toAppend)
        else:
            selfAppendImplementation(toAppend)
            selfSetCount(selfCount + toAppendCount)

        # Have to make sure the point/feature names match the extended data. In
        # the case that the reordering implementation is used, the new points or
        # features already have default name assignments, so we set the correct
        # names. In the case of the standard implementation, we must use Base's
        # helper to add new names.
        if selfNamesCreated() and toAppendNamesCreated():
            for i in range(origCountTA):
                currName = toAppendGetName(i)
                # This insures there is no name collision with defaults already
                # present in the original object
                if currName[:DEFAULT_PREFIX_LENGTH] == DEFAULT_PREFIX:
                    currName = self._nextDefaultName(axis)
                if isReordered or differentType:
                    selfSetName(origCountS + i, currName)
                else:
                    selfAddName(currName)
=======
        if axis == 'point':
            toAdd = self._alignNames('feature', toAdd)
            self._addPoints_implementation(toAdd, insertBefore)
            if not self._pointNamesCreated() and not toAdd._pointNamesCreated():
                self._setpointCount(self.points + toAdd.points)
            else:
                self._setAddedCountAndNames('point', toAdd, insertBefore)
        else:
            toAdd = self._alignNames('point', toAdd)
            self._addFeatures_implementation(toAdd, insertBefore)
            if not self._featureNamesCreated() and not toAdd._featureNamesCreated():
                self._setfeatureCount(self.features + toAdd.features)
            else:
                self._setAddedCountAndNames('feature', toAdd, insertBefore)
>>>>>>> c9c93788

        self.validate()


    def sortPoints(self, sortBy=None, sortHelper=None):
        """
        Modify this object so that the points are sorted in place.

        sortBy: may indicate the feature to sort by or None if the entire point
        is to be taken as a key

        sortHelper: either an iterable, list-like object of identifiers (names
        and/or indices), a comparator or a scoring function, or None to indicate
        the natural ordering

        """
        self._genericSortFrontend('point', sortBy, sortHelper)


    def sortFeatures(self, sortBy=None, sortHelper=None):
        """
        Modify this object so that the features are sorted in place.

        sortBy: indicates the point to sort by or None if the entire point
        is to be taken as a key

        sortHelper: either an iterable, list-like object of identifiers (names
        and/or indices), a comparator or a scoring function, or None to indicate
        the natural ordering

        """
        self._genericSortFrontend('feature', sortBy, sortHelper)


    def _genericSortFrontend(self, axis, sortBy, sortHelper):
        """Generic sorting function for SortPoints and SortFeatures"""
        if sortBy is not None and sortHelper is not None:
            raise ArgumentException("Cannot specify a feature to sort by and a helper function")
        if sortBy is None and sortHelper is None:
            raise ArgumentException("Either sortBy or sortHelper must not be None")

        if axis == 'point':
            otherAxis = 'feature'
            axisCount = self.points
            otherCount = self.features
            sort_implementation = self._sortPoints_implementation
            namesCreated = self._pointNamesCreated()
            setNames = self.setPointNames
        else:
            otherAxis = 'point'
            axisCount = self.features
            otherCount = self.points
            sort_implementation = self._sortFeatures_implementation
            namesCreated = self._featureNamesCreated()
            setNames = self.setFeatureNames

        if sortBy is not None and isinstance(sortBy, six.string_types):
            sortBy = self._getIndex(sortBy, otherAxis)

        if sortHelper is not None and not hasattr(sortHelper, '__call__'):
            indices = self._constructIndicesList(axis, sortHelper)
            if len(indices) != axisCount:
                msg = "This object contains {0} {1}s, ".format(axisCount, axis)
                msg += "but sortHelper has {0} identifiers".format(len(indices))
                raise ArgumentException(msg)
            if len(indices) != len(set(indices)):
                msg = "This object contains {0} {1}s, ".format(axisCount, axis)
                msg += "but sortHelper has {0} ".format(len(set(indices)))
                msg += "unique identifiers"
                raise ArgumentException(msg)

            sortHelper = indices

        # its already sorted in these cases
        if otherCount == 0 or axisCount == 0 or axisCount == 1:
            return

        newNameOrder = sort_implementation(sortBy, sortHelper)
        setNames(newNameOrder)

        self.validate()


    def extractPoints(self, toExtract=None, start=None, end=None, number=None, randomize=False):
        """
        Modify this object, removing those points that are specified by the
        input, and returning an object containing those removed points.

        toExtract: may take the form of any of the following:
          1. a single identifier (name or index)
          2. an iterable, list-like container of identifiers
          3. a function that when given a point will return True if it is to
             be extracted. Certain functions for matching points containing
             any or all specified values are available in UML's match module:
             anyMissing, allNonNumeric, allZero, etc.
          4. a filter function, as a string, containing a comparison operator
             between a feature name and a value (i.e 'feat1<10')

        start and end: parameters indicating range based extraction. If range
        based extraction is employed, toExtract must be None, and vice versa. If
        only one of start and end are non-None, the other defaults to 0 and
        self.points, respectively.

        number: the quantity of points that are to be extracted, the default
        None means unrestricted extraction.

        randomize: indicates whether random sampling is to be used in
        conjunction with the number parameter, if randomize is False, the chosen
        points are determined by point order, otherwise it is uniform random
        across the space of possible points.

        """
<<<<<<< HEAD
        ret = self._genericStructuralFrontend('extract', 'point', toExtract, start, end,
                                              number, randomize)
        ret.setFeatureNames(self._getFeatureNames())
=======
        ret = self._genericStructuralFrontend('extract', 'point', toExtract,
                                              start, end, number, randomize)
>>>>>>> c9c93788

        self._adjustCountAndNames('point', ret)

        ret._relPath = self.relativePath
        ret._absPath = self.absolutePath

        self.validate()

        return ret


    def extractFeatures(self, toExtract=None, start=None, end=None, number=None, randomize=False):
        """
        Modify this object, removing those features that are specified by the
        input, and returning an object containing those removed features.

        toExtract: may take the form of any of the following:
          1. a single identifier (name or index)
          2. an iterable, list-like container of identifiers
          3. a function that when given a feature will return True if it is to
             be extracted. Certain functions for matching features containing
             any or all specified values are available in UML's match module:
             anyMissing, allNonNumeric, allZero, etc.
          4. a filter function, as a string, containing a comparison operator
             between a point name and a value (i.e 'point1<10')

        start and end: parameters indicating range based extraction. If range
        based extraction is employed, toExtract must be None, and vice versa. If
        only one of start and end are non-None, the other defaults to 0 and
        self.features, respectively.

        number: the quantity of features that are to be extracted, the default
        None means unrestricted extraction.

        randomize: indicates whether random sampling is to be used in
        conjunction with the number parameter, if randomize is False, the chosen
        features are determined by feature order, otherwise it is uniform random
        across the space of possible features.

        """
<<<<<<< HEAD
        ret = self._genericStructuralFrontend('extract', 'feature', toExtract, start, end,
                                              number, randomize)
        ret.setPointNames(self._getPointNames())
=======
        ret = self._genericStructuralFrontend('extract', 'feature', toExtract,
                                              start, end, number, randomize)
>>>>>>> c9c93788

        self._adjustCountAndNames('feature', ret)

        ret._relPath = self.relativePath
        ret._absPath = self.absolutePath

        self.validate()

        return ret

    def deletePoints(self, toDelete=None, start=None, end=None, number=None, randomize=False):
        """
        Modify this object, removing those points that are specified by the input.

        toDelete: may take the form of any of the following:
          1. a single identifier (name or index)
          2. an iterable, list-like container of identifiers
          3. a function that when given a point will return True if it is to
             be deleted. Certain functions for matching points containing
             any or all specified values are available in UML's match module:
             anyMissing, allNonNumeric, allZero, etc.
          4. a filter function, as a string, containing a comparison operator
             between a feature name and a value (i.e 'feat1<10')

        start and end: parameters indicating range based deletion. If range
        based deletion is employed, toDelete must be None, and vice versa. If
        only one of start and end are non-None, the other defaults to 0 and
        self.points, respectively.

        number: the quantity of points that are to be deleted, the default
        None means unrestricted deletion.

        randomize: indicates whether random sampling is to be used in
        conjunction with the number parameter, if randomize is False, the chosen
        points are determined by point order, otherwise it is uniform random
        across the space of possible points.

        """
        ret = self._genericStructuralFrontend('delete', 'point', toDelete,
                                              start, end, number, randomize)
        self._adjustCountAndNames('point', ret)
        self.validate()


    def deleteFeatures(self, toDelete=None, start=None, end=None, number=None, randomize=False):
        """
        Modify this object, removing those features that are specified by the input.

        toDelete: may take the form of any of the following:
          1. a single identifier (name or index)
          2. an iterable, list-like container of identifiers
          3. a function that when given a feature will return True if it is to
             be deleted. Certain functions for matching features containing
             any or all specified values are available in UML's match module:
             anyMissing, allNonNumeric, allZero, etc.
          4. a filter function, as a string, containing a comparison operator
             between a point name and a value (i.e 'point1<10')

        start and end: parameters indicating range based deletion. If range
        based deletion is employed, toDelete must be None, and vice versa. If
        only one of start and end are non-None, the other defaults to 0 and
        self.features, respectively.

        number: the quantity of features that are to be deleted, the default
        None means unrestricted deletion.

        randomize: indicates whether random sampling is to be used in
        conjunction with the number parameter, if randomize is False, the chosen
        features are determined by feature order, otherwise it is uniform random
        across the space of possible features.

        """
        ret = self._genericStructuralFrontend('delete', 'feature', toDelete,
                                              start, end, number, randomize)
        self._adjustCountAndNames('feature', ret)
        self.validate()


    def retainPoints(self, toRetain=None, start=None, end=None, number=None, randomize=False):
        """
        Modify this object, retaining those points that are specified by the input.

        toRetain: may take the form of any of the following:
          1. a single identifier (name or index)
          2. an iterable, list-like container of identifiers
          3. a function that when given a point will return True if it is to
             be retained. Certain functions for matching points containing
             any or all specified values are available in UML's match module:
             anyMissing, allNonNumeric, allZero, etc.
          4. a filter function, as a string, containing a comparison operator
             between a feature name and a value (i.e 'feat1<10')

        start and end: parameters indicating range based retention. If range
        based retention is employed, toRetain must be None, and vice versa. If
        only one of start and end are non-None, the other defaults to 0 and
        self.points, respectively.

        number: the quantity of points that are to be retained, the default
        None means unrestricted retention.

        randomize: indicates whether random sampling is to be used in
        conjunction with the number parameter, if randomize is False, the chosen
        points are determined by point order, otherwise it is uniform random
        across the space of possible points.

        """
        ref = self._genericStructuralFrontend('retain', 'point', toRetain,
                                              start, end, number, randomize)
        ref.setFeatureNames(self.getFeatureNames())
        ref._relPath = self.relativePath
        ref._absPath = self.absolutePath

        self.referenceDataFrom(ref)

        self.validate()


    def retainFeatures(self, toRetain=None, start=None, end=None, number=None, randomize=False):
        """
        Modify this object, retaining those features that are specified by the input.

        toRetain: may take the form of any of the following:
          1. a single identifier (name or index)
          2. an iterable, list-like container of identifiers
          3. a function that when given a feature will return True if it is to
             be retained. Certain functions for matching features containing
             any or all specified values are available in UML's match module:
             anyMissing, allNonNumeric, allZero, etc.
          4. a filter function, as a string, containing a comparison operator
             between a point name and a value (i.e 'point1<10')

        start and end: parameters indicating range based retention. If range
        based retention is employed, toRetain must be None, and vice versa. If
        only one of start and end are non-None, the other defaults to 0 and
        self.features, respectively.

        number: the quantity of features that are to be retained, the default
        None means unrestricted retention.

        randomize: indicates whether random sampling is to be used in
        conjunction with the number parameter, if randomize is False, the chosen
        features are determined by feature order, otherwise it is uniform random
        across the space of possible features.

        """
        ref = self._genericStructuralFrontend('retain', 'feature', toRetain,
                                              start, end, number, randomize)
        ref.setPointNames(self.getPointNames())

        ref._relPath = self.relativePath
        ref._absPath = self.absolutePath

        self.referenceDataFrom(ref)

        self.validate()


    def countPoints(self, condition):
        """
        Similar to function extractPoints. Here we return back the number of points which satisfy the condition.
        condition: can be a string or a function object.
        """
        return self._genericStructuralFrontend('count', 'point', condition)


    def countFeatures(self, condition):
        """
        Similar to function extractFeatures. Here we return back the number of features which satisfy the condition.
        condition: can be a string or a function object.
        """
        return self._genericStructuralFrontend('count', 'feature', condition)


    def referenceDataFrom(self, other):
        """
        Modifies the internal data of this object to refer to the same data as other. In other
        words, the data wrapped by both the self and other objects resides in the
        same place in memory. Other must be an object of the same type as
        the calling object. Also, the shape of other should be consistent with the set
        of featureNames currently in this object. None is always returned.

        """
        # this is called first because it checks the data type
        self._referenceDataFrom_implementation(other)
        self.pointNames = other.pointNames
        self.pointNamesInverse = other.pointNamesInverse
        self.featureNames = other.featureNames
        self.featureNamesInverse = other.featureNamesInverse

        self._pointCount = other._pointCount
        self._featureCount = other._featureCount

        self._absPath = other.absolutePath
        self._relPath = other.relativePath

        self._nextDefaultValuePoint = other._nextDefaultValuePoint
        self._nextDefaultValueFeature = other._nextDefaultValueFeature

        self.validate()

    def copyAs(self, format, rowsArePoints=True, outputAs1D=False):
        """
        Return a new object which has the same data (and featureNames, depending on
        the return type) as this object. To return a specific kind of UML data
        object, one may specify the format parameter to be 'List', 'Matrix', or
        'Sparse'. To specify a raw return type (which will not include feature names),
        one may specify 'python list', 'numpy array', or 'numpy matrix', 'scipy csr',
        'scypy csc', 'list of dict' or 'dict of list'.

        """
        #make lower case, strip out all white space and periods, except if format
        # is one of the accepted UML data types
        if format not in ['List', 'Matrix', 'Sparse', 'DataFrame']:
            format = format.lower()
            format = format.strip()
            tokens = format.split(' ')
            format = ''.join(tokens)
            tokens = format.split('.')
            format = ''.join(tokens)
            if format not in ['pythonlist', 'numpyarray', 'numpymatrix', 'scipycsr', 'scipycsc',
                              'listofdict', 'dictoflist']:
                msg = "The only accepted asTypes are: 'List', 'Matrix', 'Sparse'"
                msg += ", 'python list', 'numpy array', 'numpy matrix', 'scipy csr', 'scipy csc'"
                msg += ", 'list of dict', and 'dict of list'"
                raise ArgumentException(msg)

        # we only allow 'numpyarray' and 'pythonlist' to be used with the outpuAs1D flag
        if outputAs1D:
            if format != 'numpyarray' and format != 'pythonlist':
                raise ArgumentException("Cannot output as 1D if format != 'numpy array' or 'python list'")
            if self.points != 1 and self.features != 1:
                raise ArgumentException("To output as 1D there may either be only one point or one feature")

        # certain shapes and formats are incompatible
        if format.startswith('scipy'):
            if self.points == 0 or self.features == 0:
                raise ArgumentException('Cannot output a point or feature empty object in a scipy format')

        ret = self._copyAs_implementation_base(format, rowsArePoints, outputAs1D)

        if isinstance(ret, UML.data.Base):
            ret._name = self.name
            ret._relPath = self.relativePath
            ret._absPath = self.absolutePath

        return ret

    def _copyAs_implementation_base(self, format, rowsArePoints, outputAs1D):
        # in copyAs, we've already limited outputAs1D to the 'numpyarray' and 'python list' formats
        if outputAs1D:
            if self.points == 0 or self.features == 0:
                if format == 'numpyarray':
                    return numpy.array([])
                if format == 'pythonlist':
                    return []
            raw = self._copyAs_implementation('numpyarray').flatten()
            if format != 'numpyarray':
                raw = raw.tolist()
            return raw

        # we enforce very specific shapes in the case of emptiness along one
        # or both axes
        if format == 'pythonlist':
            if self.points == 0:
                return []
            if self.features == 0:
                ret = []
                for i in range(self.points):
                    ret.append([])
                return ret

        if format in ['listofdict', 'dictoflist']:
            ret = self._copyAs_implementation('numpyarray')
        else:
            ret = self._copyAs_implementation(format)
            if isinstance(ret, UML.data.Base):
                self._copyNames(ret)

        def _createListOfDict(data, featureNames):
            # creates a list of dictionaries mapping feature names to the point's values
            # dictionaries are in point order
            listofdict = []
            for point in data:
                feature_dict = {}
                for i, value in enumerate(point):
                    feature = featureNames[i]
                    feature_dict[feature] = value
                listofdict.append(feature_dict)
            return listofdict

        def _createDictOfList(data, featureNames, nFeatures):
            # creates a python dict maps feature names to python lists containing
            # all of that feature's values
            dictoflist = {}
            for i in range(nFeatures):
                feature = featureNames[i]
                values_list = data[:,i].tolist()
                dictoflist[feature] = values_list
            return dictoflist

        if not rowsArePoints:
            if format in ['List', 'Matrix', 'Sparse', 'DataFrame']:
                ret.transpose()
            elif format == 'listofdict':
                ret = ret.transpose()
                ret = _createListOfDict(data=ret, featureNames=self.getPointNames())
                return ret
            elif format == 'dictoflist':
                ret = ret.transpose()
                ret = _createDictOfList(data=ret, featureNames=self.getPointNames(), nFeatures=self.points)
                return ret
            elif format != 'pythonlist':
                ret = ret.transpose()
            else:
                ret = numpy.transpose(ret).tolist()

        if format == 'listofdict':
            ret = _createListOfDict(data=ret, featureNames=self.getFeatureNames())
        if format == 'dictoflist':
            ret = _createDictOfList(data=ret, featureNames=self.getFeatureNames(), nFeatures=self.features)

        return ret

    def _copyNames (self, CopyObj):
        CopyObj.pointNamesInverse = self._getPointNames()
        CopyObj.pointNames = copy.copy(self.pointNames)
        CopyObj.featureNamesInverse = self._getFeatureNames()
        CopyObj.featureNames = copy.copy(self.featureNames)

        CopyObj._nextDefaultValueFeature = self._nextDefaultValueFeature
        CopyObj._nextDefaultValuePoint = self._nextDefaultValuePoint

    def copyPoints(self, toCopy=None, start=None, end=None, number=None, randomize=False):
        """
        Returns an object containing those points that are specified by the input, without
        modification to this object.

        toCopy: may take the form of any of the following:
          1. a single identifier (name or index)
          2. an iterable, list-like container of identifiers
          3. a function that when given a point will return True if it is to
             be copied
          4. a filter function, as a string, containing a comparison operator
             between a feature name and a value (i.e 'feat1<10')

        start and end: parameters indicating range based copying. If range
        based copying is employed, toCopy must be None, and vice versa. If
        only one of start and end are non-None, the other defaults to 0 and
        self.points, respectively.

        number: the quantity of points that are to be copied, the default
        None means unrestricted copying.

        randomize: indicates whether random sampling is to be used in
        conjunction with the number parameter, if randomize is False, the chosen
        points are determined by point order, otherwise it is uniform random
        across the space of possible points.

        """
        ret = self._genericStructuralFrontend('copy', 'point', toCopy, start, end,
                                              number, randomize)

        ret.setFeatureNames(self.getFeatureNames())

        ret._relPath = self.relativePath
        ret._absPath = self.absolutePath

        self.validate()
        return ret


    def copyFeatures(self, toCopy=None, start=None, end=None, number=None, randomize=False):
        """
        Returns an object containing those features that are specified by the input, without
        modification to this object.

        toCopy: may take the form of any of the following:
          1. a single identifier (name or index)
          2. an iterable, list-like container of identifiers
          3. a function that when given a feature will return True if it is to
             be copied
          4. a filter function, as a string, containing a comparison operator
             between a point name and a value (i.e 'point1<10')

        start and end: parameters indicating range based copying. If range
        based copying is employed, toCopy must be None, and vice versa. If
        only one of start and end are non-None, the other defaults to 0 and
        self.features, respectively.

        number: the quantity of features that are to be copied, the default
        None means unrestricted copying.

        randomize: indicates whether random sampling is to be used in
        conjunction with the number parameter, if randomize is False, the chosen
        features are determined by feature order, otherwise it is uniform random
        across the space of possible features.

        """
        ret = self._genericStructuralFrontend('copy', 'feature', toCopy, start, end,
                                              number, randomize)

        ret.setPointNames(self.getPointNames())

        ret._absPath = self.absolutePath
        ret._relPath = self.relativePath

        return ret


    def transformEachPoint(self, function, points=None):
        """
        Modifies this object to contain the results of the given function
        calculated on the specified points in this object.

        function: must accept the view of a point as an argument

        points: may be None to indicate application to all points, a single
        point identifier (name or index) or an iterable, list-like container of
        point identifiers to limit application only to those specified.

        """
        if self.points == 0:
            raise ImproperActionException("We disallow this function when there are 0 points")
        if self.features == 0:
            raise ImproperActionException("We disallow this function when there are 0 features")
        if function is None:
            raise ArgumentException("function must not be None")
        if points is not None:
            points = self._constructIndicesList('point', points)

        self._transformEachPoint_implementation(function, points)

        self.validate()


    def transformEachFeature(self, function, features=None):
        """
        Modifies this object to contain the results of the given function
        calculated on the specified features in this object.

        function: must accept the view of a feature as an argument

        features: may be None to indicate application to all features, a single
        feature identifier (name or index) or an iterable, list-like container
        of feature identifiers to limit application only to those specified.

        """
        if self.points == 0:
            raise ImproperActionException("We disallow this function when there are 0 points")
        if self.features == 0:
            raise ImproperActionException("We disallow this function when there are 0 features")
        if function is None:
            raise ArgumentException("function must not be None")
        if features is not None:
            features = self._constructIndicesList('feature', features)

        self._transformEachFeature_implementation(function, features)

        self.validate()


    def transformEachElement(self, toTransform, points=None, features=None, preserveZeros=False,
                             skipNoneReturnValues=False):
        """
        Modifies this object to contain the results of toTransform for each element.

        toTransform: May be a function in the form of toTransform(elementValue)
        or toTransform(elementValue, pointNum, featureNum), or a dictionary
        mapping the current element [key] to the transformed element [value].

        points: Limit to only elements of the specified points; may be None for
        all points, a single identifier (name or index), or an iterable,
        list-like container of identifiers.

        features: Limit to only elements of the specified features; may be None
        for all features, a single identifier (name or index), or an iterable,
        list-like container of identifiers.

        preserveZeros: If True it does not apply toTransform to elements in
        the data that are 0, and that 0 is not modified.

        skipNoneReturnValues: If True, any time toTransform() returns None, the
        value originally in the data will remain unmodified.

        """
        if points is not None:
            points = self._constructIndicesList('point', points)
        if features is not None:
            features = self._constructIndicesList('feature', features)

        self.validate()

        self._transformEachElement_implementation(toTransform, points, features, preserveZeros, skipNoneReturnValues)


    def fillWith(self, values, pointStart, featureStart, pointEnd, featureEnd):
        """
        Revise the contents of the calling object so that it contains the provided
        values in the given location.

        values - Either a constant value or a UML object whose size is consistent
        with the given start and end indices.

        pointStart - the inclusive ID of the first point in the calling object
        whose contents will be modified.

        featureStart - the inclusive ID of the first feature in the calling object
        whose contents will be modified.

        pointEnd - the inclusive ID of the last point in the calling object
        whose contents will be modified.

        featureEnd - the inclusive ID of the last feature in the calling object
        whose contents will be modified.

        """
        psIndex = self._getPointIndex(pointStart)
        peIndex = self._getPointIndex(pointEnd)
        fsIndex = self._getFeatureIndex(featureStart)
        feIndex = self._getFeatureIndex(featureEnd)

        if psIndex > peIndex:
            msg = "pointStart (" + str(pointStart) + ") must be less than or "
            msg += "equal to pointEnd (" + str(pointEnd) + ")."
            raise ArgumentException(msg)
        if fsIndex > feIndex:
            msg = "featureStart (" + str(featureStart) + ") must be less than or "
            msg += "equal to featureEnd (" + str(featureEnd) + ")."
            raise ArgumentException(msg)

        if isinstance(values, UML.data.Base):
            prange = (peIndex - psIndex) + 1
            frange = (feIndex - fsIndex) + 1
            if values.points != prange:
                msg = "When the values argument is a UML data object, the size "
                msg += "of values must match the range of modification. There are "
                msg += str(values.points) + " points in values, yet pointStart ("
                msg += str(pointStart) + ") and pointEnd ("
                msg += str(pointEnd) + ") define a range of length " + str(prange)
                raise ArgumentException(msg)
            if values.features != frange:
                msg = "When the values argument is a UML data object, the size "
                msg += "of values must match the range of modification. There are "
                msg += str(values.features) + " features in values, yet featureStart ("
                msg += str(featureStart) + ") and featureEnd ("
                msg += str(featureEnd) + ") define a range of length " + str(frange)
                raise ArgumentException(msg)
            if values.getTypeString() != self.getTypeString():
                values = values.copyAs(self.getTypeString())

        elif dataHelpers._looksNumeric(values) or isinstance(values, six.string_types):
            pass  # no modificaitons needed
        else:
            msg = "values may only be a UML data object, or a single numeric value, yet "
            msg += "we received something of " + str(type(values))
            raise ArgumentException(msg)

        self._fillWith_implementation(values, psIndex, fsIndex, peIndex, feIndex)
        self.validate()


    def fillUsingPoints(self, match, fill, arguments=None, points=None,
                        returnModified=False):
        """
        Fill matching values within each point with a specified value based on
        the values in that point. fillUsingPoints can also be used for filling
        with any constant value

        match: A single value, list of values, or function. If a function, it
          must accept a single value and return True if the value is a match.
          Certain match types can be imported from UML's match module:
          missing, nonNumeric, zero, etc.

        fill: A single value or function. If a function, it must be in the
          format fill(point, match) or fill(point, match, arguments) and
          return the transformed point as a list of values.
          Certain fill methods can be imported from UML's fill module:
          mean, median, mode, forwardFill, backwardFill, interpolation

        arguments: Any additional arguments being passed to the fill function

        points: Select specific points to apply fill to. If points is None, the
          fill will be applied to all points.  Otherwise, points may be a
          single identifier or list of identifiers

        returnModified: return an object containing True for the modified
          values in each point and False for unmodified values
        """
        if returnModified:
            def bools(values):
                return [True if match(val) else False for val in values]
            if points is None:
                modified = self.calculateForEachPoint(bools)
            else:
                modified = self[points, :].calculateForEachPoint(bools)
            modNames = [name + "_modified" for name in modified.getPointNames()]
            modified.setPointNames(modNames)
        else:
            modified = None

        self._genericFillUsingAxisFrontend('point', match, fill, arguments, points, None)
        self.validate()

        return modified

    def fillUsingFeatures(self, match, fill, arguments=None, features=None,
                          returnModified=False):
        """
        Fill matching values within each feature with a specified value based
        on the values in that feature. fillUsingFeatures can also be used for
        filling with any constant value

        match: A single value, list of values, or function. If a function, it
          must accept a single value and return True if the value is a match.
          Certain match types can be imported from UML's match module:
          missing, nonNumeric, zero, etc.

        fill: A single value or function. If a function, it must be in the
          format fill(feature, match) or fill(feature, match, arguments)
          and return the transformed feature as a list of values.
          Certain fill methods can be imported from UML's fill module:
          mean, median, mode, forwardFill, backwardFill, interpolation

        arguments: Any additional arguments being passed to the fill function

        features: Select specific features to apply fill to. If features is
          None, the fill will be applied to all features.  Otherwise, features
          may be a single identifier or list of identifiers

        returnModified: return an object containing True for the modified
          values in each feature and False for unmodified values
        """
        if returnModified:
            def bools(values):
                return [True if match(val) else False for val in values]
            if features is None:
                modified = self.calculateForEachFeature(bools)
            else:
                modified = self[:, features].calculateForEachFeature(bools)
            modNames = [name + "_modified" for name in modified.getFeatureNames()]
            modified.setFeatureNames(modNames)
        else:
            modified = None

        self._genericFillUsingAxisFrontend('feature', match, fill, arguments,
                                           None, features)
        self.validate()

        return modified

    def _genericFillUsingAxisFrontend(self, axis, toMatch, toFill, arguments,
                                      points, features):
        self._validateAxis(axis)
        toTransform = fill.factory(toMatch, toFill, arguments)
        if axis == 'point':
            self.transformEachPoint(toTransform, points)
        else:
            self.transformEachFeature(toTransform, features)

    def fillUsingAllData(self, match, fill, arguments=None, points=None,
                           features=None, returnModified=False):
        """
        Fill matching values with values based on the context of the entire dataset.

        match: A single value, list of values, or function. If a function, it
          must accept a single value and return True if the value is a match.
          Common match types can be imported from UML's match module (missing,
          nonNumeric, zero, etc.)

        fill: A function in the format fill(data, match) or
          fill(data, match, arguments) where data is the entire UML data object
          and the transformed data object is being returned.
          Certain fill methods can be imported from UML's fill module:
          kNeighborsRegressor, kNeighborsClassifier

        arguments: Any additional arguments being passed to the fill function

        points: Select specific points to apply fill to. If points is None, the
          fill will be applied to all points.  Otherwise, points may be a
          single identifier or list of identifiers

        features: Select specific features to apply fill to. If features is
          None, the fill will be applied to all features.  Otherwise, features
          may be a single identifier or list of identifiers

        returnModified: return an object containing True for the modified
          values in each feature and False for unmodified values
        """
        if returnModified:
            modified = self.calculateForEachElement(match, points=points, features=features)
            modNames = [name + "_modified" for name in modified.getFeatureNames()]
            modified.setFeatureNames(modNames)
            if points is not None and features is not None:
                modified = modified[points, features]
            elif points is not None:
                modified = modified[points, :]
            elif features is not None:
                modified = modified[:, features]
        else:
            modified = None

        tmpData = fill(self.copy(), match, arguments)
        if points is None and features is None:
            self.referenceDataFrom(tmpData)
        else:
            def transform(value, i, j):
                return tmpData[i, j]
            self.transformEachElement(transform, points, features)

        return modified

    def _flattenNames(self, discardAxis):
        """
        Helper calculating the axis names for the unflattend axis after a flatten operation.

        """
        self._validateAxis(discardAxis)
        if discardAxis == 'point':
            keepNames = self.getFeatureNames()
            dropNames = self.getPointNames()
        else:
            keepNames = self.getPointNames()
            dropNames = self.getFeatureNames()

        ret = []
        for d in dropNames:
            for k in keepNames:
                ret.append(k + ' | ' + d)

        return ret

    def flattenToOnePoint(self):
        """
        Adjust this object in place so that the same values are all in a single point.

        Each feature in the result maps to exactly one value from the original object.
        The order of values respects the point order from the original object,
        if there were n features in the original, the first n values in the result
        will exactly match the first point, the nth to (2n-1)th values will exactly
        match the original second point, etc. The feature names will be transformed
        such that the value at the intersection of the "pn_i" named point and "fn_j"
        named feature from the original object will have a feature name of "fn_j | pn_i".
        The single point will have a name of "Flattened".

        Raises: ImproperActionException if an axis has length 0

        """
        if self.points == 0:
            msg = "Can only flattenToOnePoint when there is one or more points. " \
                  "This object has 0 points."
            raise ImproperActionException(msg)
        if self.features == 0:
            msg = "Can only flattenToOnePoint when there is one or more features. " \
                  "This object has 0 features."
            raise ImproperActionException(msg)

        # TODO: flatten nameless Objects without the need to generate default names for them.
        if not self._pointNamesCreated():
            self._setAllDefault('point')
        if not self._featureNamesCreated():
            self._setAllDefault('feature')

        self._flattenToOnePoint_implementation()

        self._featureCount = self.points * self.features
        self._pointCount = 1
        self.setFeatureNames(self._flattenNames('point'))
        self.setPointNames(['Flattened'])


    def flattenToOneFeature(self):
        """
        Adjust this object in place so that the same values are all in a single feature.

        Each point in the result maps to exactly one value from the original object.
        The order of values respects the feature order from the original object,
        if there were n points in the original, the first n values in the result
        will exactly match the first feature, the nth to (2n-1)th values will exactly
        match the original second feature, etc. The point names will be transformed
        such that the value at the intersection of the "pn_i" named point and "fn_j"
        named feature from the original object will have a point name of "pn_i | fn_j".
        The single feature will have a name of "Flattened".

        Raises: ImproperActionException if an axis has length 0

        """
        if self.points == 0:
            msg = "Can only flattenToOneFeature when there is one or more points. " \
                  "This object has 0 points."
            raise ImproperActionException(msg)
        if self.features == 0:
            msg = "Can only flattenToOneFeature when there is one or more features. " \
                  "This object has 0 features."
            raise ImproperActionException(msg)

        # TODO: flatten nameless Objects without the need to generate default names for them.
        if not self._pointNamesCreated():
            self._setAllDefault('point')
        if not self._featureNamesCreated():
            self._setAllDefault('feature')

        self._flattenToOneFeature_implementation()

        self._pointCount = self.points * self.features
        self._featureCount = 1
        self.setPointNames(self._flattenNames('feature'))
        self.setFeatureNames(['Flattened'])


    def _unflattenNames(self, addedAxis, addedAxisLength):
        """
        Helper calculating the new axis names after an unflattening operation.

        """
        self._validateAxis(addedAxis)
        if addedAxis == 'point':
            both = self.getFeatureNames()
            keptAxisLength = self.features // addedAxisLength
            allDefault = self._namesAreFlattenFormatConsistent('point', addedAxisLength, keptAxisLength)
        else:
            both = self.getPointNames()
            keptAxisLength = self.points // addedAxisLength
            allDefault = self._namesAreFlattenFormatConsistent('feature', addedAxisLength, keptAxisLength)

        if allDefault:
            addedAxisName = None
            keptAxisName = None
        else:
            # we consider the split of the elements into keptAxisLength chunks (of
            # which there will be addedAxisLength number of chunks), and want the
            # index of the first of each chunk. We allow that first name to be
            # representative for that chunk: all will have the same stuff past
            # the vertical bar.
            locations = range(0, len(both), keptAxisLength)
            addedAxisName = [both[n].split(" | ")[1] for n in locations]
            keptAxisName = [name.split(" | ")[0] for name in both[:keptAxisLength]]

        return addedAxisName, keptAxisName

    def _namesAreFlattenFormatConsistent(self, flatAxis, newFLen, newUFLen):
        """
        Helper which validates the formatting of axis names prior to unflattening.

        Will raise ImproperActionException if an inconsistency with the formatting
        done by the flatten operations is discovered. Returns True if all the names
        along the unflattend axis are default, False otherwise.

        """
        flat = self.getPointNames() if flatAxis == 'point' else self.getFeatureNames()
        formatted = self.getFeatureNames() if flatAxis == 'point' else self.getPointNames()

        def checkIsDefault(axisName):
            ret = False
            try:
                if axisName[:DEFAULT_PREFIX_LENGTH] == DEFAULT_PREFIX:
                    int(axisName[DEFAULT_PREFIX_LENGTH:])
                    ret = True
            except ValueError:
                ret = False
            return ret

        # check the contents of the names along the flattened axis
        isDefault = checkIsDefault(flat[0])
        isExact = flat == ['Flattened']
        if not (isDefault or isExact):
            msg = "In order to unflatten this object, the names must be " \
                  "consistent with the results from a flatten call. Therefore, " \
                  "the " + flatAxis + " name for this object ('" + flat[0] + "') must " \
                  "either be a default name or exactly the string 'Flattened'"
            raise ImproperActionException(msg)

        # check the contents of the names along the unflattend axis
        msg = "In order to unflatten this object, the names must be " \
              "consistent with the results from a flatten call. Therefore, " \
              "the " + flatAxis + " names for this object must either be all " \
              "default, or they must be ' | ' split names with name values " \
              "consistent with the positioning from a flatten call."
        # each name - default or correctly formatted
        allDefaultStatus = None
        for name in formatted:
            isDefault = checkIsDefault(name)
            formatCorrect = len(name.split(" | ")) == 2
            if allDefaultStatus is None:
                allDefaultStatus = isDefault
            else:
                if isDefault != allDefaultStatus:
                    raise ImproperActionException(msg)

            if not (isDefault or formatCorrect):
                raise ImproperActionException(msg)

        # consistency only relevant if we have non-default names
        if not allDefaultStatus:
            # seen values - consistent wrt original flattend axis names
            for i in range(newFLen):
                same = formatted[newUFLen*i].split(' | ')[1]
                for name in formatted[newUFLen*i:newUFLen*(i+1)]:
                    if same != name.split(' | ')[1]:
                        raise ImproperActionException(msg)

            # seen values - consistent wrt original unflattend axis names
            for i in range(newUFLen):
                same = formatted[i].split(' | ')[0]
                for j in range(newFLen):
                    name = formatted[i + (j * newUFLen)]
                    if same != name.split(' | ')[0]:
                        raise ImproperActionException(msg)

        return allDefaultStatus


    def unflattenFromOnePoint(self, numPoints):
        """
        Adjust this point vector in place to an object that it could have been flattend from.

        This is an inverse of the method flattenToOnePoint: if an object foo with n
        points calls the flatten method, then this method with n as the argument, the
        result should be identical to the original foo. It is not limited to objects
        that have previously had flattenToOnePoint called on them; any object whose
        structure and names are consistent with a previous call to flattenToOnePoint
        may call this method. This includes objects with all default names.

        Raises: ArgumentException if numPoints does not divide the length of the point
        vector.

        Raises: ImproperActionException if an axis has length 0, there is more than one
        point, or the names are inconsistent with a previous call to flattenToOnePoint.

        """
        if self.features == 0:
            msg = "Can only unflattenFromOnePoint when there is one or more features. " \
                  "This object has 0 features."
            raise ImproperActionException(msg)
        if self.points != 1:
            msg = "Can only unflattenFromOnePoint when there is only one point. " \
                  "This object has " + str(self.points) + " points."
            raise ImproperActionException(msg)
        if self.features % numPoints != 0:
            msg = "The argument numPoints (" + str(numPoints) + ") must be a divisor of " \
                  "this object's featureCount (" + str(self.features) + ") otherwise " \
                  "it will not be possible to equally divide the elements into the desired " \
                  "number of points."
            raise ArgumentException(msg)

        if not self._pointNamesCreated():
            self._setAllDefault('point')
        if not self._featureNamesCreated():
            self._setAllDefault('feature')

        self._unflattenFromOnePoint_implementation(numPoints)
        ret = self._unflattenNames('point', numPoints)
        self._featureCount = self.features // numPoints
        self._pointCount = numPoints
        self.setPointNames(ret[0])
        self.setFeatureNames(ret[1])


    def unflattenFromOneFeature(self, numFeatures):
        """
        Adjust this feature vector in place to an object that it could have been flattend from.

        This is an inverse of the method flattenToOneFeature: if an object foo with n
        features calls the flatten method, then this method with n as the argument, the
        result should be identical to the original foo. It is not limited to objects
        that have previously had flattenToOneFeature called on them; any object whose
        structure and names are consistent with a previous call to flattenToOneFeature
        may call this method. This includes objects with all default names.

        Raises: ArgumentException if numPoints does not divide the length of the point
        vector.

        Raises: ImproperActionException if an axis has length 0, there is more than one
        point, or the names are inconsistent with a previous call to flattenToOnePoint.

        """
        if self.points == 0:
            msg = "Can only unflattenFromOneFeature when there is one or more points. " \
                  "This object has 0 points."
            raise ImproperActionException(msg)
        if self.features != 1:
            msg = "Can only unflattenFromOneFeature when there is only one feature. " \
                  "This object has " + str(self.features) + " features."
            raise ImproperActionException(msg)

        if self.points % numFeatures != 0:
            msg = "The argument numFeatures (" + str(numFeatures) + ") must be a divisor of " \
                  "this object's pointCount (" + str(self.points) + ") otherwise " \
                  "it will not be possible to equally divide the elements into the desired " \
                  "number of features."
            raise ArgumentException(msg)

        if not self._pointNamesCreated():
            self._setAllDefault('point')
        if not self._featureNamesCreated():
            self._setAllDefault('feature')

        self._unflattenFromOneFeature_implementation(numFeatures)
        ret = self._unflattenNames('feature', numFeatures)
        self._pointCount = self.points // numFeatures
        self._featureCount = numFeatures
        self.setPointNames(ret[1])
        self.setFeatureNames(ret[0])


    ###############################################################
    ###############################################################
    ###   Subclass implemented numerical operation functions    ###
    ###############################################################
    ###############################################################

    def elementwiseMultiply(self, other):
        """
        Perform element wise multiplication of this UML data object against the
        provided other UML data object, with the result being stored in-place in
        the calling object. Both objects must contain only numeric data. The
        pointCount and featureCount of both objects must be equal. The types of
        the two objects may be different. None is always returned.

        """
        if not isinstance(other, UML.data.Base):
            raise ArgumentException("'other' must be an instance of a UML data object")

        if self.points != other.points:
            raise ArgumentException("The number of points in each object must be equal.")
        if self.features != other.features:
            raise ArgumentException("The number of features in each object must be equal.")

        if self.points == 0 or self.features == 0:
            raise ImproperActionException("Cannot do elementwiseMultiply when points or features is emtpy")

        self._validateEqualNames('point', 'point', 'elementwiseMultiply', other)
        self._validateEqualNames('feature', 'feature', 'elementwiseMultiply', other)

        try:
            self._elementwiseMultiply_implementation(other)
        except Exception as e:
            #TODO: improve how the exception is catch
            self._numericValidation()
            other._numericValidation()
            raise(e)

        (retPNames, retFNames) = dataHelpers.mergeNonDefaultNames(self, other)
        self.setPointNames(retPNames)
        self.setFeatureNames(retFNames)
        self.validate()

    def elementwisePower(self, other):
        # other is UML or single numerical value
        singleValue = dataHelpers._looksNumeric(other)
        if not singleValue and not isinstance(other, UML.data.Base):
            raise ArgumentException("'other' must be an instance of a UML data object or a single numeric value")

        if isinstance(other, UML.data.Base):
            # same shape
            if self.points != other.points:
                raise ArgumentException("The number of points in each object must be equal.")
            if self.features != other.features:
                raise ArgumentException("The number of features in each object must be equal.")

        if self.points == 0 or self.features == 0:
            raise ImproperActionException("Cannot do elementwiseMultiply when points or features is emtpy")

        if isinstance(other, UML.data.Base):
            def powFromRight(val, pnum, fnum):
                try:
                    return val ** other[pnum, fnum]
                except Exception as e:
                    self._numericValidation()
                    other._numericValidation()
                    raise(e)
            self.transformEachElement(powFromRight)
        else:
            def powFromRight(val, pnum, fnum):
                try:
                    return val ** other
                except Exception as e:
                    self._numericValidation()
                    other._numericValidation()
                    raise(e)
            self.transformEachElement(powFromRight)

        self.validate()

    def __mul__(self, other):
        """
        Perform matrix multiplication or scalar multiplication on this object depending on
        the input 'other'

        """
        if not isinstance(other, UML.data.Base) and not dataHelpers._looksNumeric(other):
            return NotImplemented

        # Test element type self
        if self.points == 0 or self.features == 0:
            raise ImproperActionException("Cannot do a multiplication when points or features is empty")

        # test element type other
        if isinstance(other, UML.data.Base):
            if other.points == 0 or other.features == 0:
                raise ImproperActionException("Cannot do a multiplication when points or features is empty")

            if self.features != other.points:
                raise ArgumentException("The number of features in the calling object must "
                                        + "match the point in the callee object.")

            self._validateEqualNames('feature', 'point', '__mul__', other)

        try:
            ret = self._mul__implementation(other)
        except Exception as e:
            #TODO: improve how the exception is catch
            self._numericValidation()
            other._numericValidation()
            raise(e)

        if isinstance(other, UML.data.Base):
            if self._pointNamesCreated():
                ret.setPointNames(self.getPointNames())
            if other._featureNamesCreated():
                ret.setFeatureNames(other.getFeatureNames())

        pathSource = 'merge' if isinstance(other, UML.data.Base) else 'self'

        dataHelpers.binaryOpNamePathMerge(self, other, ret, None, pathSource)

        return ret

    def __rmul__(self, other):
        """	Perform scalar multiplication with this object on the right """
        if dataHelpers._looksNumeric(other):
            return self.__mul__(other)
        else:
            return NotImplemented

    def __imul__(self, other):
        """
        Perform in place matrix multiplication or scalar multiplication, depending in the
        input 'other'

        """
        ret = self.__mul__(other)
        if ret is not NotImplemented:
            self.referenceDataFrom(ret)
            ret = self

        return ret

    def __add__(self, other):
        """
        Perform addition on this object, element wise if 'other' is a UML data
        object, or element wise with a scalar if other is some kind of numeric
        value.

        """
        return self._genericNumericBinary('__add__', other)

    def __radd__(self, other):
        """ Perform scalar addition with this object on the right """
        return self._genericNumericBinary('__radd__', other)

    def __iadd__(self, other):
        """
        Perform in-place addition on this object, element wise if 'other' is a UML data
        object, or element wise with a scalar if other is some kind of numeric
        value.

        """
        return self._genericNumericBinary('__iadd__', other)

    def __sub__(self, other):
        """
        Subtract from this object, element wise if 'other' is a UML data
        object, or element wise by a scalar if other is some kind of numeric
        value.

        """
        return self._genericNumericBinary('__sub__', other)

    def __rsub__(self, other):
        """
        Subtract each element of this object from the given scalar

        """
        return self._genericNumericBinary('__rsub__', other)

    def __isub__(self, other):
        """
        Subtract (in place) from this object, element wise if 'other' is a UML data
        object, or element wise with a scalar if other is some kind of numeric
        value.

        """
        return self._genericNumericBinary('__isub__', other)

    def __div__(self, other):
        """
        Perform division using this object as the numerator, element wise if 'other'
        is a UML data object, or element wise by a scalar if other is some kind of
        numeric value.

        """
        return self._genericNumericBinary('__div__', other)

    def __rdiv__(self, other):
        """
        Perform element wise division using this object as the denominator, and the
        given scalar value as the numerator

        """
        return self._genericNumericBinary('__rdiv__', other)

    def __idiv__(self, other):
        """
        Perform division (in place) using this object as the numerator, element
        wise if 'other' is a UML data object, or element wise by a scalar if other
        is some kind of numeric value.

        """
        return self._genericNumericBinary('__idiv__', other)

    def __truediv__(self, other):
        """
        Perform true division using this object as the numerator, element wise
        if 'other' is a UML data object, or element wise by a scalar if other is
        some kind of numeric value.

        """
        return self._genericNumericBinary('__truediv__', other)

    def __rtruediv__(self, other):
        """
        Perform element wise true division using this object as the denominator,
        and the given scalar value as the numerator

        """
        return self._genericNumericBinary('__rtruediv__', other)

    def __itruediv__(self, other):
        """
        Perform true division (in place) using this object as the numerator, element
        wise if 'other' is a UML data object, or element wise by a scalar if other
        is some kind of numeric value.

        """
        return self._genericNumericBinary('__itruediv__', other)

    def __floordiv__(self, other):
        """
        Perform floor division using this object as the numerator, element wise
        if 'other' is a UML data object, or element wise by a scalar if other is
        some kind of numeric value.

        """
        return self._genericNumericBinary('__floordiv__', other)

    def __rfloordiv__(self, other):
        """
        Perform element wise floor division using this object as the denominator,
        and the given scalar value as the numerator

        """
        return self._genericNumericBinary('__rfloordiv__', other)

    def __ifloordiv__(self, other):
        """
        Perform floor division (in place) using this object as the numerator, element
        wise if 'other' is a UML data object, or element wise by a scalar if other
        is some kind of numeric value.

        """
        return self._genericNumericBinary('__ifloordiv__', other)

    def __mod__(self, other):
        """
        Perform mod using the elements of this object as the dividends, element wise
        if 'other' is a UML data object, or element wise by a scalar if other is
        some kind of numeric value.

        """
        return self._genericNumericBinary('__mod__', other)

    def __rmod__(self, other):
        """
        Perform mod using the elements of this object as the divisors, and the
        given scalar value as the dividend

        """
        return self._genericNumericBinary('__rmod__', other)

    def __imod__(self, other):
        """
        Perform mod (in place) using the elements of this object as the dividends,
        element wise if 'other' is a UML data object, or element wise by a scalar
        if other is some kind of numeric value.

        """
        return self._genericNumericBinary('__imod__', other)

    @to2args
    def __pow__(self, other, z):
        """
        Perform exponentiation (iterated __mul__) using the elements of this object
        as the bases, element wise if 'other' is a UML data object, or element wise
        by a scalar if other is some kind of numeric value.

        """
        if self.points == 0 or self.features == 0:
            raise ImproperActionException("Cannot do ** when points or features is empty")
        if not dataHelpers._looksNumeric(other):
            raise ArgumentException("'other' must be an instance of a scalar")
        if other != int(other):
            raise ArgumentException("other may only be an integer type")
        if other < 0:
            raise ArgumentException("other must be greater than zero")

        if self._pointNamesCreated():
            retPNames = self.getPointNames()
        else:
            retPNames = None
        if self._featureNamesCreated():
            retFNames = self.getFeatureNames()
        else:
            retFNames = None

        if other == 1:
            ret = self.copy()
            ret._name = dataHelpers.nextDefaultObjectName()
            return ret

        # exact conditions in which we need to instantiate this object
        if other == 0 or other % 2 == 0:
            identityPNames = 'automatic' if retPNames is None else retPNames
            identityFNames = 'automatic' if retFNames is None else retFNames
            identity = UML.createData(self.getTypeString(), numpy.eye(self.points),
                                      pointNames=identityPNames, featureNames=identityFNames)
        if other == 0:
            return identity

        # this means that we don't start with a multiplication at the ones place,
        # so we need to reserve the identity as the in progress return value
        if other % 2 == 0:
            ret = identity
        else:
            ret = self.copy()

        # by setting up ret, we've taken care of the original ones place
        curr = other >> 1
        # the running binary exponent we've calculated. We've done the ones
        # place, so this is just a copy
        running = self.copy()

        while curr != 0:
            running = running._matrixMultiply_implementation(running)
            if (curr % 2) == 1:
                ret = ret._matrixMultiply_implementation(running)

            # shift right to put the next digit in the ones place
            curr = curr >> 1

        ret.setPointNames(retPNames)
        ret.setFeatureNames(retFNames)

        ret._name = dataHelpers.nextDefaultObjectName()

        return ret

    def __ipow__(self, other):
        """
        Perform in-place exponentiation (iterated __mul__) using the elements
        of this object as the bases, element wise if 'other' is a UML data
        object, or element wise by a scalar if other is some kind of numeric
        value.

        """
        ret = self.__pow__(other)
        self.referenceDataFrom(ret)
        return self

    def __pos__(self):
        """ Return this object. """
        ret = self.copy()
        ret._name = dataHelpers.nextDefaultObjectName()

        return ret

    def __neg__(self):
        """ Return this object where every element has been multiplied by -1 """
        ret = self.copy()
        ret *= -1
        ret._name = dataHelpers.nextDefaultObjectName()

        return ret

    def __abs__(self):
        """ Perform element wise absolute value on this object """
        ret = self.calculateForEachElement(abs)
        if self._pointNamesCreated():
            ret.setPointNames(self.getPointNames())
        else:
            ret.setPointNames(None)
        if self._featureNamesCreated():
            ret.setFeatureNames(self.getFeatureNames())
        else:
            ret.setPointNames(None)

        ret._name = dataHelpers.nextDefaultObjectName()
        ret._absPath = self.absolutePath
        ret._relPath = self.relativePath
        return ret

    def _numericValidation(self):
        if self.points > 0:
            try:
                self.calculateForEachElement(dataHelpers._checkNumeric)
            except ValueError:
                   raise ArgumentException("This data object contains non numeric data, cannot do this operation")

    def _genericNumericBinary_sizeValidation(self, opName, other):
        if self.points != other.points:
            msg = "The number of points in each object must be equal. "
            msg += "(self=" + str(self.points) + " vs other="
            msg += str(other.points) + ")"
            raise ArgumentException(msg)
        if self.features != other.features:
            raise ArgumentException("The number of features in each object must be equal.")

        if self.points == 0 or self.features == 0:
            raise ImproperActionException("Cannot do " + opName + " when points or features is empty")


    def _genericNumericBinary_validation(self, opName, other):
        isUML = isinstance(other, UML.data.Base)

        if not isUML and not dataHelpers._looksNumeric(other):
            raise ArgumentException("'other' must be an instance of a UML data object or a scalar")

        # Test element type self
        self._numericValidation()

        # test element type other
        if isUML:
<<<<<<< HEAD
            if opName.startswith('__r'):
                return NotImplemented
            if other.points > 0:
                for val in other.pointView(0):
                    if not dataHelpers._looksNumeric(val):
                        raise ArgumentException("This data object contains non numeric data, cannot do this operation")

            if self.points != other.points:
                msg = "The number of points in each object must be equal. "
                msg += "(self=" + str(self.points) + " vs other="
                msg += str(other.points) + ")"
                raise ArgumentException(msg)
            if self.features != other.features:
                raise ArgumentException("The number of features in each object must be equal.")

        if self.points == 0 or self.features == 0:
            raise ImproperActionException("Cannot do " + opName + " when points or features is empty")

        # check name restrictions
        if isUML:
            self._validateEqualNames('point', 'point', opName, other)
            self._validateEqualNames('feature', 'feature', opName, other)
=======
            other._numericValidation()
>>>>>>> c9c93788

        divNames = ['__div__', '__rdiv__', '__idiv__', '__truediv__', '__rtruediv__',
                    '__itruediv__', '__floordiv__', '__rfloordiv__', '__ifloordiv__',
                    '__mod__', '__rmod__', '__imod__', ]
        if isUML and opName in divNames:
            if other.containsZero():
                raise ZeroDivisionError("Cannot perform " + opName + " when the second argument"
                                        + "contains any zeros")
            if isinstance(other, UML.data.Matrix):
                if False in numpy.isfinite(other.data):
                    raise ArgumentException("Cannot perform " + opName + " when the second argument"
                                            + "contains any NaNs or Infs")
        if not isUML and opName in divNames:
            if other == 0:
                msg = "Cannot perform " + opName + " when the second argument"
                msg += + "is zero"
                raise ZeroDivisionError(msg)


    def _genericNumericBinary(self, opName, other):

        isUML = isinstance(other, UML.data.Base)

        if isUML:
            if opName.startswith('__r'):
                return NotImplemented
            
            self._genericNumericBinary_sizeValidation(opName, other)
            self._validateEqualNames('point', 'point', opName, other)
            self._validateEqualNames('feature', 'feature', opName, other)

        # figure out return obj's point / feature names
        # if unary:
        (retPNames, retFNames) = (None, None)

        if opName in ['__pos__', '__neg__', '__abs__'] or not isUML:
            if self._pointNamesCreated():
                retPNames = self.getPointNames()
            if self._featureNamesCreated():
                retFNames = self.getFeatureNames()
        # else (everything else that uses this helper is a binary scalar op)
        else:
            (retPNames, retFNames) = dataHelpers.mergeNonDefaultNames(self, other)

        try:
            ret = self._genericNumericBinary_implementation(opName, other)
        except Exception as e:
            self._genericNumericBinary_validation(opName, other)
            raise(e)


        if retPNames is not None:
            ret.setPointNames(retPNames)
        else:
            ret.setPointNames(None)

        if retFNames is not None:
            ret.setFeatureNames(retFNames)
        else:
            ret.setFeatureNames(None)

        nameSource = 'self' if opName.startswith('__i') else None
        pathSource = 'merge' if isUML else 'self'
        dataHelpers.binaryOpNamePathMerge(
            self, other, ret, nameSource, pathSource)
        return ret

    def _genericNumericBinary_implementation(self, opName, other):
        startType = self.getTypeString()
        implName = opName[1:] + 'implementation'
        if startType == 'Matrix' or startType == 'DataFrame':
            toCall = getattr(self, implName)
            ret = toCall(other)
        else:
            selfConv = self.copyAs("Matrix")
            toCall = getattr(selfConv, implName)
            ret = toCall(other)
            if opName.startswith('__i'):
                ret = ret.copyAs(startType)
                self.referenceDataFrom(ret)
                ret = self
            else:
                ret = UML.createData(startType, ret.data)

        return ret

    #################################
    #################################
    ###   Statistical functions   ###
    #################################
    #################################


    def pointSimilarities(self, similarityFunction):
        """ """
        return self._axisSimilaritiesBackend(similarityFunction, 'point')

    def featureSimilarities(self, similarityFunction):
        """ """
        return self._axisSimilaritiesBackend(similarityFunction, 'feature')

    def _axisSimilaritiesBackend(self, similarityFunction, axis):
        acceptedPretty = [
            'correlation', 'covariance', 'dot product', 'sample covariance',
            'population covariance'
        ]
        accepted = list(map(dataHelpers.cleanKeywordInput, acceptedPretty))

        msg = "The similarityFunction must be equivaltent to one of the "
        msg += "following: "
        msg += str(acceptedPretty) + ", but '" + str(similarityFunction)
        msg += "' was given instead. Note: casing and whitespace is "
        msg += "ignored when checking the input."

        if not isinstance(similarityFunction, six.string_types):
            raise ArgumentException(msg)

        cleanFuncName = dataHelpers.cleanKeywordInput(similarityFunction)

        if cleanFuncName not in accepted:
            raise ArgumentException(msg)

        if cleanFuncName == 'correlation':
            toCall = UML.calculate.correlation
        elif cleanFuncName == 'covariance' or cleanFuncName == 'samplecovariance':
            toCall = UML.calculate.covariance
        elif cleanFuncName == 'populationcovariance':
            def populationCovariance(X, X_T):
                return UML.calculate.covariance(X, X_T, False)

            toCall = populationCovariance
        elif cleanFuncName == 'dotproduct':
            def dotProd(X, X_T):
                return X * X_T

            toCall = dotProd

        transposed = self.copy()
        transposed.transpose()

        if axis == 'point':
            ret = toCall(self, transposed)
        else:
            ret = toCall(transposed, self)

        # TODO validation or result.

        ret._absPath = self.absolutePath
        ret._relPath = self.relativePath

        return ret

    def pointStatistics(self, statisticsFunction):
        """ """
        return self._axisStatisticsBackend(statisticsFunction, 'point')

    def featureStatistics(self, statisticsFunction, groupByFeature=None):
        """ """
        if groupByFeature is None:
            return self._axisStatisticsBackend(statisticsFunction, 'feature')
        else:
            res = self.groupByFeature(groupByFeature)
            for k in res:
                res[k] = res[k]._axisStatisticsBackend(statisticsFunction, 'feature')
            return res

    def _axisStatisticsBackend(self, statisticsFunction, axis):
        cleanFuncName = self._validateStatisticalFunctionInputString(statisticsFunction)

        if cleanFuncName == 'max':
            toCall = UML.calculate.maximum
        elif cleanFuncName == 'mean':
            toCall = UML.calculate.mean
        elif cleanFuncName == 'median':
            toCall = UML.calculate.median
        elif cleanFuncName == 'min':
            toCall = UML.calculate.minimum
        elif cleanFuncName == 'uniquecount':
            toCall = UML.calculate.uniqueCount
        elif cleanFuncName == 'proportionmissing':
            toCall = UML.calculate.proportionMissing
        elif cleanFuncName == 'proportionzero':
            toCall = UML.calculate.proportionZero
        elif cleanFuncName == 'std' or cleanFuncName == 'standarddeviation':
            def sampleStandardDeviation(values):
                return UML.calculate.standardDeviation(values, True)

            toCall = sampleStandardDeviation
        elif cleanFuncName == 'samplestd' or cleanFuncName == 'samplestandarddeviation':
            def sampleStandardDeviation(values):
                return UML.calculate.standardDeviation(values, True)

            toCall = sampleStandardDeviation
        elif cleanFuncName == 'populationstd' or cleanFuncName == 'populationstandarddeviation':
            toCall = UML.calculate.standardDeviation

        if axis == 'point':
            ret = self.calculateForEachPoint(toCall)
            ret.setPointNames(self.getPointNames())
            ret.setFeatureName(0, cleanFuncName)
        else:
            ret = self.calculateForEachFeature(toCall)
            ret.setPointName(0, cleanFuncName)
            ret.setFeatureNames(self.getFeatureNames())
        return ret

    ############################
    ############################
    ###   Helper functions   ###
    ############################
    ############################

    def _genericStructuralFrontend(self, structure, axis, target=None, start=None,
                                   end=None, number=None, randomize=False):
        if axis == 'point':
            axisLength = self.points
            hasNameChecker1, hasNameChecker2 = self.hasPointName, self.hasFeatureName
            viewIterator = self.pointIterator
        else:
            axisLength = self.features
            hasNameChecker1, hasNameChecker2 = self.hasFeatureName, self.hasPointName
            viewIterator = self.featureIterator

        self._validateStructuralArguments(structure, axis, target, start, end,
                                          number, randomize)
        if target is not None:
            if isinstance(target, six.string_types):
                if hasNameChecker1(target):
                    target = self._getIndex(target, axis)
                    targetList = [target]
                #if axis=point and target is not a point name, or
                # if axis=feature and target is not a feature name,
                # then check if it's a valid query string
                else:
                    optrDict = {'<=': operator.le, '>=': operator.ge,
                                '!=': operator.ne, '==': operator.eq,
                                '<': operator.lt, '>': operator.gt}
                    for optr in ['<=', '>=', '!=', '==', '=', '<', '>']:
                        if optr in target:
                            targetList = target.split(optr)
                            optr = '==' if optr == '=' else optr
                            #after splitting at the optr, 2 items must be in the list
                            if len(targetList) != 2:
                                msg = "the target({0}) is a ".format(target)
                                msg += "query string but there is an error"
                                raise ArgumentException(msg)
                            nameOfFeatureOrPoint, valueOfFeatureOrPoint = targetList
                            nameOfFeatureOrPoint = nameOfFeatureOrPoint.strip()
                            valueOfFeatureOrPoint = valueOfFeatureOrPoint.strip()

                            #when axis=point, check if the feature exists or not
                            #when axis=feature, check if the point exists or not
                            if not hasNameChecker2(nameOfFeatureOrPoint):
                                msg = "the {0} '{1}' doesn't exist".format(
                                  'feature' if axis == 'point' else 'point', nameOfFeatureOrPoint)
                                raise ArgumentException(msg)

                            optrOperator = optrDict[optr]
                            #convert valueOfFeatureOrPoint from a string, if possible
                            try:
                                valueOfFeatureOrPoint = float(valueOfFeatureOrPoint)
                            except ValueError:
                                pass
                            #convert query string to a function
                            def target_f(x):
                                return optrOperator(x[nameOfFeatureOrPoint], valueOfFeatureOrPoint)

                            target_f.vectorized = True
                            target_f.nameOfFeatureOrPoint = nameOfFeatureOrPoint
                            target_f.valueOfFeatureOrPoint = valueOfFeatureOrPoint
                            target_f.optr = optrOperator
                            target = target_f
                            break
                    # the target can't be converted to a function
                    else:
                        msg = "'{0}' is not a valid ".format(target)
                        msg += '{0} name nor a valid query string'.format(axis)
                        raise ArgumentException(msg)
            # list-like container types
            if not hasattr(target, '__call__'):
                argName = 'to' + structure.capitalize()
                targetList = self._constructIndicesList(axis, target, argName)
            # boolean function
            else:
                # construct list from function
                targetList = []
                for targetID, view in enumerate(viewIterator()):
                    if target(view):
                        targetList.append(targetID)

        elif start is not None or end is not None:
            start = 0 if start is None else self._getIndex(start, axis)
            end = axisLength - 1 if end is None else self._getIndex(end, axis)
            self._validateStartEndRange(start, end, axisLength)

            # end + 1 because our range is inclusive
            targetList = list(range(start,end + 1))

        else:
            targetList = [value for value in range(axisLength)]

        if number:
            if number > len(targetList):
                msg = "The value for 'number' ({0}) ".format(number)
                msg += "is greater than the number of {0}s ".format(axis)
                msg += "to {0} ({1})".format(structure, len(targetList))
                raise ArgumentException(msg)
            if randomize:
                targetList = pythonRandom.sample(targetList, number)
            else:
                targetList = targetList[:number]

        if structure == 'count':
            return len(targetList)
        else:
            return self._structuralBackend_implementation(structure, axis, targetList)


    def _arrangeFinalTable(self, pnames, pnamesWidth, dataTable, dataWidths,
                           fnames, pnameSep):

        if fnames is not None:
            fnamesWidth = list(map(len, fnames))
        else:
            fnamesWidth = []

        # We make extensive use of list addition in this helper in order
        # to prepend single values onto lists.

        # glue point names onto the left of the data
        if pnames is not None:
            for i in range(len(dataTable)):
                dataTable[i] = [pnames[i], pnameSep] + dataTable[i]
            dataWidths = [pnamesWidth, len(pnameSep)] + dataWidths

        # glue feature names onto the top of the data
        if fnames is not None:
            # adjust with the empty space in the upper left corner, if needed
            if pnames is not None:
                fnames = ["", ""] + fnames
                fnamesWidth = [0, 0] + fnamesWidth

            # make gap row:
            gapRow = [""] * len(fnames)

            dataTable = [fnames, gapRow] + dataTable
            # finalize widths by taking the largest of the two possibilities
            for i in range(len(fnames)):
                nameWidth = fnamesWidth[i]
                valWidth = dataWidths[i]
                dataWidths[i] = max(nameWidth, valWidth)

        return dataTable, dataWidths

    def _arrangeFeatureNames(self, maxWidth, nameLength, colSep, colHold, nameHold):
        """Prepare feature names for string output. Grab only those names that
        fit according to the given width limitation, process them for length,
        omit them if they are default. Returns a list of prepared names, and
        a list of the length of each name in the return.

        """
        colHoldWidth = len(colHold)
        colHoldTotal = len(colSep) + colHoldWidth
        nameCutIndex = nameLength - len(nameHold)

        lNames, rNames = [], []

        # total width will always include the column placeholder column,
        # until it is shown that it isn't needed
        totalWidth = colHoldTotal

        # going to add indices from the beginning and end of the data until
        # we've used up our available space, or we've gone through all of
        # the columns. currIndex makes use of negative indices, which is
        # why the end condition makes use of an exact stop value, which
        # varies between positive and negative depending on the number of
        # features
        endIndex = self.features // 2
        if self.features % 2 == 1:
            endIndex *= -1
            endIndex -= 1
        currIndex = 0
        numAdded = 0
        while totalWidth < maxWidth and currIndex != endIndex:
            nameIndex = currIndex
            if currIndex < 0:
                nameIndex = self.features + currIndex

            currName = self.getFeatureName(nameIndex)

            if currName[:DEFAULT_PREFIX_LENGTH] == DEFAULT_PREFIX:
                currName = ""
            if len(currName) > nameLength:
                currName = currName[:nameCutIndex] + nameHold
            currWidth = len(currName)

            currNames = lNames if currIndex >= 0 else rNames

            totalWidth += currWidth + len(colSep)
            # test: total width is under max without column holder
            rawStillUnder = totalWidth - (colHoldTotal) < maxWidth
            # test: the column we are trying to add is the last one possible
            allCols = rawStillUnder and (numAdded == (self.features - 1))
            # only add this column if it won't put us over the limit,
            # OR if it is the last one (and under the limit without the col
            # holder)
            if totalWidth < maxWidth or allCols:
                numAdded += 1
                currNames.append(currName)

                # the width value goes in different lists depending on the index
                if currIndex < 0:
                    currIndex = abs(currIndex)
                else:
                    currIndex = (-1 * currIndex) - 1

        # combine the tables. Have to reverse rTable because entries were appended
        # in a right to left order
        rNames.reverse()
        if numAdded == self.features:
            lNames += rNames
        else:
            lNames += [colHold] + rNames

        return lNames

    def _arrangePointNames(self, maxRows, nameLength, rowHolder, nameHold):
        """Prepare point names for string output. Grab only those names that
        fit according to the given row limitation, process them for length,
        omit them if they are default. Returns a list of prepared names, and
        a int bounding the length of each name representation.

        """
        names = []
        pnamesWidth = 0
        nameCutIndex = nameLength - len(nameHold)
        (tRowIDs, bRowIDs) = dataHelpers.indicesSplit(maxRows, self.points)

        # we pull indices from two lists: tRowIDs and bRowIDs
        for sourceIndex in range(2):
            source = list([tRowIDs, bRowIDs])[sourceIndex]

            # add in the rowHolder, if needed
            if sourceIndex == 1 and len(bRowIDs) + len(tRowIDs) < self.points:
                names.append(rowHolder)

            for i in source:
                pname = self.getPointName(i)
                # omit default valued names
                if pname[:DEFAULT_PREFIX_LENGTH] == DEFAULT_PREFIX:
                    pname = ""

                # truncate names which extend past the given length
                if len(pname) > nameLength:
                    pname = pname[:nameCutIndex] + nameHold

                names.append(pname)

                # keep track of bound.
                if len(pname) > pnamesWidth:
                    pnamesWidth = len(pname)

        return names, pnamesWidth

    def _arrangeDataWithLimits(self, maxWidth, maxHeight, sigDigits=3,
                               maxStrLength=19, colSep=' ', colHold='--', rowHold='|', strHold='...'):
        """
        Arrange the data in this object into a table structure, while
        respecting the given boundaries. If there is more data than
        what fits within the limitations, then omit points or features
        from the middle portions of the data.

        Returns a list of list of strings. The length of the outer list
        is less than or equal to maxHeight. The length of the inner lists
        will all be the same, a length we will designate as n. The sum of
        the individual strings in each inner list will be less than or
        equal to maxWidth - ((n-1) * len(colSep)).

        """
        if self.points == 0 or self.features == 0:
            return [[]], []

        if maxHeight < 2 and maxHeight != self.points:
            msg = "If the number of points in this object is two or greater, "
            msg += "then we require that the input argument maxHeight also "
            msg += "be greater than or equal to two."
            raise ArgumentException(msg)

        cHoldWidth = len(colHold)
        cHoldTotal = len(colSep) + cHoldWidth
        nameCutIndex = maxStrLength - len(strHold)

        #setup a bundle of default values
        if maxHeight is None:
            maxHeight = self.points
        if maxWidth is None:
            maxWidth = float('inf')

        maxRows = min(maxHeight, self.points)
        maxDataRows = maxRows

        (tRowIDs, bRowIDs) = dataHelpers.indicesSplit(maxDataRows, self.points)
        combinedRowIDs = tRowIDs + bRowIDs
        if len(combinedRowIDs) < self.points:
            rowHolderIndex = len(tRowIDs)
        else:
            rowHolderIndex = sys.maxsize

        lTable, rTable = [], []
        lColWidths, rColWidths = [], []

        # total width will always include the column placeholder column,
        # until it is shown that it isn't needed
        totalWidth = cHoldTotal

        # going to add indices from the beginning and end of the data until
        # we've used up our available space, or we've gone through all of
        # the columns. currIndex makes use of negative indices, which is
        # why the end condition makes use of an exact stop value, which
        # varies between positive and negative depending on the number of
        # features
        endIndex = self.features // 2
        if self.features % 2 == 1:
            endIndex *= -1
            endIndex -= 1
        currIndex = 0
        numAdded = 0
        while totalWidth < maxWidth and currIndex != endIndex:
            currWidth = 0
            currTable = lTable if currIndex >= 0 else rTable
            currCol = []

            # check all values in this column (in the accepted rows)
            for i in range(len(combinedRowIDs)):
                rID = combinedRowIDs[i]
                val = self[rID, currIndex]
                valFormed = formatIfNeeded(val, sigDigits)
                valLimited = valFormed if len(valFormed) < maxStrLength else valFormed[:nameCutIndex] + strHold
                valLen = len(valLimited)
                if valLen > currWidth:
                    currWidth = valLen

                # If these are equal, it is time to add the holders
                if i == rowHolderIndex:
                    currCol.append(rowHold)

                currCol.append(valLimited)

            totalWidth += currWidth + len(colSep)
            # test: total width is under max without column holder
            allCols = totalWidth - (cHoldTotal) < maxWidth
            # test: the column we are trying to add is the last one possible
            allCols = allCols and (numAdded == (self.features - 1))
            # only add this column if it won't put us over the limit
            if totalWidth < maxWidth or allCols:
                numAdded += 1
                for i in range(len(currCol)):
                    if len(currTable) != len(currCol):
                        currTable.append([currCol[i]])
                    else:
                        currTable[i].append(currCol[i])

                # the width value goes in different lists depending on the index
                if currIndex < 0:
                    currIndex = abs(currIndex)
                    rColWidths.append(currWidth)
                else:
                    currIndex = (-1 * currIndex) - 1
                    lColWidths.append(currWidth)

        # combine the tables. Have to reverse rTable because entries were appended
        # in a right to left order
        rColWidths.reverse()
        if numAdded == self.features:
            lColWidths += rColWidths
        else:
            lColWidths += [cHoldWidth] + rColWidths
        for rowIndex in range(len(lTable)):
            if len(rTable) > 0:
                rTable[rowIndex].reverse()
                toAdd = rTable[rowIndex]
            else:
                toAdd = []

            if numAdded == self.features:
                lTable[rowIndex] += toAdd
            else:
                lTable[rowIndex] += [colHold] + toAdd

        return lTable, lColWidths

    def _defaultNamesGeneration_NamesSetOperations(self, other, axis):
        """
        TODO: Find a shorter descriptive name.
        TODO: Should we place this function in dataHelpers.py?
        """
        if axis == 'point':
            if self.pointNames is None:
                self._setAllDefault('point')
            if other.pointNames is None:
                other._setAllDefault('point')
        elif axis == 'feature':
            if self.featureNames is None:
                self._setAllDefault('feature')
            if other.featureNames is None:
                other._setAllDefault('feature')
        else:
            raise ArgumentException("invalid axis")

    def _pointNameDifference(self, other):
        """
        Returns a set containing those pointNames in this object that are not also in the input object.

        """
        if other is None:
            raise ArgumentException("The other object cannot be None")
        if not isinstance(other, Base):
            raise ArgumentException("Must provide another representation type to determine pointName difference")

        self._defaultNamesGeneration_NamesSetOperations(other, 'point')

        return six.viewkeys(self.pointNames) - six.viewkeys(other.pointNames)

    def _featureNameDifference(self, other):
        """
        Returns a set containing those featureNames in this object that are not also in the input object.

        """
        if other is None:
            raise ArgumentException("The other object cannot be None")
        if not isinstance(other, Base):
            raise ArgumentException("Must provide another representation type to determine featureName difference")

        self._defaultNamesGeneration_NamesSetOperations(other, 'feature')

        return six.viewkeys(self.featureNames) - six.viewkeys(other.featureNames)

    def _pointNameIntersection(self, other):
        """
        Returns a set containing only those pointNames that are shared by this object and the input object.

        """
        if other is None:
            raise ArgumentException("The other object cannot be None")
        if not isinstance(other, Base):
            raise ArgumentException("Must provide another representation type to determine pointName intersection")

        self._defaultNamesGeneration_NamesSetOperations(other, 'point')

        return six.viewkeys(self.pointNames) & six.viewkeys(other.pointNames)

    def _featureNameIntersection(self, other):
        """
        Returns a set containing only those featureNames that are shared by this object and the input object.

        """
        if other is None:
            raise ArgumentException("The other object cannot be None")
        if not isinstance(other, Base):
            raise ArgumentException("Must provide another representation type to determine featureName intersection")

        self._defaultNamesGeneration_NamesSetOperations(other, 'feature')

        return six.viewkeys(self.featureNames) & six.viewkeys(other.featureNames)


    def _pointNameSymmetricDifference(self, other):
        """
        Returns a set containing only those pointNames not shared between this object and the input object.

        """
        if other is None:
            raise ArgumentException("The other object cannot be None")
        if not isinstance(other, Base):
            raise ArgumentException("Must provide another representation type to determine pointName difference")

        self._defaultNamesGeneration_NamesSetOperations(other, 'point')

        return six.viewkeys(self.pointNames) ^ six.viewkeys(other.pointNames)

    def _featureNameSymmetricDifference(self, other):
        """
        Returns a set containing only those featureNames not shared between this object and the input object.

        """
        if other is None:
            raise ArgumentException("The other object cannot be None")
        if not isinstance(other, Base):
            raise ArgumentException("Must provide another representation type to determine featureName difference")

        self._defaultNamesGeneration_NamesSetOperations(other, 'feature')

        return six.viewkeys(self.featureNames) ^ six.viewkeys(other.featureNames)

    def _pointNameUnion(self, other):
        """
        Returns a set containing all pointNames in either this object or the input object.

        """
        if other is None:
            raise ArgumentException("The other object cannot be None")
        if not isinstance(other, Base):
            raise ArgumentException("Must provide another representation type to determine pointNames union")

        self._defaultNamesGeneration_NamesSetOperations(other, 'point')

        return six.viewkeys(self.pointNames) | six.viewkeys(other.pointNames)

    def _featureNameUnion(self, other):
        """
        Returns a set containing all featureNames in either this object or the input object.

        """
        if other is None:
            raise ArgumentException("The other object cannot be None")
        if not isinstance(other, Base):
            raise ArgumentException("Must provide another representation type to determine featureName union")

        self._defaultNamesGeneration_NamesSetOperations(other, 'feature')

        return six.viewkeys(self.featureNames) | six.viewkeys(other.featureNames)


    def _equalPointNames(self, other):
        if other is None or not isinstance(other, Base):
            return False
        return self._equalNames(self.getPointNames(), other.getPointNames())

    def _equalFeatureNames(self, other):
        if other is None or not isinstance(other, Base):
            return False
        return self._equalNames(self.getFeatureNames(), other.getFeatureNames())

    def _equalNames(self, selfNames, otherNames):
        """Private function to determine equality of either pointNames of
        featureNames. It ignores equality of default values, considering only
        whether non default names consistent (position by position) and
        uniquely positioned (if a non default name is present in both, then
        it is in the same position in both).

        """
        if len(selfNames) != len(otherNames):
            return False

        unequalNames = self._unequalNames(selfNames, otherNames)
        return unequalNames == {}

    def _validateEqualNames(self, leftAxis, rightAxis, callSym, other):

        def _validateEqualNames_implementation():
            lnames = self.getPointNames() if leftAxis == 'point' else self.getFeatureNames()
            rnames = other.getPointNames() if rightAxis == 'point' else other.getFeatureNames()
            inconsistencies = self._inconsistentNames(lnames, rnames)

            if inconsistencies != {}:
                table = [['left', 'ID', 'right']]
                for i in sorted(inconsistencies.keys()):
                    lname = '"' + lnames[i] + '"'
                    rname = '"' + rnames[i] + '"'
                    table.append([lname, str(i), rname])

                msg = leftAxis + " to " + rightAxis + " name inconsistencies when "
                msg += "calling left." + callSym + "(right) \n"
                msg += UML.logger.tableString.tableString(table)
                print(msg, file=sys.stderr)
                raise ArgumentException(msg)

        if leftAxis == 'point' and rightAxis == 'point':
            if self._pointNamesCreated() or other._pointNamesCreated():
                _validateEqualNames_implementation()
        elif leftAxis == 'feature' and rightAxis == 'feature':
            if self._featureNamesCreated() or other._featureNamesCreated():
                _validateEqualNames_implementation()
        elif leftAxis == 'point' and rightAxis == 'feature':
            if self._pointNamesCreated() or other._featureNamesCreated():
                _validateEqualNames_implementation()
        elif leftAxis == 'feature' and rightAxis == 'point':
            if self._featureNamesCreated() or other._pointNamesCreated():
                _validateEqualNames_implementation()


    def _inconsistentNames(self, selfNames, otherNames):
        """Private function to find and return all name inconsistencies
        between the given two sets. It ignores equality of default values,
        considering only whether non default names consistent (position by
        position) and uniquely positioned (if a non default name is present
        in both, then it is in the same position in both). The return value
        is a dict between integer IDs and the pair of offending names at
        that position in both objects.

        Assumptions: the size of the two name sets is equal.

        """
        inconsistencies = {}

        def checkFromLeftKeys(ret, leftNames, rightNames):
            for index in range(len(leftNames)):
                lname = leftNames[index]
                rname = rightNames[index]
                if lname[:DEFAULT_PREFIX_LENGTH] != DEFAULT_PREFIX:
                    if rname[:DEFAULT_PREFIX_LENGTH] != DEFAULT_PREFIX:
                        if lname != rname:
                            ret[index] = (lname, rname)
                    else:
                        # if a name in one is mirrored by a default name,
                        # then it must not appear in any other index;
                        # and therefore, must not appear at all.
                        if rightNames.count(lname) > 0:
                            ret[index] = (lname, rname)
                            ret[rightNames.index(lname)] = (lname, rname)


        # check both name directions
        checkFromLeftKeys(inconsistencies, selfNames, otherNames)
        checkFromLeftKeys(inconsistencies, otherNames, selfNames)

        return inconsistencies


    def _unequalNames(self, selfNames, otherNames):
        """Private function to find and return all name inconsistencies
        between the given two sets. It ignores equality of default values,
        considering only whether non default names consistent (position by
        position) and uniquely positioned (if a non default name is present
        in both, then it is in the same position in both). The return value
        is a dict between integer IDs and the pair of offending names at
        that position in both objects.

        Assumptions: the size of the two name sets is equal.

        """
        inconsistencies = {}

        def checkFromLeftKeys(ret, leftNames, rightNames):
            for index in range(len(leftNames)):
                lname = leftNames[index]
                rname = rightNames[index]
                if lname[:DEFAULT_PREFIX_LENGTH] != DEFAULT_PREFIX:
                    if rname[:DEFAULT_PREFIX_LENGTH] != DEFAULT_PREFIX:
                        if lname != rname:
                            ret[index] = (lname, rname)
                    else:
                        ret[index] = (lname, rname)

        # check both name directions
        checkFromLeftKeys(inconsistencies, selfNames, otherNames)
        checkFromLeftKeys(inconsistencies, otherNames, selfNames)

        return inconsistencies


    def _validateReorderedNames(self, axis, callSym, other):
        """
        Validate axis names to check to see if they are equal ignoring order.
        Raises an exception if the objects do not share exactly the same names,
        or requires reordering in the presence of default names.
        """
        if axis == 'point':
            if not self._pointNamesCreated() and not other._pointNamesCreated():
                return False
            lnames = self.getPointNames()
            rnames = other.getPointNames()
            lGetter = self.getPointIndex
            rGetter = other.getPointIndex
        else:
            if not self._featureNamesCreated() and not other._featureNamesCreated():
                return False
            lnames = self.getFeatureNames()
            rnames = other.getFeatureNames()
            lGetter = self.getFeatureIndex
            rGetter = other.getFeatureIndex

        inconsistencies = self._inconsistentNames(lnames, rnames)

        if len(inconsistencies) != 0:
            # check for the presence of default names; we don't allow reordering
            # in that case.
            msgBase = "When calling caller." + callSym + "(callee) we require that the "
            msgBase += axis + " names all contain the same names, regardless of order."
            msg = copy.copy(msgBase)
            msg += "However, when default names are present, we don't allow reordering "
            msg += "to occur: either all names must be specified, or the order must be "
            msg += "the same."

            if True in [x[:DEFAULT_PREFIX_LENGTH] == DEFAULT_PREFIX for x in lnames]:
                raise ArgumentException(msg)
            if True in [x[:DEFAULT_PREFIX_LENGTH] == DEFAULT_PREFIX for x in rnames]:
                raise ArgumentException(msg)

            ldiff = numpy.setdiff1d(lnames, rnames, assume_unique=True)
            # names are not the same.
            if len(ldiff) != 0:
                rdiff = numpy.setdiff1d(rnames, lnames, assume_unique=True)
                msgBase += "Yet, the following names were unmatched (caller names "
                msgBase += "on the left, callee names on the right):\n"

                table = [['ID', 'name', '', 'ID', 'name']]
                for i, (lname, rname) in enumerate(zip(ldiff, rdiff)):
                    table.append([lGetter(lname), lname, "   ", rGetter(rname), rname])

                msg += UML.logger.tableString.tableString(table)
                print(msg, file=sys.stderr)

                raise ArgumentException(msg)

    def _getPointIndex(self, identifier):
        return self._getIndex(identifier, 'point')

    def _getFeatureIndex(self, identifier):
        return self._getIndex(identifier, 'feature')

    def _getIndex(self, identifier, axis):
        num = self.points if axis == 'point' else self.features
        nameGetter = self.getPointIndex if axis == 'point' else self.getFeatureIndex
        accepted = (six.string_types, int, numpy.integer)

        toReturn = identifier
        if num == 0:
            msg = "There are no valid " + axis + " identifiers; this object has 0 "
            msg += axis + "s"
            raise ArgumentException(msg)
        if identifier is None:
            msg = "An identifier cannot be None."
            raise ArgumentException(msg)
        if not isinstance(identifier, accepted):
            msg = "The identifier must be either a string (a valid " + axis
            msg += " name) or an integer (python or numpy) index between 0 and "
            msg += str(num - 1) + " inclusive. Instead we got: " + str(identifier)
            raise ArgumentException(msg)
        if isinstance(identifier, (int, numpy.integer)):
            if identifier < 0:
                identifier = num + identifier
                toReturn = identifier
            if identifier < 0 or identifier >= num:
                msg = "The given index " + str(identifier) + " is outside of the range "
                msg += "of possible indices in the " + axis + " axis (0 to "
                msg += str(num - 1) + ")."
                raise ArgumentException(msg)
        if isinstance(identifier, six.string_types):
            try:
                toReturn = nameGetter(identifier)
            except KeyError:
                msg = "The " + axis + " name '" + identifier + "' cannot be found."
                raise ArgumentException(msg)
        return toReturn


    def _nextDefaultName(self, axis):
        self._validateAxis(axis)
        if axis == 'point':
            ret = DEFAULT_PREFIX2%self._nextDefaultValuePoint
            self._nextDefaultValuePoint += 1
        else:
            ret = DEFAULT_PREFIX2%self._nextDefaultValueFeature
            self._nextDefaultValueFeature += 1
        return ret

    def _setAllDefault(self, axis):
        self._validateAxis(axis)
        if axis == 'point':
            self.pointNames = {}
            self.pointNamesInverse = []
            names = self.pointNames
            invNames = self.pointNamesInverse
            count = self._pointCount
        else:
            self.featureNames = {}
            self.featureNamesInverse = []
            names = self.featureNames
            invNames = self.featureNamesInverse
            count = self._featureCount
        for i in range(count):
            defaultName = self._nextDefaultName(axis)
            invNames.append(defaultName)
            names[defaultName] = i

    def _addPointName(self, pointName):
        if not self._pointNamesCreated():
            self._setAllDefault('point')
        self._addName(pointName, self.pointNames, self.pointNamesInverse, 'point')

    def _addFeatureName(self, featureName):
        if not self._featureNamesCreated():
            self._setAllDefault('feature')
        self._addName(featureName, self.featureNames, self.featureNamesInverse, 'feature')

    def _addName(self, name, selfNames, selfNamesInv, axis):
        """
        Name the next vector outside of the current possible range on the given axis using the
        provided name.

        name may be either a string, or None if you want a default name. If the name is
        not a string, or already being used as another name on this axis, an
        ArgumentException will be raised.

        """
        if name is not None and not isinstance(name, six.string_types):
            raise ArgumentException("The name must be a string")
        if name in selfNames:
            raise ArgumentException("This name is already in use")

        if name is None:
            name = self._nextDefaultName(axis)

        self._incrementDefaultIfNeeded(name, axis)

        numInAxis = len(selfNamesInv)
        selfNamesInv.append(name)
        selfNames[name] = numInAxis

    def _removePointNameAndShift(self, toRemove):
        """
        Removes the specified name from pointNames, changing the indices
        of other pointNames to fill in the missing index.

        toRemove must be a non None string or integer, specifying either a current pointName
        or the index of a current pointName in the given axis.

        """
        self._removeNameAndShift(toRemove, 'point', self.pointNames, self.pointNamesInverse)

    def _removeFeatureNameAndShift(self, toRemove):
        """
        Removes the specified name from featureNames, changing the indices
        of other featureNames to fill in the missing index.

        toRemove must be a non None string or integer, specifying either a current featureNames
        or the index of a current featureNames in the given axis.

        """
        self._removeNameAndShift(toRemove, 'feature', self.featureNames, self.featureNamesInverse)

    def _removeNameAndShift(self, toRemove, axis, selfNames, selfNamesInv):
        """
        Removes the specified name from the name set for the given axis, changing the indices
        of other names to fill in the missing index.

        toRemove must be a non None string or integer, specifying either a current name
        or the index of a current name in the given axis.

        axis must be either 'point' or 'feature'

        selfNames must be the names dict associated with the provided axis in this object

        selfNamesInv must be the indices to names dict associated with the provided axis
        in this object

		"""
        #this will throw the appropriate exceptions, if need be
        index = self._getIndex(toRemove, axis)
        name = selfNamesInv[index]
        numInAxis = len(selfNamesInv)

        del selfNames[name]
        # remapping each index starting with the one we removed
        for i in range(index, numInAxis - 1):
            nextName = selfNamesInv[i + 1]
            selfNames[nextName] = i

        #delete from inverse, since list, del will deal with 'remapping'
        del selfNamesInv[index]


    def _setName_implementation(self, oldIdentifier, newName, axis, allowDefaults=False):
        """
        Changes the featureName specified by previous to the supplied input featureName.

        oldIdentifier must be a non None string or integer, specifying either a current featureName
        or the index of a current featureName. newFeatureName may be either a string not currently
        in the featureName set, or None for an default featureName. newFeatureName may begin with the
        default prefix

        """
        self._validateAxis(axis)
        if axis == 'point':
            names = self.pointNames
            invNames = self.pointNamesInverse
            index = self._getPointIndex(oldIdentifier)
        else:
            names = self.featureNames
            invNames = self.featureNamesInverse
            index = self._getFeatureIndex(oldIdentifier)

        if newName is not None:
            if not isinstance(newName, six.string_types):
                raise ArgumentException("The new name must be either None or a string")
            #			if not allowDefaults and newFeatureName.startswith(DEFAULT_PREFIX):
            #				raise ArgumentException("Cannot manually add a featureName with the default prefix")
        if newName in names:
            if invNames[index] == newName:
                return
            raise ArgumentException("This name '" + newName + "' is already in use")

        if newName is None:
            newName = self._nextDefaultName(axis)

        #remove the current featureName
        oldName = invNames[index]
        del names[oldName]

        # setup the new featureName
        invNames[index] = newName
        names[newName] = index
        self._incrementDefaultIfNeeded(newName, axis)

    def _setNamesFromList(self, assignments, count, axis):
        if axis == 'point':
            def checkAndSet(val):
                if val >= self._nextDefaultValuePoint:
                    self._nextDefaultValuePoint = val + 1
        else:
            def checkAndSet(val):
                if val >= self._nextDefaultValueFeature:
                    self._nextDefaultValueFeature = val + 1

        self._validateAxis(axis)
        if assignments is None:
            self._setAllDefault(axis)
            return

        if count == 0:
            if len(assignments) > 0:
                msg = "assignments is too large (" + str(len(assignments))
                msg += "); this axis is empty"
                raise ArgumentException(msg)
            self._setNamesFromDict({}, count, axis)
            return
        if len(assignments) != count:
            msg = "assignments may only be an ordered container type, with as "
            msg += "many entries (" + str(len(assignments)) + ") as this axis "
            msg += "is long (" + str(count) + ")"
            raise ArgumentException(msg)

        for name in assignments:
            if name is not None and not isinstance(name, six.string_types):
                msg = 'assignments must contain only string values'
                raise ArgumentException(msg)
            if name is not None and name.startswith(DEFAULT_PREFIX):
                try:
                    num = int(name[DEFAULT_PREFIX_LENGTH:])
                # Case: default prefix with non-integer suffix. This cannot
                # cause a future integer suffix naming collision, so we
                # can ignore it.
                except ValueError:
                    continue
                checkAndSet(num)

        #convert to dict so we only write the checking code once
        temp = {}
        for index in range(len(assignments)):
            name = assignments[index]
            # take this to mean fill it in with a default name
            if name is None:
                name = self._nextDefaultName(axis)
            if name in temp:
                raise ArgumentException("Cannot input duplicate names: " + str(name))
            temp[name] = index
        assignments = temp

        self._setNamesFromDict(assignments, count, axis)

    def _setNamesFromDict(self, assignments, count, axis):
        self._validateAxis(axis)
        if assignments is None:
            self._setAllDefault(axis)
            return
        if not isinstance(assignments, dict):
            raise ArgumentException("assignments may only be a dict, with as many entries as this axis is long")
        if count == 0:
            if len(assignments) > 0:
                raise ArgumentException("assignments is too large; this axis is empty ")
            if axis == 'point':
                self.pointNames = {}
                self.pointNamesInverse = []
            else:
                self.featureNames = {}
                self.featureNamesInverse = []
            return
        if len(assignments) != count:
            raise ArgumentException("assignments may only be a dict, with as many entries as this axis is long")

        # at this point, the input must be a dict
        #check input before performing any action
        for name in assignments.keys():
            if not None and not isinstance(name, six.string_types):
                raise ArgumentException("Names must be strings")
            if not isinstance(assignments[name], int):
                raise ArgumentException("Indices must be integers")
            if assignments[name] < 0 or assignments[name] >= count:
                countName = 'pointCount' if axis == 'point' else 'featureCount'
                raise ArgumentException("Indices must be within 0 to self." + countName + " - 1")

        reverseMap = [None] * len(assignments)
        for name in assignments.keys():
            self._incrementDefaultIfNeeded(name, axis)
            reverseMap[assignments[name]] = name

        # have to copy the input, could be from another object
        if axis == 'point':
            self.pointNames = copy.deepcopy(assignments)
            self.pointNamesInverse = reverseMap
        else:
            self.featureNames = copy.deepcopy(assignments)
            self.featureNamesInverse = reverseMap


    def _constructIndicesList(self, axis, values, argName=None):
        """
        Construct a list of indices from a valid integer (python or numpy) or
        string, or an iterable, list-like container of valid integers and/or
        strings

        """
        if argName is None:
            argName = axis + 's'
        # pandas DataFrames are iterable but do not iterate through the values
        if pd and isinstance(values, pd.DataFrame):
            msg = "A pandas DataFrame object is not a valid input "
            msg += "for '{0}'. ".format(argName)
            msg += "Only one-dimensional objects are accepted."
            raise ArgumentException(msg)

        valuesList = valuesToPythonList(values, argName)
        try:
            indicesList = [self._getIndex(val, axis) for val in valuesList]
        except ArgumentException as ae:
            msg = "Invalid value for the argument '{0}'. ".format(argName)
            # add more detail to msg; slicing to exclude quotes
            msg += str(ae)[1:-1]
            raise ArgumentException(msg)

        return indicesList


    def _validateAxis(self, axis):
        if axis != 'point' and axis != 'feature':
            raise ArgumentException('axis parameter may only be "point" or "feature"')

    def _incrementDefaultIfNeeded(self, name, axis):
        self._validateAxis(axis)
        if name[:DEFAULT_PREFIX_LENGTH] == DEFAULT_PREFIX:
            intString = name[DEFAULT_PREFIX_LENGTH:]
            try:
                nameNum = int(intString)
            # Case: default prefix with non-integer suffix. This cannot
            # cause a future integer suffix naming collision, so we
            # return without making any chagnes.
            except ValueError:
                return
            if axis == 'point':
                if nameNum >= self._nextDefaultValuePoint:
                    self._nextDefaultValuePoint = nameNum + 1
            else:
                if nameNum >= self._nextDefaultValueFeature:
                    self._nextDefaultValueFeature = nameNum + 1


    def _validateValueIsNotNone(self, name, value):
        if value is None:
            msg = "The argument named " + name + " must not have a value of None"
            raise ArgumentException(msg)

    def _validateValueIsUMLDataObject(self, name, value, same):
        if not isinstance(value, UML.data.Base):
            msg = "The argument named " + name + " must be an instance "
            msg += "of the UML.data.Base class. The value we recieved was "
            msg += str(value) + ", had the type " + str(type(value))
            msg += ", and a method resolution order of "
            msg += str(inspect.getmro(value.__class__))
            raise ArgumentException(msg)

    def _shapeCompareString(self, argName, argValue):
        selfPoints = self.points
        sps = "" if selfPoints == 1 else "s"
        selfFeats = self.features
        sfs = "" if selfFeats == 1 else "s"
        argPoints = argValue.points
        aps = "" if argPoints == 1 else "s"
        argFeats = argValue.features
        afs = "" if argFeats == 1 else "s"

        ret = "Yet, " + argName + " has "
        ret += str(argPoints) + " point" + aps + " and "
        ret += str(argFeats) + " feature" + afs + " "
        ret += "while the caller has "
        ret += str(selfPoints) + " point" + sps + " and "
        ret += str(selfFeats) + " feature" + sfs + "."

        return ret

    def _validateObjHasSameNumberOfFeatures(self, argName, argValue):
        selfFeats = self.features
        argFeats = argValue.features

        if selfFeats != argFeats:
            msg = "The argument named " + argName + " must have the same number "
            msg += "of features as the caller object. "
            msg += self._shapeCompareString(argName, argValue)
            raise ArgumentException(msg)

    def _validateObjHasSameNumberOfPoints(self, argName, argValue):
        selfPoints = self.points
        argValuePoints = argValue.points
        if selfPoints != argValuePoints:
            msg = "The argument named " + argName + " must have the same number "
            msg += "of points as the caller object. "
            msg += self._shapeCompareString(argName, argValue)
            raise ArgumentException(msg)

    def _validateEmptyNamesIntersection(self, axis, argName, argValue):
        self._validateAxis(axis)
        if axis == 'point':
            intersection = self._pointNameIntersection(argValue)
            nString = 'pointNames'
        elif axis == 'feature':
            intersection = self._featureNameIntersection(argValue)
            nString = 'featureNames'

        shared = []
        if intersection:
            for name in intersection:
                if name[:DEFAULT_PREFIX_LENGTH] != DEFAULT_PREFIX:
                    shared.append(name)

        if shared != []:
            truncated = False
            if len(shared) > 10:
                full = len(shared)
                shared = shared[:10]
                truncated = True

            msg = "The argument named " + argName + " must not share any "
            msg += nString + " with the calling object, yet the following "
            msg += "names occured in both: "
            msg += UML.exceptions.prettyListString(shared)
            if truncated:
                msg += "... (only first 10 entries out of " + str(full)
                msg += " total)"
            raise ArgumentException(msg)


    def _setAddedCountAndNames(self, axis, addedObj, insertedBefore):
        self._validateAxis(axis)
        if axis == 'point':
            selfNames = self.getPointNames()
            insertedNames = addedObj.getPointNames()
            setSelfNames = self.setPointNames
            self._setpointCount(self.points + addedObj.points)
        else:
            selfNames = self.getFeatureNames()
            insertedNames = addedObj.getFeatureNames()
            setSelfNames = self.setFeatureNames
            self._setfeatureCount(self.features + addedObj.features)
        # ensure no collision with default names
        adjustedNames = []
        for name in insertedNames:
            if name.startswith(DEFAULT_PREFIX):
                adjustedNames.append(self._nextDefaultName(axis))
            else:
                adjustedNames.append(name)
        startNames = selfNames[:insertedBefore]
        endNames = selfNames[insertedBefore:]

        newNames = startNames + adjustedNames + endNames
        setSelfNames(newNames)


    def _alignNames(self, axis, other):
        """
        Sort the point or feature names of the passed object to match this object.
        If sorting is necessary, a copy will be returned to prevent modification
        of the passed object, otherwise the original object will be returned.
        Assumes validation of the names has already occurred.
        """
        self._validateAxis(axis)
        if axis == 'point':
            namesCreated = self._pointNamesCreated()
            selfNames = self.getPointNames
            otherNames = other.getPointNames
            def sorter(obj, names):
                return getattr(obj, 'sortPoints')(sortHelper=names)
        else:
            namesCreated = self._featureNamesCreated()
            selfNames = self.getFeatureNames
            otherNames = other.getFeatureNames
            def sorter(obj, names):
                return getattr(obj, 'sortFeatures')(sortHelper=names)

        # This may not look exhaustive, but because of the previous call to _validateInsertableData
        # before this helper, most of the other cases will have already caused an exception
        if namesCreated:
            allDefault = all(name.startswith(DEFAULT_PREFIX) for name in selfNames())
            reorder = selfNames() != otherNames()
            if not allDefault and reorder:
                # use copy when reordering so other object is not modified
                other = other.copy()
                sorter(other, selfNames())

        return other

    def _validateInsertableData(self, axis, toAdd):
        """
        Responsible for all the validation necessary before inserting an object

        """
        self._validateAxis(axis)
        self._validateValueIsNotNone('toAdd', toAdd)
        self._validateValueIsUMLDataObject('toAdd', toAdd, True)
        if axis == 'point':
            self._validateObjHasSameNumberOfFeatures('toAdd', toAdd)
            # this helper ignores default names - so we can only have an intersection of
            # names when BOTH objects have names created.
            if self._pointNamesCreated() and toAdd._pointNamesCreated():
                self._validateEmptyNamesIntersection(axis, 'toAdd', toAdd)
            # helper looks for name inconsistency that can be resolved by reordering -
            # definitionally, if one object has all default names, there can be no
            # inconsistency, so both objects must have names assigned for this to
            # be relevant.
            if self._featureNamesCreated() and toAdd._featureNamesCreated():
                self._validateReorderedNames('feature', 'addPoints', toAdd)
        else:
            self._validateObjHasSameNumberOfPoints('toAdd', toAdd)
            # this helper ignores default names - so we can only have an intersection of
            # names when BOTH objects have names created.
            if self._featureNamesCreated() and toAdd._featureNamesCreated():
                self._validateEmptyNamesIntersection(axis, 'toAdd', toAdd)
            # helper looks for name inconsistency that can be resolved by reordering -
            # definitionally, if one object has all default names, there can be no
            # inconsistency, so both objects must have names assigned for this to
            # be relevant.
            if self._pointNamesCreated() and toAdd._pointNamesCreated():
                self._validateReorderedNames('point', 'addFeatures', toAdd)

    def _validateMatPlotLibImport(self, error, name):
        if error is not None:
            msg = "The module matplotlib is required to be installed "
            msg += "in order to call the " + name + "() method. "
            msg += "However, when trying to import, an ImportError with "
            msg += "the following message was raised: '"
            msg += str(error) + "'"

            raise ImportError(msg)

    def _validateStatisticalFunctionInputString(self, statisticsFunction):
        acceptedPretty = [
            'max', 'mean', 'median', 'min', 'unique count', 'proportion missing',
            'proportion zero', 'standard deviation', 'std', 'population std',
            'population standard deviation', 'sample std',
            'sample standard deviation'
        ]
        accepted = list(map(dataHelpers.cleanKeywordInput, acceptedPretty))

        msg = "The statisticsFunction must be equivaltent to one of the "
        msg += "following: "
        msg += str(acceptedPretty) + ", but '" + str(statisticsFunction)
        msg += "' was given instead. Note: casing and whitespace is "
        msg += "ignored when checking the statisticsFunction."

        if not isinstance(statisticsFunction, six.string_types):
            raise ArgumentException(msg)

        cleanFuncName = dataHelpers.cleanKeywordInput(statisticsFunction)

        if cleanFuncName not in accepted:
            raise ArgumentException(msg)

        return cleanFuncName

    def _validateRangeOrder(self, startName, startVal, endName, endVal):
        """
        Validate a range where both values are inclusive.
        """
        if startVal > endVal:
            msg = "When specifying a range, the arguments were resolved to "
            msg += "having the values " + startName
            msg += "=" + str(startVal) + " and " + endName + "=" + str(endVal)
            msg += ", yet the starting value is not allowed to be greater than "
            msg += "the ending value (" + str(startVal) + ">" + str(endVal)
            msg += ")"

            raise ArgumentException(msg)

    def _adjustCountAndNames(self, axis, other):
        """
        Adjust the count and names (when names have been generated) for this object,
        removing the names that have been extracted to the other object
        """
        if axis == 'point':
            self._pointCount -= other.points
            if self._pointNamesCreated():
                idxList= []
                for name in other.getPointNames():
                    idxList.append(self.pointNames[name])
                idxList= sorted(idxList)
                for i in range(len(idxList)):
                    del self.pointNamesInverse[idxList[i] - i]
                self.pointNames = {pt:idx for idx, pt in enumerate(self.pointNamesInverse)}

        else:
            self._featureCount -= other.features
            if self._featureNamesCreated():
                idxList= []
                for name in other.getFeatureNames():
                    idxList.append(self.featureNames[name])
                idxList= sorted(idxList)
                for i in range(len(idxList)):
                    del self.featureNamesInverse[idxList[i] - i]
                self.featureNames = {pt:idx for idx, pt in enumerate(self.featureNamesInverse)}


    def _validateStartEndRange(self, start, end, axisLength):
        """check that the start and end values are valid"""
        if start < 0 or start > axisLength:
            msg = "start must be a valid index, in the range of possible "
            msg += axis + 's'
            raise ArgumentException(msg)
        if end < 0 or end > axisLength:
            msg = "end must be a valid index, in the range of possible "
            msg += axis + 's'
            raise ArgumentException(msg)
        if start > end:
            raise ArgumentException("The start index cannot be greater than the end index")

    def _validateStructuralArguments(self, structure, axis, target, start, end,
                                    number, randomize):
        targetName = 'to' + structure.capitalize()
        if target is None and start is None and end is None and number is None:
            msg = "You must provide a value for {0}, ".format(targetName)
            msg += " or start/end, or number."
            raise ArgumentException(msg)
        if number is not None and number < 1:
            msg = "number must be greater than zero"
            raise ArgumentException(msg)
        if number is None and randomize:
            msg = "randomize selects a random subset of {0}s to ".format(axis)
            msg += "{0}. When randomize=True, the number ".format(structure)
            msg += "argument cannot be None"
            raise ArgumentException(msg)
        if target is not None:
            if start is not None or end is not None:
                msg = "Range removal is exclusive, to use it, "
                msg += "{0} must be None".format(targetName)
                raise ArgumentException(msg)


def cmp_to_key(mycmp):
    """Convert a cmp= function for python2 into a key= function for python3"""
    class K:
        def __init__(self, obj, *args):
            self.obj = obj
        def __lt__(self, other):
            return mycmp(self.obj, other.obj) < 0
        def __gt__(self, other):
            return mycmp(self.obj, other.obj) > 0
        def __eq__(self, other):
            return mycmp(self.obj, other.obj) == 0
        def __le__(self, other):
            return mycmp(self.obj, other.obj) <= 0
        def __ge__(self, other):
            return mycmp(self.obj, other.obj) >= 0
        def __ne__(self, other):
            return mycmp(self.obj, other.obj) != 0
    return K

def cmp(x, y):
    if x < y:
        return -1
    elif x > y:
        return 1
    else:
        return 0<|MERGE_RESOLUTION|>--- conflicted
+++ resolved
@@ -559,8 +559,7 @@
 
         converted = toConvert.calculateForEachPoint(lookup)
 
-        if toConvert._pointNamesCreated():
-            converted.setPointNames(toConvert.getPointNames())
+        converted.setPointNames(toConvert._getPointNames())
         converted.setFeatureName(0, toConvert.getFeatureName(0))
 
         self.addFeatures(converted)
@@ -2397,20 +2396,6 @@
         """
         Performs the validation and modifications for all insert operations
 
-<<<<<<< HEAD
-
-            selfNamesCreated = self._pointNamesCreated
-            toAppendNamesCreated = toAppend._pointNamesCreated
-            otherAxis = 'feature'
-            funcString = 'appendPoints'
-            selfSetName = self.setPointName
-            toAppendGetName = toAppend.getPointName
-            selfAppendImplementation = self._appendPoints_implementation
-            selfSetCount = self._setpointCount
-            selfCount = self._pointCount
-            toAppendCount = toAppend.points
-            selfAddName = self._addPointName
-=======
         """
         self._validateAxis(axis)
         self._validateInsertableData(axis, toAdd)
@@ -2421,53 +2406,9 @@
             insertBefore = self.points
         elif axis == 'feature' and insertBefore is None:
             insertBefore = self.features
->>>>>>> c9c93788
         else:
             insertBefore = self._getIndex(insertBefore, axis)
 
-<<<<<<< HEAD
-            selfNamesCreated = self._featureNamesCreated
-            toAppendNamesCreated = toAppend._featureNamesCreated
-            otherAxis = 'point'
-            funcString = 'appendFeatures'
-            selfSetName = self.setFeatureName
-            selfAppendImplementation = self._appendFeatures_implementation
-            toAppendGetName = toAppend.getFeatureName
-            selfSetName = self.setFeatureName
-            selfSetCount = self._setfeatureCount
-            selfCount = self._featureCount
-            toAppendCount = toAppend.features
-            selfAddName = self._addFeatureName
-
-        # Two cases will require us to use a generic implementation with
-        # reordering capabilities: the names are consistent but out of order,
-        # or the type of the objects is different.
-        isReordered = self._validateReorderedNames(otherAxis, funcString, toAppend)
-        differentType = self.getTypeString() != toAppend.getTypeString()
-
-        if isReordered or differentType:
-            self._appendReorder_implementation(axis, toAppend)
-        else:
-            selfAppendImplementation(toAppend)
-            selfSetCount(selfCount + toAppendCount)
-
-        # Have to make sure the point/feature names match the extended data. In
-        # the case that the reordering implementation is used, the new points or
-        # features already have default name assignments, so we set the correct
-        # names. In the case of the standard implementation, we must use Base's
-        # helper to add new names.
-        if selfNamesCreated() and toAppendNamesCreated():
-            for i in range(origCountTA):
-                currName = toAppendGetName(i)
-                # This insures there is no name collision with defaults already
-                # present in the original object
-                if currName[:DEFAULT_PREFIX_LENGTH] == DEFAULT_PREFIX:
-                    currName = self._nextDefaultName(axis)
-                if isReordered or differentType:
-                    selfSetName(origCountS + i, currName)
-                else:
-                    selfAddName(currName)
-=======
         if axis == 'point':
             toAdd = self._alignNames('feature', toAdd)
             self._addPoints_implementation(toAdd, insertBefore)
@@ -2482,7 +2423,6 @@
                 self._setfeatureCount(self.features + toAdd.features)
             else:
                 self._setAddedCountAndNames('feature', toAdd, insertBefore)
->>>>>>> c9c93788
 
         self.validate()
 
@@ -2595,14 +2535,9 @@
         across the space of possible points.
 
         """
-<<<<<<< HEAD
-        ret = self._genericStructuralFrontend('extract', 'point', toExtract, start, end,
-                                              number, randomize)
-        ret.setFeatureNames(self._getFeatureNames())
-=======
+
         ret = self._genericStructuralFrontend('extract', 'point', toExtract,
                                               start, end, number, randomize)
->>>>>>> c9c93788
 
         self._adjustCountAndNames('point', ret)
 
@@ -2643,14 +2578,8 @@
         across the space of possible features.
 
         """
-<<<<<<< HEAD
-        ret = self._genericStructuralFrontend('extract', 'feature', toExtract, start, end,
-                                              number, randomize)
-        ret.setPointNames(self._getPointNames())
-=======
         ret = self._genericStructuralFrontend('extract', 'feature', toExtract,
                                               start, end, number, randomize)
->>>>>>> c9c93788
 
         self._adjustCountAndNames('feature', ret)
 
@@ -4092,32 +4021,7 @@
 
         # test element type other
         if isUML:
-<<<<<<< HEAD
-            if opName.startswith('__r'):
-                return NotImplemented
-            if other.points > 0:
-                for val in other.pointView(0):
-                    if not dataHelpers._looksNumeric(val):
-                        raise ArgumentException("This data object contains non numeric data, cannot do this operation")
-
-            if self.points != other.points:
-                msg = "The number of points in each object must be equal. "
-                msg += "(self=" + str(self.points) + " vs other="
-                msg += str(other.points) + ")"
-                raise ArgumentException(msg)
-            if self.features != other.features:
-                raise ArgumentException("The number of features in each object must be equal.")
-
-        if self.points == 0 or self.features == 0:
-            raise ImproperActionException("Cannot do " + opName + " when points or features is empty")
-
-        # check name restrictions
-        if isUML:
-            self._validateEqualNames('point', 'point', opName, other)
-            self._validateEqualNames('feature', 'feature', opName, other)
-=======
             other._numericValidation()
->>>>>>> c9c93788
 
         divNames = ['__div__', '__rdiv__', '__idiv__', '__truediv__', '__rtruediv__',
                     '__itruediv__', '__floordiv__', '__rfloordiv__', '__ifloordiv__',

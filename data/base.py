--- conflicted
+++ resolved
@@ -26,16 +26,11 @@
 from six.moves import zip
 
 import UML
-<<<<<<< HEAD
 from UML.exceptions import InvalidArgumentType, InvalidArgumentValue
 from UML.exceptions import ImproperObjectAction, PackageException
 from UML.exceptions import InvalidArgumentTypeCombination
 from UML.exceptions import InvalidArgumentValueCombination
-=======
-from UML.exceptions import ArgumentException, PackageException
-from UML.exceptions import ImproperActionException
 from UML.logger import enableLogging, directCall
->>>>>>> 71db3f2e
 from UML.logger import produceFeaturewiseReport
 from UML.logger import produceAggregateReport
 from .points import Points
@@ -3959,115 +3954,11 @@
 
         return inconsistencies
 
-<<<<<<< HEAD
-    def _getPointIndex(self, identifier):
-        return self._getIndex(identifier, 'point')
-
-    def _getFeatureIndex(self, identifier):
-        return self._getIndex(identifier, 'feature')
-
-    def _getIndex(self, identifier, axis):
-        if axis == 'point':
-            num = self._pointCount
-            axisObj = getattr(self, 'points')
-        else:
-            num = self._featureCount
-            axisObj = getattr(self, 'features')
-        accepted = (six.string_types, int, numpy.integer)
-
-        toReturn = identifier
-        if num == 0:
-            msg = "There are no valid " + axis + "identifiers; "
-            msg += "this object has 0 " + axis + "s"
-            raise ImproperObjectAction(msg)
-        if identifier is None:
-            msg = "An identifier cannot be None."
-            raise InvalidArgumentType(msg)
-        if not isinstance(identifier, accepted):
-            msg = "The identifier must be either a string (a valid "
-            msg += axis + " name) or an integer (python or numpy) index "
-            msg += "between 0 and " + str(num - 1) + " inclusive. "
-            msg += "Instead we got: " + str(identifier)
-            raise InvalidArgumentType(msg)
-        if isinstance(identifier, (int, numpy.integer)):
-            if identifier < 0:
-                identifier = num + identifier
-                toReturn = identifier
-            if identifier < 0 or identifier >= num:
-                msg = "The given index " + str(identifier) + " is outside of "
-                msg += "the range of possible indices in the " + axis
-                msg += " axis (0 to " + str(num - 1) + ")."
-                raise InvalidArgumentValue(msg)
-        if isinstance(identifier, six.string_types):
-            try:
-                toReturn = axisObj.getIndex(identifier)
-            except KeyError:
-                msg = "The " + axis + " name '" + identifier
-                msg += "' cannot be found."
-                raise InvalidArgumentValue(msg)
-        return toReturn
-
-    def _nextDefaultName(self, axis):
-        self._validateAxis(axis)
-=======
     def _getAxis(self, axis):
->>>>>>> 71db3f2e
         if axis == 'point':
             return self.points
         else:
-<<<<<<< HEAD
-            ret = DEFAULT_PREFIX2%self._nextDefaultValueFeature
-            self._nextDefaultValueFeature += 1
-        return ret
-
-    def _setAllDefault(self, axis):
-        self._validateAxis(axis)
-        if axis == 'point':
-            self.pointNames = {}
-            self.pointNamesInverse = []
-            names = self.pointNames
-            invNames = self.pointNamesInverse
-            count = self._pointCount
-        else:
-            self.featureNames = {}
-            self.featureNamesInverse = []
-            names = self.featureNames
-            invNames = self.featureNamesInverse
-            count = self._featureCount
-        for i in range(count):
-            defaultName = self._nextDefaultName(axis)
-            invNames.append(defaultName)
-            names[defaultName] = i
-
-    def _constructIndicesList(self, axis, values, argName=None):
-        """
-        Construct a list of indices from a valid integer (python or numpy) or
-        string, or an iterable, list-like container of valid integers and/or
-        strings
-
-        """
-        if argName is None:
-            argName = axis + 's'
-        # pandas DataFrames are iterable but do not iterate through the values
-        if pd and isinstance(values, pd.DataFrame):
-            msg = "A pandas DataFrame object is not a valid input "
-            msg += "for '{0}'. ".format(argName)
-            msg += "Only one-dimensional objects are accepted."
-            raise InvalidArgumentType(msg)
-
-        valuesList = valuesToPythonList(values, argName)
-        try:
-            indicesList = [self._getIndex(val, axis) for val in valuesList]
-        except InvalidArgumentValue as iav:
-            msg = "Invalid value for the argument '{0}'. ".format(argName)
-            # add more detail to msg; slicing to exclude quotes
-            msg += str(iav)[1:-1]
-            raise InvalidArgumentValue(msg)
-
-        return indicesList
-=======
             return self.features
->>>>>>> 71db3f2e
 
     def _validateAxis(self, axis):
         if axis != 'point' and axis != 'feature':
@@ -4113,12 +4004,8 @@
             msg += ", yet the starting value is not allowed to be greater "
             msg += "than the ending value (" + str(startVal) + ">"
             msg += str(endVal) + ")"
-<<<<<<< HEAD
 
             raise InvalidArgumentValueCombination(msg)
-=======
-            raise ArgumentException(msg)
->>>>>>> 71db3f2e
 
     ####################
     # Abstract Methods #

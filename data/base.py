--- conflicted
+++ resolved
@@ -1555,13 +1555,9 @@
 
         Uses dill library to serialize it.
         """
-<<<<<<< HEAD
         if not cloudpickle:
             msg = "To save UML objects, cloudpickle must be installed"
             raise PackageException(msg)
-=======
-
->>>>>>> fb31426d
         extension = '.umld'
         if not outputPath.endswith(extension):
             outputPath = outputPath + extension

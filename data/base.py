"""
Anchors the hierarchy of data representation types, providing stubs and common functions.

"""

# TODO conversions
# TODO who sorts inputs to derived implementations?

from __future__ import division
from __future__ import absolute_import
from __future__ import print_function
import six
from six.moves import map
from six.moves import range
from six.moves import zip
import sys
import warnings
import cloudpickle

import __main__ as main
mplError = None
try:
    import matplotlib
    # for .show() to work in interactive sessions
    # a backend different than Agg needs to be use
    # The interactive session can choose by default e.g.,
    # in jupyter-notebook inline is the default.
    if hasattr(main, '__file__'):
        # It must be agg  for non-interactive sessions
        # otherwise the combination of matplotlib and multiprocessing
        # produces a segfault.
        # Open matplotlib issue here: https://github.com/matplotlib/matplotlib/issues/8795
        # It applies for both for python 2 and 3
        matplotlib.use('Agg')

except ImportError as e:
    mplError = e

#print('matplotlib backend: {}'.format(matplotlib.get_backend()))

import math
import numbers
import itertools
import copy
import numpy
import os.path
import inspect
import operator
from multiprocessing import Process

import UML

pd = UML.importModule('pandas')

cython = UML.importModule('cython')
if cython is None or not cython.compiled:
    from math import sin, cos

from UML.exceptions import ArgumentException, PackageException
from UML.exceptions import ImproperActionException
from UML.logger import produceFeaturewiseReport
from UML.logger import produceAggregateReport
from UML.logger.uml_logger import logCapture
from UML.randomness import pythonRandom

from . import dataHelpers

# the prefix for default point and feature names
from .dataHelpers import DEFAULT_PREFIX, DEFAULT_PREFIX2, DEFAULT_PREFIX_LENGTH

from .dataHelpers import DEFAULT_NAME_PREFIX

from .dataHelpers import formatIfNeeded

from .dataHelpers import makeConsistentFNamesAndData

def to2args(f):
    """
    this function is for __pow__. In cython, __pow__ must have 3 arguments and default can't be used there.
    so this function is used to convert a function with 3 arguments to a function with 2 arguments when it is used
    in python environment.
    """
    def tmpF(x, y):
        return f(x, y, None)
    return tmpF

def hashCodeFunc(elementValue, pointNum, featureNum):
    return ((sin(pointNum) + cos(featureNum)) / 2.0) * elementValue


def valuesToPythonList(values, argName):
    """
    Create a python list of values from an integer (python or numpy),
    string, or an iterable container object

    """
    if isinstance(values, (int, numpy.integer, six.string_types)):
        return [values]
    valuesList = []
    try:
        for val in values:
            valuesList.append(val)
    except TypeError:
        msg = "The argument '{0}' is not an integer ".format(argName)
        msg += "(python or numpy), string, or an iterable container object."
        raise ArgumentException(msg)

    return valuesList


class Base(object):
    """
    Class defining important data manipulation operations and giving functionality
    for the naming the features of that data. A mapping from feature names to feature
    indices is given by the featureNames attribute, the inverse of that mapping is
    given by featureNamesInverse.

    """

    def __init__(self, shape, pointNames=None, featureNames=None, name=None,
                 paths=(None, None), **kwds):
        """
        Instantiates the book-keeping structures that are taken to be common
        across all data types. Specifically, this includes point and feature
        names, an object name, and originating pathes for the data in this
        object. Note: this method (as should all other __init__ methods in
        this hierarchy) makes use of super()

        pointNames: may be an iterable, list-like container or dict mapping
        names to indices. None is given if default names are desired.

        featureNames: may be an iterable, list-like container or dict mapping
        names to indices. None is given if default names are desired.

        name: the name to be associated with this object.

        paths: a tuple, where the first entry is taken to be the string
        representing the absolute path to the source file of the data and
        the second entry is taken to be the relative path. Both may be
        None if these values are to be unspecified.

        **kwds: potentially full of arguments further up the class hierarchy,
        as following best practices for use of super(). Note however, that
        this class is the root of the object hierarchy as statically defined.

        """
        self._pointCount = shape[0]
        self._featureCount = shape[1]
        if pointNames is not None and len(pointNames) != shape[0]:
            msg = "The length of the pointNames (" + str(len(pointNames))
            msg += ") must match the points given in shape (" + str(shape[0])
            msg += ")"
            raise ArgumentException(msg)
        if featureNames is not None and len(featureNames) != shape[1]:
            msg = "The length of the featureNames (" + str(len(featureNames))
            msg += ") must match the features given in shape ("
            msg += str(shape[1]) + ")"
            raise ArgumentException(msg)

        # Set up point names
        self._nextDefaultValuePoint = 0
        if pointNames is None:
            self.pointNamesInverse = None
            self.pointNames = None
        elif isinstance(pointNames, dict):
            self._nextDefaultValuePoint = self._pointCount
            self.setPointNames(pointNames)
        else:
            pointNames = valuesToPythonList(pointNames, 'pointNames')
            self._nextDefaultValuePoint = self._pointCount
            self.setPointNames(pointNames)

        # Set up feature names
        self._nextDefaultValueFeature = 0
        if featureNames is None:
            self.featureNamesInverse = None
            self.featureNames = None
        elif isinstance(featureNames, dict):
            self._nextDefaultValueFeature = self._featureCount
            self.setFeatureNames(featureNames)
        else:
            featureNames = valuesToPythonList(featureNames, 'featureNames')
            self._nextDefaultValueFeature = self._featureCount
            self.setFeatureNames(featureNames)

        # Set up object name
        if name is None:
            self._name = dataHelpers.nextDefaultObjectName()
        else:
            self._name = name

        # Set up paths
        if paths[0] is not None and not isinstance(paths[0], six.string_types):
            raise ArgumentException(
                "paths[0] must be None or an absolute path to the file from which the data originates")
        if paths[0] is not None and not os.path.isabs(paths[0]) and not paths[0].startswith('http'):
            raise ArgumentException("paths[0] must be an absolute path")
        self._absPath = paths[0]

        if paths[1] is not None and not isinstance(paths[1], six.string_types):
            raise ArgumentException(
                "paths[1] must be None or a relative path to the file from which the data originates")
        self._relPath = paths[1]

        # call for safety
        super(Base, self).__init__(**kwds)


    #######################
    # Property Attributes #
    #######################

    def _getpointCount(self):
        return self._pointCount

    points = property(_getpointCount, doc="The number of points in this object")

    def _getfeatureCount(self):
        return self._featureCount

    features = property(_getfeatureCount, doc="The number of features in this object")

    def _setpointCount(self, value):
        self._pointCount = value

    def _setfeatureCount(self, value):
        self._featureCount = value

    def _getObjName(self):
        return self._name

    def _setObjName(self, value):
        if value is None:
            self._name = dataHelpers.nextDefaultObjectName()
        else:
            if not isinstance(value, six.string_types):
                msg = "The name of an object may only be a string, or the value None"
                raise ValueError(msg)
            self._name = value

    name = property(_getObjName, _setObjName, doc="A name to be displayed when printing or logging this object")

    def _getAbsPath(self):
        return self._absPath

    absolutePath = property(_getAbsPath, doc="The path to the file this data originated from, in absolute form")

    def _getRelPath(self):
        return self._relPath

    relativePath = property(_getRelPath, doc="The path to the file this data originated from, in relative form")

    def _getPath(self):
        return self.absolutePath

    path = property(_getPath, doc="The path to the file this data originated from")

    def _pointNamesCreated(self):
        """
        Returns True if point default names have been created/assigned
        to the object.
        If the object does not have points it returns True.
        """
        if self.pointNamesInverse is None:
            return False
        else:
            return True

    def _featureNamesCreated(self):
        """
        Returns True if feature default names have been created/assigned
        to the object.
        If the object does not have features it returns True.
        """
        if self.featureNamesInverse is None:
            return False
        else:
            return True

    ########################
    # Low Level Operations #
    ########################

    def __len__(self):
        # ordered such that the larger axis is always printed, even
        # if they are both in the range [0,1]
        if self.points == 0 or self.features == 0:
            return 0
        if self.points == 1:
            return self.features
        if self.features == 1:
            return self.points

        msg = "len() is undefined when the number of points ("
        msg += str(self.points)
        msg += ") and the number of features ("
        msg += str(self.features)
        msg += ") are both greater than 1"
        raise ImproperActionException(msg)


    def setPointName(self, oldIdentifier, newName):
        """
        Changes the pointName specified by previous to the supplied input name.

        oldIdentifier must be a non None string or integer, specifying either a current pointName
        or the index of a current pointName. newName may be either a string not currently
        in the pointName set, or None for an default pointName. newName cannot begin with the
        default prefix.

        None is always returned.

        """
        if self.points == 0:
            raise ArgumentException("Cannot set any point names; this object has no points ")
        if self.pointNames is None:
            self._setAllDefault('point')
        self._setName_implementation(oldIdentifier, newName, 'point', False)

    def setFeatureName(self, oldIdentifier, newName):
        """
        Changes the featureName specified by previous to the supplied input name.

        oldIdentifier must be a non None string or integer, specifying either a current featureName
        or the index of a current featureName. newName may be either a string not currently
        in the featureName set, or None for an default featureName. newName cannot begin with the
        default prefix.

        None is always returned.

        """
        if self.features == 0:
            raise ArgumentException("Cannot set any feature names; this object has no features ")
        if self.featureNames is None:
            self._setAllDefault('feature')
        self._setName_implementation(oldIdentifier, newName, 'feature', False)


    def setPointNames(self, assignments=None):
        """
        Rename all of the point names of this object according to the values
        specified by the assignments parameter. If given an iterable, list-like
        container, then we use the mapping between names and array indices to
        define the point names. If given a dict, then that mapping will be used
        to define the point names. If assignments is None, then all point names
        will be given new default values. If assignment is an unexpected type,
        the names are not strings, the names are not unique, or point indices
        are missing, then an ArgumentException will be raised.

        """
        if assignments is None:
            self.pointNames = None
            self.pointNamesInverse = None
        elif isinstance(assignments, dict):
            self._setNamesFromDict(assignments, self.points, 'point')
        else:
            assignments = valuesToPythonList(assignments, 'assignments')
            self._setNamesFromList(assignments, self.points, 'point')

    def setFeatureNames(self, assignments=None):
        """
        Rename all of the feature names of this object according to the values
        specified by the assignments parameter. If given a iterable, list-like
        container, then we use the mapping between names and array indices to
        define the feature names. If given a dict, then that mapping will be
        used to define the feature names. If assignments is None, then all
        feature names will be given new default values. If assignment is an
        unexpected type, the names are not strings, the names are not unique, or
        feature indices are missing, then an ArgumentException will be raised.

        """
        if assignments is None:
            self.featureNames = None
            self.featureNamesInverse = None
        elif isinstance(assignments, dict):
            self._setNamesFromDict(assignments, self.features, 'feature')
        else:
            assignments = valuesToPythonList(assignments, 'assignments')
            self._setNamesFromList(assignments, self.features, 'feature')


    def nameIsDefault(self):
        """Returns True if self.name has a default value"""
        return self.name.startswith(UML.data.dataHelpers.DEFAULT_NAME_PREFIX)

    def getPointNames(self):
        """Returns a list containing all point names, where their index
        in the list is the same as the index of the point they correspond
        to.

        """
        if not self._pointNamesCreated():
            self._setAllDefault('point')
        return copy.copy(self.pointNamesInverse)

    def getFeatureNames(self):
        """Returns a list containing all feature names, where their index
        in the list is the same as the index of the feature they
        correspond to.

        """
        if not self._featureNamesCreated():
            self._setAllDefault('feature')
        return copy.copy(self.featureNamesInverse)

    def getPointName(self, index):
        if not self._pointNamesCreated():
            self._setAllDefault('point')
        return self.pointNamesInverse[index]

    def getPointIndex(self, name):
        if not self._pointNamesCreated():
            self._setAllDefault('point')
        return self.pointNames[name]

    def getPointIndices(self, names):
        if not self._pointNamesCreated():
            self._setAllDefault('point')
        return [self.pointNames[n] for n in names]

    def hasPointName(self, name):
        try:
            self.getPointIndex(name)
            return True
        except KeyError:
            return False

    def getFeatureName(self, index):
        if not self._featureNamesCreated():
            self._setAllDefault('feature')
        return self.featureNamesInverse[index]

    def getFeatureIndex(self, name):
        if not self._featureNamesCreated():
            self._setAllDefault('feature')
        return self.featureNames[name]

    def getFeatureIndices(self, names):
        if not self._featureNamesCreated():
            self._setAllDefault('feature')
        return [self.featureNames[n] for n in names]

    def hasFeatureName(self, name):
        try:
            self.getFeatureIndex(name)
            return True
        except KeyError:
            return False

    ###########################
    # Higher Order Operations #
    ###########################
    @logCapture
    def dropFeaturesContainingType(self, typeToDrop, useLog=None):
        """
        Modify this object so that it no longer contains features which have the specified
        type as values. None is always returned.

        """
        if not isinstance(typeToDrop, (list, tuple)):
            if not isinstance(typeToDrop, type):
                raise ArgumentException(
                    "The only allowed inputs are a list of types or a single type, yet the input is neither a list or a type")
            typeToDrop = [typeToDrop]
        else:
            for value in typeToDrop:
                if not isinstance(value, type):
                    raise ArgumentException("When giving a list as input, every contained value must be a type")

        if self.points == 0 or self.features == 0:
            return

        def hasType(feature):
            for value in feature:
                for typeValue in typeToDrop:
                    if isinstance(value, typeValue):
                        return True
            return False

        removed = self.extractFeatures(hasType)

        argDict = {}
        dropNames = [drop.__name__ for drop in typeToDrop]
        dropString = str(dropNames)
        argDict["typeToDrop"] = dropString
        UML.logger.active.logPrep("dropFeaturesContainingType", self.getTypeString(), argDict)

        return

    @logCapture
    def replaceFeatureWithBinaryFeatures(self, featureToReplace, useLog=None):
        """
        Modify this object so that the chosen feature is removed, and binary valued
        features are added, one for each possible value seen in the original feature.
        None is always returned.

        """

        if self.points == 0:
            raise ImproperActionException("This action is impossible, the object has 0 points")

        index = self._getFeatureIndex(featureToReplace)
        # extract col.
        toConvert = self.extractFeatures([index])

        # MR to get list of values
        def getValue(point):
            return [(point[0], 1)]

        def simpleReducer(identifier, valuesList):
            return (identifier, 0)

        values = toConvert.mapReducePoints(getValue, simpleReducer)
        values.setFeatureName(0, 'values')
        values = values.extractFeatures([0])

        # Convert to List, so we can have easy access
        values = values.copyAs(format="List")

        # for each value run calculateForEachPoint to produce a category
        # point for each value
        def makeFunc(value):
            def equalTo(point):
                if point[0] == value:
                    return 1
                return 0

            return equalTo

        varName = toConvert.getFeatureName(0)

        for point in values.data:
            value = point[0]
            ret = toConvert.calculateForEachPoint(makeFunc(value))
            ret.setFeatureName(0, varName + "=" + str(value).strip())
            toConvert.appendFeatures(ret)

        # remove the original feature, and combine with self
        toConvert.extractFeatures([varName])
        self.appendFeatures(toConvert)

        return toConvert.getFeatureNames()


    @logCapture
    def transformFeatureToIntegers(self, featureToConvert, useLog=None):
        """
        Modify this object so that the chosen feature in removed, and a new integer
        valued feature is added with values 0 to n-1, one for each of n values present
        in the original feature. None is always returned.

        """

        if self.points == 0:
            raise ImproperActionException("This action is impossible, the object has 0 points")

        index = self._getFeatureIndex(featureToConvert)

        # extract col.
        toConvert = self.extractFeatures([index])

        # MR to get list of values
        def getValue(point):
            return [(point[0], 1)]

        def simpleReducer(identifier, valuesList):
            return (identifier, 0)

        values = toConvert.mapReducePoints(getValue, simpleReducer)
        values.setFeatureName(0, 'values')
        values = values.extractFeatures([0])

        # Convert to List, so we can have easy access
        values = values.copyAs(format="List")

        mapping = {}
        index = 0
        for point in values.data:
            if point[0] not in mapping:
                mapping[point[0]] = index
                index = index + 1

        def lookup(point):
            return mapping[point[0]]

        converted = toConvert.calculateForEachPoint(lookup)
        converted.setPointNames(toConvert.getPointNames())
        converted.setFeatureName(0, toConvert.getFeatureName(0))

        self.appendFeatures(converted)


    @logCapture
    def extractPointsByCoinToss(self, extractionProbability, useLog=None):
        """
        Return a new object containing a randomly selected sample of points
        from this object, where a random experiment is performed for each
        point, with the chance of selection equal to the extractionProbabilty
        parameter. Those selected values are also removed from this object.

        """
        #		if self.points == 0:
        #			raise ImproperActionException("Cannot extract points from an object with 0 points")

        if extractionProbability is None:
            raise ArgumentException("Must provide a extractionProbability")
        if extractionProbability <= 0:
            raise ArgumentException("extractionProbability must be greater than zero")
        if extractionProbability >= 1:
            raise ArgumentException("extractionProbability must be less than one")

        def experiment(point):
            return bool(pythonRandom.random() < extractionProbability)

        ret = self.extractPoints(experiment)

        return ret

    @logCapture
    def calculateForEachPoint(self, function, points=None, useLog=None):
        """
        Calculates the results of the given function on the specified points
        in this object, with output values collected into a new object that
        is returned upon completion.

        function: must accept the view of a point as an argument

        points: may be None to indicate application to all points, a single
        point identifier (name or index) or an iterable, list-like container of
        point identifiers to limit application only to those specified.

        """

        if points is not None:
            points = copy.copy(points)
            points = self._constructIndicesList('point', points)
        if self.points == 0:
            raise ImproperActionException("We disallow this function when there are 0 points")
        if self.features == 0:
            raise ImproperActionException("We disallow this function when there are 0 features")
        if function is None:
            raise ArgumentException("function must not be None")

        self.validate()

        ret = self._calculateForEach_implementation(function, points, 'point')

        if points is not None:
            setNames = [self.getPointName(x) for x in sorted(points)]
            ret.setPointNames(setNames)
        else:
            ret.setPointNames(self.getPointNames())

        ret._absPath = self.absolutePath
        ret._relPath = self.relativePath

        return ret

    @logCapture
    def calculateForEachFeature(self, function, features=None, useLog=None, **kwargs):
        """
        Calculates the results of the given function on the specified features
        in this object, with output values collected into a new object that is
        returned upon completion.

        function: must accept the view of a feature as an argument

        features: may be None to indicate application to all features, a single
        feature identifier (name or index) or an iterable, list-like container
        of feature identifiers to limit application only to those specified.

        """

        if features is not None:
            features = copy.copy(features)
            features = self._constructIndicesList('feature', features)
        if self.points == 0:
            raise ImproperActionException("We disallow this function when there are 0 points")
        if self.features == 0:
            raise ImproperActionException("We disallow this function when there are 0 features")
        if function is None:
            raise ArgumentException("function must not be None")

        self.validate()

        ret = self._calculateForEach_implementation(function, features, 'feature')

        if features is not None:
            setNames = [self.getFeatureName(x) for x in sorted(features)]
            ret.setFeatureNames(setNames)
        else:
            ret.setFeatureNames(self.getFeatureNames())

        ret._absPath = self.absolutePath
        ret._relPath = self.relativePath

        return ret


    def _calculateForEach_implementation(self, function, included, axis):
        if axis == 'point':
            viewIterator = self.pointIterator()
        else:
            viewIterator = self.featureIterator()

        retData = []
        for viewID, view in enumerate(viewIterator):
            if included is not None and viewID not in included:
                continue
            currOut = function(view)
            # first we branch on whether the output has multiple values or is singular.
            if hasattr(currOut, '__iter__') and not isinstance(currOut, six.string_types):#in python3, string has __iter__ too.
                # if there are multiple values, they must be random accessible
                if not hasattr(currOut, '__getitem__'):
                    raise ArgumentException(
                        "function must return random accessible data (ie has a __getitem__ attribute)")

                toCopyInto = []
                for value in currOut:
                    toCopyInto.append(value)
                retData.append(toCopyInto)
            # singular return
            else:
                retData.append([currOut])

        ret = UML.createData(self.getTypeString(), retData)
        if axis != 'point':
            ret.transpose()

        return ret


    @logCapture
    def mapReducePoints(self, mapper, reducer, useLog=None):
        """
        Return a new object containing the results of the given mapper and
        reducer functions

        mapper:  a function receiving a point as the input and outputting an
                 iterable containing two-tuple(s) of mapping identifier and
                 point values

        reducer: a function receiving the output of mapper as input and outputting
                 a two-tuple containing the identifier and the reduced value
        """
        return self._mapReduce_implementation('point', mapper, reducer)

    @logCapture
    def mapReduceFeatures(self, mapper, reducer, useLog=None):
        """
        Return a new object containing the results of the given mapper and
        reducer functions

        mapper:  a function receiving a feature as the input and outputting an
                 iterable containing two-tuple(s) of mapping identifier and
                 feature values

        reducer: a function receiving the output of mapper as input and outputting
                 a two-tuple containing the identifier and the reduced value
        """
        return self._mapReduce_implementation('feature', mapper, reducer)

    def _mapReduce_implementation(self, axis, mapper, reducer):
        if axis == 'point':
            targetCount = self.points
            otherCount = self.features
            valueIterator = self.pointIterator
            otherAxis = 'feature'
        else:
            targetCount = self.features
            otherCount = self.points
            valueIterator = self.featureIterator
            otherAxis = 'point'

        if targetCount == 0:
            return UML.createData(self.getTypeString(), numpy.empty(shape=(0, 0)))
        if otherCount == 0:
            msg = "We do not allow operations over {0}s if there are 0 {1}s".format(axis, otherAxis)
            raise ImproperActionException(msg)

        if mapper is None or reducer is None:
            raise ArgumentException("The arguments must not be none")
        if not hasattr(mapper, '__call__'):
            raise ArgumentException("The mapper must be callable")
        if not hasattr(reducer, '__call__'):
            raise ArgumentException("The reducer must be callable")

        self.validate()

        mapResults = {}
        # apply the mapper to each point in the data
        for value in valueIterator():
            currResults = mapper(value)
            # the mapper will return a list of key value pairs
            for (k, v) in currResults:
                # if key is new, we must add an empty list
                if k not in mapResults:
                    mapResults[k] = []
                # append this value to the list of values associated with the key
                mapResults[k].append(v)

        # apply the reducer to the list of values associated with each key
        ret = []
        for mapKey in mapResults.keys():
            mapValues = mapResults[mapKey]
            # the reducer will return a tuple of a key to a value
            redRet = reducer(mapKey, mapValues)
            if redRet is not None:
                (redKey, redValue) = redRet
                ret.append([redKey, redValue])
        ret = UML.createData(self.getTypeString(), ret)

        ret._absPath = self.absolutePath
        ret._relPath = self.relativePath

        return ret

    @logCapture
    def groupByFeature(self, by, countUniqueValueOnly=False, useLog=None):
        """
        Group data object by one or more features.
        Input:
        by: can be an int, string or a list of int or a list of string
        """

        def findKey1(point, by):#if by is a string or int
            return point[by]

        def findKey2(point, by):#if by is a list of string or a list of int
            return tuple([point[i] for i in by])

        if isinstance(by, (six.string_types, numbers.Number)):#if by is a list, then use findKey2; o.w. use findKey1
            findKey = findKey1
        else:
            findKey = findKey2

        res = {}
        if countUniqueValueOnly:
            for point in self.pointIterator():
                k = findKey(point, by)
                if k not in res:
                    res[k] = 1
                else:
                    res[k] += 1
        else:
            for point in self.pointIterator():
                k = findKey(point, by)
                if k not in res:
                    res[k] = point.getPointNames()
                else:
                    res[k].extend(point.getPointNames())

            for k in res:
                tmp = self.copyPoints(toCopy=res[k])
                tmp.extractFeatures(by)
                res[k] = tmp

        return res

    @logCapture
    def countUniqueFeatureValues(self, feature):
        """
        Count unique values for one feature or multiple features combination.
        Input:
        feature: can be an int, string or a list of int or a list of string
        """
        return self.groupByFeature(feature, countUniqueValueOnly=True)

    def pointIterator(self):
    #		if self.features == 0:
    #			raise ImproperActionException("We do not allow iteration over points if there are 0 features")

        class pointIt():
            def __init__(self, outer):
                self._outer = outer
                self._position = 0

            def __iter__(self):
                return self

            def next(self):
                while (self._position < self._outer.points):
                    value = self._outer.pointView(self._position)
                    self._position += 1
                    return value
                raise StopIteration

            def __next__(self):
                return self.next()

        return pointIt(self)

    def featureIterator(self):
    #		if self.points == 0:
    #			raise ImproperActionException("We do not allow iteration over features if there are 0 points")

        class featureIt():
            def __init__(self, outer):
                self._outer = outer
                self._position = 0

            def __iter__(self):
                return self

            def next(self):
                while (self._position < self._outer.features):
                    value = self._outer.featureView(self._position)
                    self._position += 1
                    return value
                raise StopIteration

            def __next__(self):
                return self.next()

        return featureIt(self)

    @logCapture
    def calculateForEachElement(self, function, points=None, features=None, preserveZeros=False,
                                skipNoneReturnValues=False, outputType=None, useLog=None):
        """
        Returns a new object containing the results of calling function(elementValue)
        or function(elementValue, pointNum, featureNum) for each element.

        points: Limit to only elements of the specified points; may be None for
        all points, a single identifier (name or index), or an iterable,
        list-like container of identifiers; this will affect the shape of the
        returned object.

        features: Limit to only elements of the specified features; may be None
        for all features, a single identifier (name or index), or an iterable,
        list-like container of identifiers; this will affect the shape of the
        returned object.

        preserveZeros: If True it does not apply the function to elements in
        the data that are 0 and a 0 is placed in its place in the output.

        skipNoneReturnValues: If True, any time function() returns None, the
        value that was input to the function will be put in the output in place
        of None.

        """

        oneArg = False
        try:
            function(0, 0, 0)
        except TypeError:
            oneArg = True

        if points is not None:
            points = self._constructIndicesList('point', points)
        if features is not None:
            features = self._constructIndicesList('feature', features)

        if outputType is not None:
            optType = outputType
        else:
            optType = self.getTypeString()

        # Use vectorized for functions with oneArg
        if oneArg:
            if not preserveZeros:
                # check if the function preserves zero values
                try:
                    preserveZeros = function(0) == 0
                except Exception:
                    pass
            def functionWrap(value):
                if preserveZeros and value == 0:
                    return 0
                currRet = function(value)
                if skipNoneReturnValues and currRet is None:
                    return value
                else:
                    return currRet

            vectorized = numpy.vectorize(functionWrap)
            ret = self._calculateForEachElement_implementation(
                     vectorized, points, features, preserveZeros, optType)
        else:
            points = points if points else list(range(self.points))
            features = features if features else list(range(self.features))
            valueArray = numpy.empty([len(points), len(features)])
            p = 0
            for pi in points:
                f = 0
                for fj in features:
                    value = self[pi, fj]
                    if preserveZeros and value == 0:
                        valueArray[p, f] = 0
                    else:
                        currRet = function(value) if oneArg else function(value, pi, fj)
                        if skipNoneReturnValues and currRet is None:
                            valueArray[p, f] = value
                        else:
                            valueArray[p, f] = currRet
                    f += 1
                p += 1

            ret = UML.createData(optType, valueArray)

        ret._absPath = self.absolutePath
        ret._relPath = self.relativePath

        self.validate()

        return ret


    def _calculateForEachElementGenericVectorized(self, function, points, features,
                                                  outputType):
        # need points/features as arrays for indexing
        points = numpy.array(points) if points else numpy.array(range(self.points))
        features = numpy.array(features) if features else numpy.array(range(self.features))
        toCalculate = self.copyAs('numpyarray')
        # array with only desired points and features
        toCalculate = toCalculate[points[:,None], features]
        values = function(toCalculate)
        return UML.createData(outputType, values)

    @logCapture
    def countElements(self, function):
        """
        Apply the function onto each element, the result should be True or False, or 1 or 0. Then return back the sum of
        True (1).
        function: can be a function object or a string like '>0'.
        """
        if callable(function):
            ret = self.calculateForEachElement(function=function, outputType='Matrix')
        elif isinstance(function, six.string_types):
            func = lambda x: eval('x'+function)
            ret = self.calculateForEachElement(function=func, outputType='Matrix')
        else:
            raise ArgumentException('function can only be a function or str, not else')
        return int(numpy.sum(ret.data))

    @logCapture
    def hashCode(self):
        """returns a hash for this matrix, which is a number x in the range 0<= x < 1 billion
        that should almost always change when the values of the matrix are changed by a substantive amount"""
        if self.points == 0 or self.features == 0:
            return 0
        valueObj = self.calculateForEachElement(hashCodeFunc, preserveZeros=True, outputType='Matrix')
        valueList = valueObj.copyAs(format="python list")
        avg = sum(itertools.chain.from_iterable(valueList)) / float(self.points * self.features)
        bigNum = 1000000000
        #this should return an integer x in the range 0<= x < 1 billion
        return int(int(round(bigNum * avg)) % bigNum)

    @logCapture
    def isApproximatelyEqual(self, other):
        """If it returns False, this DataMatrix and otherDataMatrix definitely don't store equivalent data.
        If it returns True, they probably do but you can't be absolutely sure.
        Note that only the actual data stored is considered, it doesn't matter whether the data matrix objects
        passed are of the same type (Matrix, Sparse, etc.)"""
        self.validate()
        #first check to make sure they have the same number of rows and columns
        if self.points != other.points: return False
        if self.features != other.features: return False
        #now check if the hashes of each matrix are the same
        if self.hashCode() != other.hashCode(): return False
        return True


    @logCapture
    def shufflePoints(self, useLog=None):

        """
        Permute the indexing of the points so they are in a random order. Note: this relies on
        python's random.shuffle() so may not be sufficiently random for large number of points.
        See shuffle()'s documentation.

        """
        return self._genericShuffleFrontend('point')


    @logCapture
    def shuffleFeatures(self, useLog=None):
        """
        Permute the indexing of the features so they are in a random order. Note: this relies on
        python's random.shuffle() so may not be sufficiently random for large number of features.
        See shuffle()'s documentation.

        """
        return self._genericShuffleFrontend('feature')


    def _genericShuffleFrontend(self, axis):
        """
        Generic function for shufflePoints and shuffleFeatures. Note: this relies on
        python's random.shuffle() so may not be sufficiently random for large number of features.
        See shuffle()'s documentation.

        """
        if axis == 'point':
            values = self.points
            sorter = self.sortPoints
        else:
            values = self.features
            sorter = self.sortFeatures

        indices = list(range(values))
        pythonRandom.shuffle(indices)

        sorter(sortHelper=indices)


    def copy(self):
        """
        Return a new object which has the same data (and featureNames, depending on
        the return type) and in the same UML format as this object.

        """
        return self.copyAs(self.getTypeString())

    @logCapture
    def trainAndTestSets(self, testFraction, labels=None, randomOrder=True, useLog=None):
        """Partitions this object into training / testing, data / labels
        sets, returning a new object for each as needed.

        testFraction: the fraction of the data to be placed in the testing
        sets. If randomOrder is False, then the points are taken from the
        end of this object.

        labels: may be None, a single feature ID, or a list of feature
        IDs depending on whether one is dealing with data for unsupervised
        learning, single variable supervised learning, or multi-output
        supervised learning. This parameter will affect the shape of the
        returned tuple.

        randomOrder: controls whether the order of the points in the returns
        sets matches that of the original object, or if their order is
        randomized.

        Returns either a length 2 or a length 4 tuple. If labels=None, then
        returns a length 2 tuple containing the training object, then the
        testing object (trainX, testX). If labels is non-None, a length 4
        tuple is returned, containing the training data object, then the
        training labels object, then the testing data object, and finally
        the testing labels (trainX, trainY, testX, testY).

        """

        toSplit = self.copy()
        if randomOrder:
            toSplit.shufflePoints()

        testXSize = int(round(testFraction * self.points))
        startIndex = self.points - testXSize

        #pull out a testing set
        if testXSize == 0:
            testX = toSplit.extractPoints([])
        else:
            testX = toSplit.extractPoints(start=startIndex)

        if labels is None:
            toSplit.name = self.name + " trainX"
            testX.name = self.name + " testX"

            return toSplit, testX

        # safety for empty objects
        toExtract = labels
        if testXSize == 0:
            toExtract = []

        trainY = toSplit.extractFeatures(toExtract)
        testY = testX.extractFeatures(toExtract)

        toSplit.name = self.name + " trainX"
        trainY.name = self.name + " trainY"
        testX.name = self.name + " testX"
        testY.name = self.name + " testY"

        return toSplit, trainY, testX, testY

    def normalizePoints(self, subtract=None, divide=None, applyResultTo=None, useLog=None):
        """
        Modify all points in this object according to the given
        operations.

        applyResultTo: default None, if a UML object is given, then
        perform the same operations to it as are applied to the calling
        object. However, if a statistical method is specified as subtract
        or divide, then	concrete values are first calculated only from
        querying the calling object, and the operation is performed on
        applyResultTo using the results; as if a UML object was given
        for the subtract or divide arguments.

        subtract: what should be subtracted from data. May be a fixed
        numerical value, a string defining a statistical function (all of
        the same ones callable though pointStatistics), or a UML data
        object. If a vector shaped object is given, then the value
        associated with each point will be subtracted from all values of
        that point. Otherwise, the values in the object are used for
        elementwise subtraction. Default None - equivalent to subtracting
        0.

        divide: defines the denominator for dividing the data. May be a
        fixed numerical value, a string defining a statistical function
        (all of the same ones callable though pointStatistics), or a UML
        data object. If a vector shaped object is given, then the value
        associated with each point will be used in division of all values
        for that point. Otherwise, the values in the object are used for
        elementwise division. Default None - equivalent to dividing by
        1.

        Returns None while having affected the data of the calling
        object and applyResultTo (if non-None).

        """
        self._normalizeGeneric("point", subtract, divide, applyResultTo, useLog=useLog)

    def normalizeFeatures(self, subtract=None, divide=None, applyResultTo=None, useLog=None):
        """
        Modify all features in this object according to the given
        operations.

        applyResultTo: default None, if a UML object is given, then
        perform the same operations to it as are applied to the calling
        object. However, if a statistical method is specified as subtract
        or divide, then	concrete values are first calculated only from
        querying the calling object, and the operation is performed on
        applyResultTo using the results; as if a UML object was given
        for the subtract or divide arguments.

        subtract: what should be subtracted from data. May be a fixed
        numerical value, a string defining a statistical function (all of
        the same ones callable though featureStatistics), or a UML data
        object. If a vector shaped object is given, then the value
        associated with each feature will be subtracted from all values of
        that feature. Otherwise, the values in the object are used for
        elementwise subtraction. Default None - equivalent to subtracting
        0.

        divide: defines the denominator for dividing the data. May be a
        fixed numerical value, a string defining a statistical function
        (all of the same ones callable though featureStatistics), or a UML
        data object. If a vector shaped object is given, then the value
        associated with each feature will be used in division of all values
        for that feature. Otherwise, the values in the object are used for
        elementwise division. Default None - equivalent to dividing by
        1.

        Returns None while having affected the data of the calling
        object and applyResultTo (if non-None).

        """
        self._normalizeGeneric("feature", subtract, divide, applyResultTo, useLog=useLog)

    @logCapture
    def _normalizeGeneric(self, axis, subtract, divide, applyResultTo, useLog=None):

        # used to trigger later conditionals
        alsoIsObj = isinstance(applyResultTo, UML.data.Base)

        # the operation is different when the input is a vector
        # or produces a vector (ie when the input is a statistics
        # string) so during the validation steps we check for
        # those cases
        subIsVec = False
        divIsVec = False

        # check it is within the desired types
        if subtract is not None:
            if not isinstance(subtract, (int, float, six.string_types, UML.data.Base)):
                msg = "The argument named subtract must have a value that is "
                msg += "an int, float, string, or is a UML data object"
                raise ArgumentException(msg)
        if divide is not None:
            if not isinstance(divide, (int, float, six.string_types, UML.data.Base)):
                msg = "The argument named divide must have a value that is "
                msg += "an int, float, string, or is a UML data object"
                raise ArgumentException(msg)

        # check that if it is a string, it is one of the accepted values
        if isinstance(subtract, six.string_types):
            self._validateStatisticalFunctionInputString(subtract)
        if isinstance(divide, six.string_types):
            self._validateStatisticalFunctionInputString(divide)

        # arg generic helper to check that objects are of the
        # correct shape/size
        def validateInObjectSize(argname, argval):
            inPC = argval.points
            inFC = argval.features
            selfPC = self.points
            selfFC = self.features

            inMainLen = inPC if axis == "point" else inFC
            inOffLen = inFC if axis == "point" else inPC
            selfMainLen = selfPC if axis == "point" else selfFC
            selfOffLen = selfFC if axis == 'point' else selfPC

            if inMainLen != selfMainLen or inOffLen != selfOffLen:
                vecErr = argname + " "
                vecErr += "was a UML object in the shape of a "
                vecErr += "vector (" + str(inPC) + " x "
                vecErr += str(inFC) + "), "
                vecErr += "but the length of long axis did not match "
                vecErr += "the number of " + axis + "s in this object ("
                vecErr += str(self.points) + ")."
                # treat it as a vector
                if inMainLen == 1:
                    if inOffLen != selfMainLen:
                        raise ArgumentException(vecErr)
                    return True
                # treat it as a vector
                elif inOffLen == 1:
                    if inMainLen != selfMainLen:
                        raise ArgumentException(vecErr)
                    argval.transpose()
                    return True
                # treat it as a mis-sized object
                else:
                    msg = argname + " "
                    msg += "was a UML obejct with a shape of ("
                    msg += str(inPC) + " x " + str(inFC) + "), "
                    msg += "but it doesn't match the shape of the calling"
                    msg += "object (" + str(selfPC) + " x "
                    msg += str(selfFC) + ")"
                    raise ArgumentException(msg)
            return False

        def checkAlsoShape(caller, also, objIn, axis):
            """
            Raises an exception if the normalized axis shape doesn't match the
            calling object, or if when subtract of divide takes an object, also
            doesn't match the shape of the caller (this is to be called after)
            the check that the caller's shape matches that of the subtract or
            divide argument.
            """
            offAxis = 'feature' if axis == 'point' else 'point'
            callerP = caller.points
            callerF = caller.features
            alsoP = also.points
            alsoF = also.features

            callMainLen = callerP if axis == "point" else callerF
            alsoMainLen = alsoP if axis == "point" else alsoF
            callOffLen = callerF if axis == "point" else callerP
            alsoOffLen = alsoF if axis == "point" else alsoP

            if callMainLen != alsoMainLen:
                msg = "applyResultTo must have the same number of " + axis
                msg += "s (" + str(alsoMainLen) + ") as the calling object "
                msg += "(" + str(callMainLen) + ")"
                raise ArgumentException(msg)
            if objIn and callOffLen != alsoOffLen:
                msg = "When a non-vector UML object is given for the subtract "
                msg += "or divide arguments, then applyResultTo "
                msg += "must have the same number of " + offAxis
                msg += "s (" + str(alsoOffLen) + ") as the calling object "
                msg += "(" + str(callOffLen) + ")"
                raise ArgumentException(msg)

        # actually check that objects are the correct shape/size
        objArg = False
        if isinstance(subtract, UML.data.Base):
            subIsVec = validateInObjectSize("subtract", subtract)
            objArg = True
        if isinstance(divide, UML.data.Base):
            divIsVec = validateInObjectSize("divide", divide)
            objArg = True

        # check the shape of applyResultTo
        if alsoIsObj:
            checkAlsoShape(self, applyResultTo, objArg, axis)

        # if a statistics string was entered, generate the results
        # of that statistic
        #		if isinstance(subtract, basestring):
        #			if axis == 'point':
        #				subtract = self.pointStatistics(subtract)
        #			else:
        #				subtract = self.featureStatistics(subtract)
        #			subIsVec = True
        #		if isinstance(divide, basestring):
        #			if axis == 'point':
        #				divide = self.pointStatistics(divide)
        #			else:
        #				divide = self.featureStatistics(divide)
        #			divIsVec = True

        if axis == 'point':
            indexGetter = lambda x: self.getPointIndex(x.getPointName(0))
            if isinstance(subtract, six.string_types):
                subtract = self.pointStatistics(subtract)
                subIsVec = True
            if isinstance(divide, six.string_types):
                divide = self.pointStatistics(divide)
                divIsVec = True
        else:
            indexGetter = lambda x: self.getFeatureIndex(x.getFeatureName(0))
            if isinstance(subtract, six.string_types):
                subtract = self.featureStatistics(subtract)
                subIsVec = True
            if isinstance(divide, six.string_types):
                divide = self.featureStatistics(divide)
                divIsVec = True

        # helper for when subtract is a vector of values
        def subber(currView):
            ret = []
            for val in currView:
                ret.append(val - subtract[indexGetter(currView)])
            return ret

        # helper for when divide is a vector of values
        def diver(currView):
            ret = []
            for val in currView:
                ret.append(val / divide[indexGetter(currView)])
            return ret

        # first perform the subtraction operation
        if subtract is not None and subtract != 0:
            if subIsVec:
                if axis == 'point':
                    self.transformEachPoint(subber)
                    if alsoIsObj:
                        applyResultTo.transformEachPoint(subber)
                else:
                    self.transformEachFeature(subber)
                    if alsoIsObj:
                        applyResultTo.transformEachFeature(subber)
            else:
                self -= subtract
                if alsoIsObj:
                    applyResultTo -= subtract

        # then perform the division operation
        if divide is not None and divide != 1:
            if divIsVec:
                if axis == 'point':
                    self.transformEachPoint(diver)
                    if alsoIsObj:
                        applyResultTo.transformEachPoint(diver)
                else:
                    self.transformEachFeature(diver)
                    if alsoIsObj:
                        applyResultTo.transformEachFeature(diver)
            else:
                self /= divide
                if alsoIsObj:
                    applyResultTo /= divide

        if axis == 'point':
            name = "normalizePoints"
        else:
            name = "normalizeFeatures"
        argDict = {}
        if subtract is not None:
            argDict["subtract"] = subtract
        if divide is not None:
            argDict["divide"] = divide
        if applyResultTo is not None:
            argDict["applyResultTo"] = applyResultTo

        UML.logger.active.logPrep(name, self.getTypeString(), argDict)

        # this operation is self modifying, so we return None
        return None


    ########################################
    ########################################
    ###   Functions related to logging   ###
    ########################################
    ########################################

    @logCapture
    def featureReport(self, maxFeaturesToCover=50, displayDigits=2, useLog=None):
        """
        Produce a report, in a string formatted as a table, containing summary and statistical
        information about each feature in the data set, up to 50 features.  If there are more
        than 50 features, only information about 50 of those features will be reported.
        """
        ret = produceFeaturewiseReport(self, maxFeaturesToCover=maxFeaturesToCover, displayDigits=displayDigits)

        UML.logger.active.logData("feature", ret)
        return ret

    @logCapture
    def summaryReport(self, displayDigits=2, useLog=None):
        """
        Produce a report, in a string formatted as a table, containing summary
        information about the data set contained in this object.  Includes
        proportion of missing values, proportion of zero values, total # of points,
        and number of features.
        """
        ret = produceAggregateReport(self, displayDigits=displayDigits)

        UML.logger.active.logData("summary", ret)
        return ret


    ###############################################################
    ###############################################################
    ###   Subclass implemented information querying functions   ###
    ###############################################################
    ###############################################################


    def isIdentical(self, other):
        if not self._equalFeatureNames(other):
            return False
        if not self._equalPointNames(other):
            return False

        return self._isIdentical_implementation(other)


    def writeFile(self, outPath, format=None, includeNames=True):
        """
        Write the data in this object to a file using the specified format.

        outPath: the location (including file name and extension) where
        we want to write the output file.

        format: the formating of the file we write. May be None, 'csv', or
        'mtx'; if None, we use the extension of outPath to determine the format.

        includeNames: True or False indicating whether the file will embed the point
        and feature names into the file. The format of the embedding is dependant
        on the format of the file: csv will embed names into the data, mtx will
        place names in a comment.

        """
        if self.points == 0 or self.features == 0:
            raise ImproperActionException("We do not allow writing to file when an object has 0 points or features")

        self.validate()

        # if format is not specified, we fall back on the extension in outPath
        if format is None:
            split = outPath.rsplit('.', 1)
            format = None
            if len(split) > 1:
                format = split[1].lower()

        if format not in ['csv', 'mtx']:
            msg = "Unrecognized file format. Accepted types are 'csv' and 'mtx'. They may "
            msg += "either be input as the format parameter, or as the extension in the "
            msg += "outPath"
            raise ArgumentException(msg)

        includePointNames = includeNames
        if includePointNames:
            seen = False
            for name in self.getPointNames():
                if name[:DEFAULT_PREFIX_LENGTH] != DEFAULT_PREFIX:
                    seen = True
            if not seen:
                includePointNames = False

        includeFeatureNames = includeNames
        if includeFeatureNames:
            seen = False
            for name in self.getFeatureNames():
                if name[:DEFAULT_PREFIX_LENGTH] != DEFAULT_PREFIX:
                    seen = True
            if not seen:
                includeFeatureNames = False

        try:
            self._writeFile_implementation(outPath, format, includePointNames, includeFeatureNames)
        except Exception:
            if format.lower() == "csv":
                toOut = self.copyAs("Matrix")
                toOut._writeFile_implementation(outPath, format, includePointNames, includeFeatureNames)
                return
            if format.lower() == "mtx":
                toOut = self.copyAs('Sparse')
                toOut._writeFile_implementation(outPath, format, includePointNames, includeFeatureNames)
                return

    def save(self, outputPath):
        """
        Save object to a file.

        outputPath: the location (including file name and extension) where
            we want to write the output file.

        If filename extension .umld is not included in file name it would
        be added to the output file.

        Uses dill library to serialize it.
        """

        extension = '.umld'
        if not outputPath.endswith(extension):
            outputPath = outputPath + extension

        with open(outputPath, 'wb') as file:
            try:
                cloudpickle.dump(self, file)
            except Exception as e:
                raise(e)
        # TODO: save session
        # print('session_' + outputFilename)
        # print(globals())
        # dill.dump_session('session_' + outputFilename)

    def getTypeString(self):
        """
        Return a string representing the non-abstract type of this object (e.g. Matrix,
        Sparse, etc.) that can be passed to createData() function to create a new object
        of the same type.
        """
        return self._getTypeString_implementation()

    def _processSingleX(self, x):
        """

        """
        length = self._pointCount
        if x.__class__ is int or x.__class__ is numpy.integer:
            if x < -length or x >= length:
                msg = "The given index " + str(x) + " is outside of the range "
                msg += "of possible indices in the point axis (0 to "
                msg += str(length - 1) + ")."
                raise IndexError(msg)
            if x >= 0:
                return x, True
            else:
                return x + length, True

        if x.__class__ is str or x.__class__ is six.text_type:
            return self.getPointIndex(x), True

        if x.__class__ is float:
            if x % 1: # x!=int(x)
                msg = "A float valued key of value x is only accepted if x == "
                msg += "int(x). The given value was " + str(x) + " yet int("
                msg += str(x) + ") = " + str(int(x))
                raise ArgumentException(msg)
            else:
                x = int(x)
                if x < -length or x >= length:
                    msg = "The given index " + str(x) + " is outside of the range "
                    msg += "of possible indices in the point axis (0 to "
                    msg += str(length - 1) + ")."
                    raise IndexError(msg)
                if x >= 0:
                    return x, True
                else:
                    return x + length, True

        return x, False

    def _processSingleY(self, y):
        """

        """
        length = self._featureCount
        if y.__class__ is int or y.__class__ is numpy.integer:
            if y < -length or y >= length:
                msg = "The given index " + str(y) + " is outside of the range "
                msg += "of possible indices in the point axis (0 to "
                msg += str(length - 1) + ")."
                raise IndexError(msg)
            if y >= 0:
                return y, True
            else:
                return y + length, True

        if y.__class__ is str or y.__class__ is six.text_type:
            return self.getFeatureIndex(y), True

        if y.__class__ is float:
            if y % 1: # y!=int(y)
                msg = "A float valued key of value y is only accepted if y == "
                msg += "int(y). The given value was " + str(y) + " yet int("
                msg += str(y) + ") = " + str(int(y))
                raise ArgumentException(msg)
            else:
                y = int(y)
                if y < -length or y >= length:
                    msg = "The given index " + str(y) + " is outside of the range "
                    msg += "of possible indices in the point axis (0 to "
                    msg += str(length - 1) + ")."
                    raise IndexError(msg)
                if y >= 0:
                    return y, True
                else:
                    return y + length, True

        return y, False

    def __getitem__(self, key):
        """
        The followings are allowed:
        X[1, :]            ->    (2d) that just has that one point
        X["age", :]    -> same as above
        X[1:5, :]         -> 4 points (1, 2, 3, 4)
        X[[3,8], :]       -> 2 points (3, 8) IN THE ORDER GIVEN
        X[["age","gender"], :]       -> same as above

        --get based on features only : ALWAYS returns a new copy UML object (2d)
        X[:,2]         -> just has that 1 feature
        X[:,"bob"] -> same as above
        X[:,1:5]    -> 4 features (1,2,3,4)
        X[:,[3,8]]  -> 2 features (3,8) IN THE ORDER GIVEN

        --both features and points : can give a scalar value OR UML object 2d depending on case
        X[1,2]           -> single scalar number value
        X["age","bob"]    -> single scalar number value
        X[1:5,4:7]           -> UML object (2d) that has just that rectangle
        X[[1,2],[3,8]]      -> UML object (2d) that has just 2 points (points 1,2) but only 2 features for each of them (features 3,8)
        """
        # Make it a tuple if it isn't one
        if key.__class__ is tuple:
            x, y = key
        else:
            if self._pointCount == 1:
                x = 0
                y = key
            elif self._featureCount == 1:
                x = key
                y = 0
            else:
                msg = "Must include both a point and feature index; or, "
                msg += "if this is vector shaped, a single index "
                msg += "into the axis whose length > 1"
                raise ArgumentException(msg)

        #process x
        x, singleX = self._processSingleX(x)
        #process y
        y, singleY = self._processSingleY(y)
        #if it is the simplest data retrieval such as X[1,2], we'd like to return it back in the fastest way.
        if singleX and singleY:
            return self._getitem_implementation(x, y)

        if not singleX:
            if x.__class__ is slice:
                start = x.start if x.start is not None else 0
                if start < 0:
                    start += self.points
                stop = x.stop if x.stop is not None else self.points
                if stop < 0:
                    stop += self.points
                step = x.step if x.step is not None else 1
                x = [self._processSingleX(xi)[0] for xi in range(start, stop, step)]
            else:
                x = [self._processSingleX(xi)[0] for xi in x]

        if not singleY:
            if y.__class__ is slice:
                start = y.start if y.start is not None else 0
                if start < 0:
                    start += self.features
                stop = y.stop if y.stop is not None else self.features
                if stop < 0:
                    stop += self.features
                step = y.step if y.step is not None else 1
                y = [self._processSingleY(yi)[0] for yi in range(start, stop, step)]
            else:
                y = [self._processSingleY(yi)[0] for yi in y]

        return self.copyPoints(toCopy=x).copyFeatures(toCopy=y)

    def pointView(self, ID):
        """
        Returns a View object into the data of the point with the given ID. See View object
        comments for its capabilities. This View is only valid until the next modification
        to the shape or ordering of the internal data. After such a modification, there is
        no guarantee to the validity of the results.
        """
        if self.points == 0:
            raise ImproperActionException("ID is invalid, This object contains no points")

        index = self._getPointIndex(ID)
        return self.view(index, index, None, None)

    def featureView(self, ID):
        """
        Returns a View object into the data of the point with the given ID. See View object
        comments for its capabilities. This View is only valid until the next modification
        to the shape or ordering of the internal data. After such a modification, there is
        no guarantee to the validity of the results.
        """
        if self.features == 0:
            raise ImproperActionException("ID is invalid, This object contains no features")

        index = self._getFeatureIndex(ID)
        return self.view(None, None, index, index)

    def view(self, pointStart=None, pointEnd=None, featureStart=None,
             featureEnd=None):
        """
        Factory function to create a read only view into the calling data
        object. Views may only be constructed from contiguous, in-order
        points and features whose overlap defines a window into the data.
        The returned View object is part of UML's datatypes hiearchy, and
        will have access to all of the same methods as anything that
        inherits from UML.data.Base; though only those that do not modify
        the data can be called without an exception being raised. The
        returned view will also reflect any subsequent changes made to the
        original object. This is the only accepted method for a user to
        construct a View object (it should never be done directly), though
        view objects may be provided to the user, for example via user
        defined functions passed to extractPoints or calculateForEachFeature.

        pointStart: the inclusive index of the first point to be accessible
        in the returned view. Is None by default, meaning to include from
        the beginning of the object.

        pointEnd: the inclusive index of the last point to be accessible in
        the returned view. Is None by default, meaning to include up to the
        end of the object.

        featureStart: the inclusive index of the first feature to be
        accessible in the returned view. Is None by default, meaning to
        include from the beginning of the object.

        featureEnd: the inclusive index of the last feature to be accessible in
        the returned view. Is None by default, meaning to include up to the
        end of the object.

        """
        # transform defaults to mean take as much data as possible,
        # transform end values to be EXCLUSIVE
        if pointStart is None:
            pointStart = 0
        else:
            pointStart = self._getIndex(pointStart, 'point')

        if pointEnd is None:
            pointEnd = self.points
        else:
            pointEnd = self._getIndex(pointEnd, 'point')
            # this is the only case that could be problematic and needs
            # checking
            self._validateRangeOrder("pointStart", pointStart, "pointEnd", pointEnd)
            # make exclusive now that it won't ruin the validation check
            pointEnd += 1

        if featureStart is None:
            featureStart = 0
        else:
            featureStart = self._getIndex(featureStart, 'feature')

        if featureEnd is None:
            featureEnd = self.features
        else:
            featureEnd = self._getIndex(featureEnd, 'feature')
            # this is the only case that could be problematic and needs
            # checking
            self._validateRangeOrder("featureStart", featureStart, "featureEnd", featureEnd)
            # make exclusive now that it won't ruin the validation check
            featureEnd += 1

        return self._view_implementation(pointStart, pointEnd, featureStart,
                                         featureEnd)

    def validate(self, level=1):
        """
        Checks the integrity of the data with respect to the limitations and invariants
        that our objects enforce.
        """
        if self._pointNamesCreated():
            assert self.points == len(self.getPointNames())
        if self._featureNamesCreated():
            assert self.features == len(self.getFeatureNames())

        if level > 0:
            if self._pointNamesCreated():
                for key in self.getPointNames():
                    assert self.getPointName(self.getPointIndex(key)) == key
            if self._featureNamesCreated():
                for key in self.getFeatureNames():
                    assert self.getFeatureName(self.getFeatureIndex(key)) == key

        self._validate_implementation(level)


    def containsZero(self):
        """
        Returns True if there is a value that is equal to integer 0 contained
        in this object. False otherwise

        """
        # trivially False.
        if self.points == 0 or self.features == 0:
            return False
        return self._containsZero_implementation()

    def __eq__(self, other):
        return self.isIdentical(other)

    def __ne__(self, other):
        return not self.__eq__(other)


    def toString(self, includeNames=True, maxWidth=120, maxHeight=30,
                 sigDigits=3, maxColumnWidth=19):

        if self.points == 0 or self.features == 0:
            return ""

        # setup a bundle of fixed constants
        colSep = ' '
        colHold = '--'
        rowHold = '|'
        pnameSep = ' '
        nameHolder = '...'
        holderOrientation = 'center'
        dataOrientation = 'center'
        pNameOrientation = 'rjust'
        fNameOrientation = 'center'

        #setup a bundle of default values
        maxHeight = self.points + 2 if maxHeight is None else maxHeight
        maxWidth = float('inf') if maxWidth is None else maxWidth
        maxRows = min(maxHeight, self.points)
        maxDataRows = maxRows
        includePNames = False
        includeFNames = False

        if includeNames:
            includePNames = dataHelpers.hasNonDefault(self, 'point')
            includeFNames = dataHelpers.hasNonDefault(self, 'feature')
            if includeFNames:
                # plus or minus 2 because we will be dealing with both
                # feature names and a gap row
                maxRows = min(maxHeight, self.points + 2)
                maxDataRows = maxRows - 2

        # Set up point Names and determine how much space they take up
        pnames = None
        pnamesWidth = None
        maxDataWidth = maxWidth
        if includePNames:
            pnames, pnamesWidth = self._arrangePointNames(maxDataRows, maxColumnWidth,
                                                          rowHold, nameHolder)
            # The available space for the data is reduced by the width of the
            # pnames, a column separator, the pnames seperator, and another
            # column seperator
            maxDataWidth = maxWidth - (pnamesWidth + 2 * len(colSep) + len(pnameSep))

        # Set up data values to fit in the available space
        dataTable, colWidths = self._arrangeDataWithLimits(maxDataWidth, maxDataRows,
                                                           sigDigits, maxColumnWidth, colSep, colHold, rowHold,
                                                           nameHolder)

        # set up feature names list, record widths
        fnames = None
        if includeFNames:
            fnames = self._arrangeFeatureNames(maxWidth, maxColumnWidth,
                                               colSep, colHold, nameHolder)

            # adjust data or fnames according to the more restrictive set
            # of col widths
            makeConsistentFNamesAndData(fnames, dataTable, colWidths, colHold)

        # combine names into finalized table
        finalTable, finalWidths = self._arrangeFinalTable(pnames, pnamesWidth,
                                                          dataTable, colWidths, fnames, pnameSep)

        # set up output string
        out = ""
        for r in range(len(finalTable)):
            row = finalTable[r]
            for c in range(len(row)):
                val = row[c]
                if c == 0 and includePNames:
                    padded = getattr(val, pNameOrientation)(finalWidths[c])
                elif r == 0 and includeFNames:
                    padded = getattr(val, fNameOrientation)(finalWidths[c])
                else:
                    padded = getattr(val, dataOrientation)(finalWidths[c])
                row[c] = padded
            line = colSep.join(finalTable[r]) + "\n"
            out += line

        return out


    def __repr__(self):
        indent = '    '
        maxW = 120
        maxH = 40

        # setup type call
        ret = self.getTypeString() + "(\n"

        # setup data
        dataStr = self.toString(includeNames=False, maxWidth=maxW, maxHeight=maxH)
        byLine = dataStr.split('\n')
        # toString ends with a \n, so we get rid of the empty line produced by
        # the split
        byLine = byLine[:-1]
        # convert self.data into a string with nice format
        newLines = (']\n' + indent + ' [').join(byLine)
        ret += (indent + '[[%s]]\n') % newLines

        numRows = min(self.points, maxW)
        # if exists non default point names, print all (truncated) point names
        ret += dataHelpers.makeNamesLines(indent, maxW, numRows, self.points,
                                          self.getPointNames(), 'pointNames')
        # if exists non default feature names, print all (truncated) feature names
        numCols = 0
        if byLine:
            splited = byLine[0].split(' ')
            for val in splited:
                if val != '' and val != '...':
                    numCols += 1
        elif self.features > 0:
            # if the container is empty, then roughly compute length of
            # the string of feature names, and then calculate numCols
            strLength = len("___".join(self.getFeatureNames())) + \
                        len(''.join([str(i) for i in range(self.features)]))
            numCols = int(min(1, maxW / float(strLength)) * self.features)
        # because of how dataHelers.indicesSplit works, we need this to be plus one
        # in some cases this means one extra feature name is displayed. But that's
        # acceptable
        if numCols <= self.features:
            numCols += 1
        ret += dataHelpers.makeNamesLines(indent, maxW, numCols, self.features,
                                          self.getFeatureNames(), 'featureNames')

        # if name not None, print
        if not self.name.startswith(DEFAULT_NAME_PREFIX):
            prep = indent + 'name="'
            toUse = self.name
            nonNameLen = len(prep) + 1
            if nonNameLen + len(toUse) > 80:
                toUse = toUse[:(80 - nonNameLen - 3)]
                toUse += '...'

            ret += prep + toUse + '"\n'

        # if path not None, print
        if self.path is not None:
            prep = indent + 'path="'
            toUse = self.path
            nonPathLen = len(prep) + 1
            if nonPathLen + len(toUse) > 80:
                toUse = toUse[:(80 - nonPathLen - 3)]
                toUse += '...'

            ret += prep + toUse + '"\n'

        ret += indent + ')'

        return ret

    def __str__(self):
        return self.toString()

    def show(self, description, includeObjectName=True, includeAxisNames=True, maxWidth=120,
             maxHeight=30, sigDigits=3, maxColumnWidth=19):
        """Method to simplify printing a representation of this data object,
        with some context. The backend is the toString() method, and this
        method includes control over all of the same functionality via
        arguments. Prior to the names and data, it additionally prints a
        description provided by the user, (optionally) this object's name
        attribute, and the number of points and features that are in the
        data.

        description: Unless None, this is printed as-is before the rest of
        the output.

        includeObjectName: if True, the object's name attribute will be
        printed.

        includeAxisNames: if True, the point and feature names will be
        printed.

        maxWidth: a bound on the maximum number of characters printed on
        each line of the output.

        maxHeight: a bound on the maximum number of lines printed in the
        outout.

        sigDigits: the number of decimal places to show when printing
        float valued data.

        nameLength: a bound on the maximum number of characters we allow
        for each point or feature name.

        """
        if description is not None:
            print(description)

        if includeObjectName:
            context = self.name + " : "
        else:
            context = ""
        context += str(self.points) + "pt x "
        context += str(self.features) + "ft"
        print(context)
        print(self.toString(includeAxisNames, maxWidth, maxHeight, sigDigits, maxColumnWidth))


    def plot(self, outPath=None, includeColorbar=False):
        self._plot(outPath, includeColorbar)


    def _setupOutFormatForPlotting(self, outPath):
        outFormat = None
        if isinstance(outPath, six.string_types):
            (path, ext) = os.path.splitext(outPath)
            if len(ext) == 0:
                outFormat = 'png'
        return outFormat

    def _matplotlibBackendHandleing(self, outPath, plotter, **kwargs):
        if outPath is None:
            if matplotlib.get_backend() == 'agg':
                import matplotlib.pyplot as plt
                plt.switch_backend('TkAgg')
                plotter(**kwargs)
                plt.switch_backend('agg')
            else:
                plotter(**kwargs)
            p = Process(target=lambda: None)
            p.start()
        else:
            p = Process(target=plotter, kwargs=kwargs)
            p.start()
        return p

    def _plot(self, outPath=None, includeColorbar=False):
        self._validateMatPlotLibImport(mplError, 'plot')
        outFormat = self._setupOutFormatForPlotting(outPath)

        def plotter(d):
            import matplotlib.pyplot as plt

            plt.matshow(d, cmap=matplotlib.cm.gray)

            if includeColorbar:
                plt.colorbar()

            if not self.name.startswith(DEFAULT_NAME_PREFIX):
                #plt.title("Heatmap of " + self.name)
                plt.title(self.name)
            plt.xlabel("Feature Values", labelpad=10)
            plt.ylabel("Point Values")

            if outPath is None:
                plt.show()
            else:
                plt.savefig(outPath, format=outFormat)

        # toPlot = self.copyAs('numpyarray')

        # problem if we were to use mutiprocessing with backends
        # different than Agg.
        p = self._matplotlibBackendHandleing(outPath, plotter, d=self.data)
        return p

    def plotFeatureDistribution(self, feature, outPath=None, xMin=None, xMax=None):
        """Plot a histogram of the distribution of values in the specified
        Feature. Along the x axis of the plot will be the values seen in
        the feature, grouped into bins; along the y axis will be the number
        of values in each bin. Bin width is calculated using
        Freedman-Diaconis' rule. Control over the width of the x axis
        is also given, with the warning that user specified values
        can obscure data that would otherwise be plotted given default
        inputs.

        feature: the identifier (index of name) of the feature to show

        xMin: the least value shown on the x axis of the resultant plot.

        xMax: the largest value shown on the x axis of teh resultant plot

        """
        self._plotFeatureDistribution(feature, outPath, xMin, xMax)

    def _plotFeatureDistribution(self, feature, outPath=None, xMin=None, xMax=None):
        self._validateMatPlotLibImport(mplError, 'plotFeatureDistribution')
        return self._plotDistribution('feature', feature, outPath, xMin, xMax)

    def _plotDistribution(self, axis, identifier, outPath, xMin, xMax):
        outFormat = self._setupOutFormatForPlotting(outPath)
        index = self._getIndex(identifier, axis)
        if axis == 'point':
            getter = self.pointView
            name = self.getPointName(index)
        else:
            getter = self.featureView
            name = self.getFeatureName(index)

        toPlot = getter(index)

        quartiles = UML.calculate.quartiles(toPlot)

        IQR = quartiles[2] - quartiles[0]
        binWidth = (2 * IQR) / (len(toPlot) ** (1. / 3))
        # TODO: replace with calculate points after it subsumes
        # pointStatistics?
        valMax = max(toPlot)
        valMin = min(toPlot)
        if binWidth == 0:
            binCount = 1
        else:
            # we must convert to int, in some versions of numpy, the helper
            # functions matplotlib calls will require it.
            binCount = int(math.ceil((valMax - valMin) / binWidth))

        def plotter(d, xLim):
            import matplotlib.pyplot as plt

            plt.hist(d, binCount)

            if name[:DEFAULT_PREFIX_LENGTH] == DEFAULT_PREFIX:
                titlemsg = '#' + str(index)
            else:
                titlemsg = "named: " + name
            plt.title("Distribution of " + axis + " " + titlemsg)
            plt.xlabel("Values")
            plt.ylabel("Number of values")

            plt.xlim(xLim)

            if outPath is None:
                plt.show()
            else:
                plt.savefig(outPath, format=outFormat)

        # problem if we were to use mutiprocessing with backends
        # different than Agg.
        p= self._matplotlibBackendHandleing(outPath, plotter, d=toPlot, xLim=(xMin, xMax))
        return p

    def plotFeatureAgainstFeatureRollingAverage(self, x, y, outPath=None, xMin=None, xMax=None, yMin=None,
                                  yMax=None, sampleSizeForAverage=20):

        self._plotFeatureAgainstFeature(x, y, outPath, xMin, xMax, yMin, yMax, sampleSizeForAverage)

    def plotFeatureAgainstFeature(self, x, y, outPath=None, xMin=None, xMax=None, yMin=None,
                                  yMax=None):
        """Plot a scatter plot of the two input features using the pairwise
        combination of their values as coordinates. Control over the width
        of the both axes is given, with the warning that user specified
        values can obscure data that would otherwise be plotted given default
        inputs.

        x: the identifier (index of name) of the feature from which we
        draw x-axis coordinates

        y: the identifier (index of name) of the feature from which we
        draw y-axis coordinates

        xMin: the least value shown on the x axis of the resultant plot.

        xMax: the largest value shown on the x axis of the resultant plot

        yMin: the least value shown on the y axis of the resultant plot.

        yMax: the largest value shown on the y axis of the resultant plot

        """
        self._plotFeatureAgainstFeature(x, y, outPath, xMin, xMax, yMin, yMax)

    def _plotFeatureAgainstFeature(self, x, y, outPath=None, xMin=None, xMax=None, yMin=None,
                                   yMax=None, sampleSizeForAverage=None):
        self._validateMatPlotLibImport(mplError, 'plotFeatureComparison')
        return self._plotCross(x, 'feature', y, 'feature', outPath, xMin, xMax, yMin, yMax, sampleSizeForAverage)

    def _plotCross(self, x, xAxis, y, yAxis, outPath, xMin, xMax, yMin, yMax, sampleSizeForAverage=None):
        outFormat = self._setupOutFormatForPlotting(outPath)
        xIndex = self._getIndex(x, xAxis)
        yIndex = self._getIndex(y, yAxis)

        def customGetter(index, axis):
            copied = self.copyPoints(index) if axis == 'point' else self.copyFeatures(index)
            return copied.copyAs('numpyarray', outputAs1D=True)

        def pGetter(index):
            return customGetter(index, 'point')

        def fGetter(index):
            return customGetter(index, 'feature')

        if xAxis == 'point':
            xGetter = pGetter
            xName = self.getPointName(xIndex)
        else:
            xGetter = fGetter
            xName = self.getFeatureName(xIndex)

        if yAxis == 'point':
            yGetter = pGetter
            yName = self.getPointName(yIndex)
        else:
            yGetter = fGetter
            yName = self.getFeatureName(yIndex)

        xToPlot = xGetter(xIndex)
        yToPlot = yGetter(yIndex)

        if sampleSizeForAverage:
            #do rolling average
            xToPlot, yToPlot = list(zip(*sorted(zip(xToPlot, yToPlot), key=lambda x: x[0])))
            convShape = numpy.ones(sampleSizeForAverage)/float(sampleSizeForAverage)
            startIdx = sampleSizeForAverage-1
            xToPlot = numpy.convolve(xToPlot, convShape)[startIdx:-startIdx]
            yToPlot = numpy.convolve(yToPlot, convShape)[startIdx:-startIdx]

        def plotter(inX, inY, xLim, yLim, sampleSizeForAverage):
            import matplotlib.pyplot as plt
            #plt.scatter(inX, inY)
            plt.scatter(inX, inY, marker='.')

            xlabel = xAxis + ' #' + str(xIndex) if xName[:DEFAULT_PREFIX_LENGTH] == DEFAULT_PREFIX else xName
            ylabel = yAxis + ' #' + str(yIndex) if yName[:DEFAULT_PREFIX_LENGTH] == DEFAULT_PREFIX else yName

            xName2 = xName
            yName2 = yName
            if sampleSizeForAverage:
                tmpStr = ' (%s sample average)' % sampleSizeForAverage
                xlabel += tmpStr
                ylabel += tmpStr
                xName2 += ' average'
                yName2 += ' average'

            if self.name.startswith(DEFAULT_NAME_PREFIX):
                titleStr = ('%s vs. %s') % (xName2, yName2)
            else:
                titleStr = ('%s: %s vs. %s') % (self.name, xName2, yName2)


            plt.title(titleStr)
            plt.xlabel(xlabel)
            plt.ylabel(ylabel)

            plt.xlim(xLim)
            plt.ylim(yLim)

            if outPath is None:
                plt.show()
            else:
                plt.savefig(outPath, format=outFormat)

        # problem if we were to use mutiprocessing with backends
        # different than Agg.
        p= self._matplotlibBackendHandleing(outPath, plotter, inX=xToPlot, inY=yToPlot,
                                             xLim=(xMin, xMax), yLim=(yMin, yMax),
                                             sampleSizeForAverage=sampleSizeForAverage)
        return p

    def nonZeroIterator(self, iterateBy='points'):
        """
        Returns an iterator for all non-zero elements contained in this
        object, where the values in the same point|feature will be contiguous,
        with the earlier indexed points|features coming before the later indexed
        points|features.

        iterateBy: Genereate an iterator over 'points' or 'features'. Default is 'points'.

        If the object is one dimensional, iterateBy is ignored.
        """

        class EmptyIt(object):
            def __iter__(self):
                return self

            def next(self):
                raise StopIteration

            def __next__(self):
                return self.next()

        if self.points == 0 or self.features == 0:
            return EmptyIt()

        if self.points == 1:
            return self._nonZeroIteratorPointGrouped_implementation()
        if self.features == 1:
            return self._nonZeroIteratorFeatureGrouped_implementation()

        if iterateBy == 'points':
            return self._nonZeroIteratorPointGrouped_implementation()
        elif iterateBy == 'features':
            return self._nonZeroIteratorFeatureGrouped_implementation()
        else:
            msg = "iterateBy can just be 'points' or 'features'"
            raise ArgumentException(msg)

    ##################################################################
    ##################################################################
    ###   Subclass implemented structural manipulation functions   ###
    ##################################################################
    ##################################################################

    @logCapture
    def transpose(self):
        """
        Function to transpose the data, ie invert the feature and point indices of the data.
        The point and feature names are also swapped. None is always returned.

        """
        self._transpose_implementation()

        self._pointCount, self._featureCount = self._featureCount, self._pointCount

        if self._pointNamesCreated() and self._featureNamesCreated():
            self.pointNames, self.featureNames = self.featureNames, self.pointNames
            self.setFeatureNames(self.featureNames)
            self.setPointNames(self.pointNames)
        elif self._pointNamesCreated():
            self.featureNames = self.pointNames
            self.pointNames = None
            self.pointNamesInverse = None
            self.setFeatureNames(self.featureNames)
        elif self._featureNamesCreated():
            self.pointNames = self.featureNames
            self.featureNames = None
            self.featureNamesInverse = None
            self.setPointNames(self.pointNames)
        else:
            pass

        self.validate()

    @logCapture
    def appendPoints(self, toAppend):
        """
        Expand this object by appending the points from the toAppend object
        after the points currently in this object, merging together their
        features. The features in toAppend do not need to be in the same
        order as in the calling object; the data will automatically be
        placed using the calling object's feature order if there is an
        unambiguous mapping. toAppend will be unaffected by calling this
        method.

        toAppend - the UML data object whose contents we will be including
        in this object. Must have the same number of features as the calling
        object. Must not share any point names with the calling object. Must
        have the same feature names as the calling object, but not necessarily
        in the same order.

        """
        self._append_implementation('point', toAppend)


    @logCapture
    def appendFeatures(self, toAppend):
        """
        Expand this object by appending the features from the toAppend object
        after the features currently in this object, merging together their
        points. The points in toAppend do not need to be in the same
        order as in the calling object; the data will automatically be
        placed using the calling object's point order if there is an
        unambiguous mapping. toAppend will be unaffected by calling this
        method.

        toAppend - the UML data object whose contents we will be including
        in this object. Must have the same number of points as the calling
        object. Must not share any feature names with the calling object.
        Must have the same point names as the calling object, but not
        necessarily in the same order.

        """
        self._append_implementation('feature', toAppend)


    def _append_implementation(self, axis, toAppend):
        self._validateValueIsNotNone("toAppend", toAppend)
        self._validateValueIsUMLDataObject("toAppend", toAppend, True)
        self._validateEmptyNamesIntersection(axis, "toAppend", toAppend)

        if axis == 'point':
            self._validateObjHasSameNumberOfFeatures("toAppend", toAppend)
            # need this in case we are self appending
            origCountS = self.points
            origCountTA = toAppend.points

            otherAxis = 'feature'
            funcString = 'appendPoints'
            selfSetName = self.setPointName
            toAppendGetName = toAppend.getPointName
            selfAppendImplementation = self._appendPoints_implementation
            selfSetCount = self._setpointCount
            selfCount = self._pointCount
            toAppendCount = toAppend.points
            selfAddName = self._addPointName
        else:
            self._validateObjHasSameNumberOfPoints("toAppend", toAppend)
            # need this in case we are self appending
            origCountS = self.features
            origCountTA = toAppend.features

            otherAxis = 'point'
            funcString = 'appendFeatures'
            selfSetName = self.setFeatureName
            selfAppendImplementation = self._appendFeatures_implementation
            toAppendGetName = toAppend.getFeatureName
            selfSetName = self.setFeatureName
            selfSetCount = self._setfeatureCount
            selfCount = self._featureCount
            toAppendCount = toAppend.features
            selfAddName = self._addFeatureName

        # Two cases will require us to use a generic implementation with
        # reordering capabilities: the names are consistent but out of order,
        # or the type of the objects is different.
        isReordered = self._validateReorderedNames(otherAxis, funcString, toAppend)
        differentType = self.getTypeString() != toAppend.getTypeString()

        if isReordered or differentType:
            self._appendReorder_implementation(axis, toAppend)
        else:
            selfAppendImplementation(toAppend)
            selfSetCount(selfCount + toAppendCount)

        # Have to make sure the point/feature names match the extended data. In
        # the case that the reordering implementation is used, the new points or
        # features already have default name assignments, so we set the correct
        # names. In the case of the standard implementation, we must use Base's
        # helper to add new names.
        for i in range(origCountTA):
            currName = toAppendGetName(i)
            # This insures there is no name collision with defaults already
            # present in the original object
            if currName[:DEFAULT_PREFIX_LENGTH] == DEFAULT_PREFIX:
                currName = self._nextDefaultName(axis)
            if isReordered or differentType:
                selfSetName(origCountS + i, currName)
            else:
                selfAddName(currName)

        self.validate()


    def _appendReorder_implementation(self, axis, toAppend):
        if axis == 'point':
            newPointNames = self.getPointNames() + ([None] * toAppend.points)
            newFeatureNames = toAppend.getFeatureNames()
            newPointSize = self.points + toAppend.points
            newFeatureSize = self.features
        else:
            newPointNames = toAppend.getPointNames()
            newFeatureNames = self.getFeatureNames() + ([None] * toAppend.features)
            newPointSize = self.points
            newFeatureSize = self.features + toAppend.features

        newObj = UML.zeros(self.getTypeString(), newPointSize, newFeatureSize,
                           pointNames=newPointNames, featureNames=newFeatureNames, name=self.name)

        if axis == 'point':
            newObj.fillWith(toAppend, self.points, 0, newObj.points - 1, newObj.features - 1)
            resortOrder = [self.getFeatureIndex(toAppend.getFeatureName(i)) for i in range(self.features)]
            orderObj = UML.createData(self.getTypeString(), resortOrder)
            newObj.fillWith(orderObj, self.points - 1, 0, self.points - 1, newObj.features - 1)
            newObj.sortFeatures(sortBy=self.points - 1)
            newObj.fillWith(self, 0, 0, self.points - 1, newObj.features - 1)
            self.referenceDataFrom(newObj)
        else:
            newObj.fillWith(toAppend, 0, self.features, newObj.points - 1, newObj.features - 1)
            resortOrder = [self.getPointIndex(toAppend.getPointName(i)) for i in range(self.points)]
            orderObj = UML.createData(self.getTypeString(), resortOrder)
            orderObj.transpose()
            newObj.fillWith(orderObj, 0, self.features - 1, newObj.points - 1, self.features - 1)
            newObj.sortPoints(sortBy=self.features - 1)
            newObj.fillWith(self, 0, 0, newObj.points - 1, self.features - 1)
            self.referenceDataFrom(newObj)


    @logCapture
    def sortPoints(self, sortBy=None, sortHelper=None, useLog=None):
        """
        Modify this object so that the points are sorted in place.

        sortBy: may indicate the feature to sort by or None if the entire point
        is to be taken as a key

        sortHelper: either an iterable, list-like object of identifiers (names
        and/or indices), a comparator or a scoring function, or None to indicate
        the natural ordering

        """
        self._genericSortFrontend('point', sortBy, sortHelper)



    @logCapture
    def sortFeatures(self, sortBy=None, sortHelper=None, useLog=None):
        """
        Modify this object so that the features are sorted in place.

        sortBy: indicates the point to sort by or None if the entire point
        is to be taken as a key

        sortHelper: either an iterable, list-like object of identifiers (names
        and/or indices), a comparator or a scoring function, or None to indicate
        the natural ordering

        """
        self._genericSortFrontend('feature', sortBy, sortHelper)


    def _genericSortFrontend(self, axis, sortBy, sortHelper):
        """Generic sorting function for SortPoints and SortFeatures"""
        if sortBy is not None and sortHelper is not None:
            raise ArgumentException("Cannot specify a feature to sort by and a helper function")
        if sortBy is None and sortHelper is None:
            raise ArgumentException("Either sortBy or sortHelper must not be None")

        if axis == 'point':
            otherAxis = 'feature'
            axisCount = self.points
            otherCount = self.features
            sort_implementation = self._sortPoints_implementation
            namesCreated = self._pointNamesCreated()
            setNames = self.setPointNames
        else:
            otherAxis = 'point'
            axisCount = self.features
            otherCount = self.points
            sort_implementation = self._sortFeatures_implementation
            namesCreated = self._featureNamesCreated()
            setNames = self.setFeatureNames

        if sortBy is not None and isinstance(sortBy, six.string_types):
            sortBy = self._getIndex(sortBy, otherAxis)

        if sortHelper is not None and not hasattr(sortHelper, '__call__'):
            indices = self._constructIndicesList(axis, sortHelper)
            if len(indices) != axisCount:
                msg = "This object contains {0} {1}s, ".format(axisCount, axis)
                msg += "but sortHelper has {0} identifiers".format(len(indices))
                raise ArgumentException(msg)
            if len(indices) != len(set(indices)):
                msg = "This object contains {0} {1}s, ".format(axisCount, axis)
                msg += "but sortHelper has {0} ".format(len(set(indices)))
                msg += "unique identifiers"
                raise ArgumentException(msg)

            sortHelper = indices

        # its already sorted in these cases
        if otherCount == 0 or axisCount == 0 or axisCount == 1:
            return

        newNameOrder = sort_implementation(sortBy, sortHelper)
        setNames(newNameOrder)

        self.validate()


    @logCapture
    def extractPoints(self, toExtract=None, start=None, end=None, number=None, randomize=False, useLog=None):
        """
        Modify this object, removing those points that are specified by the
        input, and returning an object containing those removed points.

        toExtract: may take the form of any of the following:
          1. a single identifier (name or index)
          2. an iterable, list-like container of identifiers
          3. a function that when given a point will return True if it is to
             be extracted
          4. a filter function, as a string, containing a comparison operator
             between a feature name and a value (i.e 'feat1<10')

        start and end: parameters indicating range based extraction. If range
        based extraction is employed, toExtract must be None, and vice versa. If
        only one of start and end are non-None, the other defaults to 0 and
        self.points, respectively.

        number: the quantity of points that are to be extracted, the default
        None means unrestricted extraction.

        randomize: indicates whether random sampling is to be used in
        conjunction with the number parameter, if randomize is False, the chosen
        points are determined by point order, otherwise it is uniform random
        across the space of possible points.

        """
        ret = self._genericStructuralFrontend('extract', 'point', toExtract, start, end,
                                              number, randomize)

        ret.setFeatureNames(self.getFeatureNames())
        self._adjustCountAndNames('point', ret)

        ret._relPath = self.relativePath
        ret._absPath = self.absolutePath

        self.validate()

        return ret

    @logCapture
    def extractFeatures(self, toExtract=None, start=None, end=None, number=None, randomize=False, useLog=None):
        """
        Modify this object, removing those features that are specified by the
        input, and returning an object containing those removed features.

        toExtract: may take the form of any of the following:
          1. a single identifier (name or index)
          2. an iterable, list-like container of identifiers
          3. a function that when given a feature will return True if it is to
             be extracted
          4. a filter function, as a string, containing a comparison operator
             between a point name and a value (i.e 'point1<10')

        start and end: parameters indicating range based extraction. If range
        based extraction is employed, toExtract must be None, and vice versa. If
        only one of start and end are non-None, the other defaults to 0 and
        self.features, respectively.

        number: the quantity of features that are to be extracted, the default
        None means unrestricted extraction.

        randomize: indicates whether random sampling is to be used in
        conjunction with the number parameter, if randomize is False, the chosen
        features are determined by feature order, otherwise it is uniform random
        across the space of possible features.

        """
        ret = self._genericStructuralFrontend('extract', 'feature', toExtract, start, end,
                                              number, randomize)

        ret.setPointNames(self.getPointNames())
        self._adjustCountAndNames('feature', ret)

        ret._relPath = self.relativePath
        ret._absPath = self.absolutePath

        self.validate()

        return ret


    @logCapture
    def deletePoints(self, toDelete=None, start=None, end=None, number=None, randomize=False, useLog=None):
        """
        Modify this object, removing those points that are specified by the input.

        toDelete: may take the form of any of the following:
          1. a single identifier (name or index)
          2. an iterable, list-like container of identifiers
          3. a function that when given a point will return True if it is to
             be deleted
          4. a filter function, as a string, containing a comparison operator
             between a feature name and a value (i.e 'feat1<10')

        start and end: parameters indicating range based deletion. If range
        based deletion is employed, toDelete must be None, and vice versa. If
        only one of start and end are non-None, the other defaults to 0 and
        self.points, respectively.

        number: the quantity of points that are to be deleted, the default
        None means unrestricted deletion.

        randomize: indicates whether random sampling is to be used in
        conjunction with the number parameter, if randomize is False, the chosen
        points are determined by point order, otherwise it is uniform random
        across the space of possible points.

        """
        ret = self.extractPoints(toExtract=toDelete, start=start, end=end, number=number, randomize=randomize)


    @logCapture
    def deleteFeatures(self, toDelete=None, start=None, end=None, number=None, randomize=False, useLog=None):
        """
        Modify this object, removing those features that are specified by the input.

        toDelete: may take the form of any of the following:
          1. a single identifier (name or index)
          2. an iterable, list-like container of identifiers
          3. a function that when given a feature will return True if it is to
             be deleted
          4. a filter function, as a string, containing a comparison operator
             between a point name and a value (i.e 'point1<10')

        start and end: parameters indicating range based deletion. If range
        based deletion is employed, toDelete must be None, and vice versa. If
        only one of start and end are non-None, the other defaults to 0 and
        self.features, respectively.

        number: the quantity of features that are to be deleted, the default
        None means unrestricted deletion.

        randomize: indicates whether random sampling is to be used in
        conjunction with the number parameter, if randomize is False, the chosen
        features are determined by feature order, otherwise it is uniform random
        across the space of possible features.

        """
        ret = self.extractFeatures(toExtract=toDelete, start=start, end=end, number=number, randomize=randomize)


    @logCapture
    def retainPoints(self, toRetain=None, start=None, end=None, number=None, randomize=False, useLog=None):

        """
        Modify this object, retaining those points that are specified by the input.

        toRetain: may take the form of any of the following:
          1. a single identifier (name or index)
          2. an iterable, list-like container of identifiers
          3. a function that when given a point will return True if it is to
             be retained
          4. a filter function, as a string, containing a comparison operator
             between a feature name and a value (i.e 'feat1<10')

        start and end: parameters indicating range based retention. If range
        based retention is employed, toRetain must be None, and vice versa. If
        only one of start and end are non-None, the other defaults to 0 and
        self.points, respectively.

        number: the quantity of points that are to be retained, the default
        None means unrestricted retention.

        randomize: indicates whether random sampling is to be used in
        conjunction with the number parameter, if randomize is False, the chosen
        points are determined by point order, otherwise it is uniform random
        across the space of possible points.

        """
        self._retain_implementation('retain', 'point', toRetain, start, end, number, randomize)


    @logCapture
    def retainFeatures(self, toRetain=None, start=None, end=None, number=None, randomize=False, useLog=None):
        """
        Modify this object, retaining those features that are specified by the input.

        toRetain: may take the form of any of the following:
          1. a single identifier (name or index)
          2. an iterable, list-like container of identifiers
          3. a function that when given a feature will return True if it is to
             be retained
          4. a filter function, as a string, containing a comparison operator
             between a point name and a value (i.e 'point1<10')

        start and end: parameters indicating range based retention. If range
        based retention is employed, toRetain must be None, and vice versa. If
        only one of start and end are non-None, the other defaults to 0 and
        self.features, respectively.

        number: the quantity of features that are to be retained, the default
        None means unrestricted retention.

        randomize: indicates whether random sampling is to be used in
        conjunction with the number parameter, if randomize is False, the chosen
        features are determined by feature order, otherwise it is uniform random
        across the space of possible features.

        """
        self._retain_implementation('retain', 'feature', toRetain, start, end, number, randomize)


    def _retain_implementation(self, structure, axis, toRetain, start, end, number, randomize):
        """Generic retaining function for retainPoints or retainFeatures. The complements
        of toRetain are identified to use the extract backend, this is done within this
        implementation except when toRetain is a function which is complemented within
        the next helper function

        """
        if axis == 'point':
            hasName = self.hasPointName
            getNames = self.getPointNames
            axisLength = self.points
            sortValues = self.sortPoints
        else:
            hasName = self.hasFeatureName
            getNames = self.getFeatureNames
            axisLength = self.features
            sortValues = self.sortFeatures

        self._validateStructuralArguments(structure, axis, toRetain, start, end,
                                          number, randomize)
        # will use number and randomize as necessary here unless toRetain is
        # a function where it will be handled in _genericStructuralFrontend
        passNumber = None
        passRandomize = False

        # generic exception message if number is too large
        msg = "The value for 'number', {0}, ".format(number)
        msg += "is greater than the number of {0}s ".format(axis)

        # extract points not in toRetain
        if toRetain is not None:
            if isinstance(toRetain, six.string_types):
                if hasName(toRetain):
                    toExtract = [value for value in getNames() if value != toRetain]
                else:
                    # toRetain is a function passed as a string
                    toExtract = toRetain
                    passNumber = number
                    passRandomize = randomize

            elif isinstance(toRetain, (int, numpy.integer)):
                toExtract = [value for value in range(axisLength) if value != toRetain]

            # list-like container objects
            elif not hasattr(toRetain, '__call__'):
                # toRetain is other container type or range() in python3
                toRetain = self._constructIndicesList(axis, toRetain, 'toRetain')
                if number and number > len(toRetain):
                    msg += "to retain, {0}".format(len(toRetain))
                    raise ArgumentException(msg)
                if randomize:
                    toRetain = pythonRandom.sample(toRetain, number)
                elif number:
                    toRetain = toRetain[:number]
                toExtract = [value for value in range(axisLength) if value not in toRetain]
                # change the index order of the values to match toRetain
                if not randomize:
                    reindex = toRetain + toExtract
                    sortValues(sortHelper=reindex)
                    # extract any values after the toRetain values
                    extractValues = range(len(toRetain), axisLength)
                    toExtract = list(extractValues)

            # toRetain is a function
            else:
                toExtract = toRetain
                passNumber = number
                passRandomize = randomize

        # extract points not in start to end range
        elif start is not None or end is not None:
            start = 0 if start is None else self._getIndex(start, axis)
            end = axisLength - 1 if end is None else self._getIndex(end, axis)
            self._validateStartEndRange(start, end, axisLength)
            toRetain = [value for value in range(start, end + 1)]
            if number and number > len(toRetain):
                msg += "to retain, {0}".format(len(toRetain))
                raise ArgumentException(msg)
            if randomize:
                toRetain = pythonRandom.sample(toRetain, number)
            elif number:
                toRetain = toRetain[:number]
            toExtract = [value for value in range(axisLength) if value not in toRetain]

        # extract points after number
        else:
            allIndexes = [i for i in range(axisLength)]
            if number > len(allIndexes):
                raise ArgumentException(msg)
            if randomize:
                toRetain = pythonRandom.sample(allIndexes, number)
            else:
                toRetain = allIndexes[:number]
            toExtract = [value for value in range(axisLength) if value not in toRetain]

        ret = self._genericStructuralFrontend('retain', axis, target=toExtract,
                                              number=passNumber, randomize=passRandomize)
        self._adjustCountAndNames(axis, ret)


    @logCapture
    def countPoints(self, condition):
        """
        Similar to function extractPoints. Here we return back the number of points which satisfy the condition.
        condition: can be a string or a function object.
        """
        return self._genericStructuralFrontend('count', 'point', condition)


    @logCapture
    def countFeatures(self, condition):
        """
        Similar to function extractFeatures. Here we return back the number of features which satisfy the condition.
        condition: can be a string or a function object.
        """
        return self._genericStructuralFrontend('count', 'feature', condition)


    @logCapture
    def referenceDataFrom(self, other, useLog=None):
        """
        Modifies the internal data of this object to refer to the same data as other. In other
        words, the data wrapped by both the self and other objects resides in the
        same place in memory. Other must be an object of the same type as
        the calling object. Also, the shape of other should be consistent with the set
        of featureNames currently in this object. None is always returned.

        """
        # this is called first because it checks the data type
        self._referenceDataFrom_implementation(other)
        self.pointNames = other.pointNames
        self.pointNamesInverse = other.pointNamesInverse
        self.featureNames = other.featureNames
        self.featureNamesInverse = other.featureNamesInverse

        self._pointCount = other._pointCount
        self._featureCount = other._featureCount

        self._absPath = other.absolutePath
        self._relPath = other.relativePath

        self._nextDefaultValuePoint = other._nextDefaultValuePoint
        self._nextDefaultValueFeature = other._nextDefaultValueFeature

        self.validate()


    @logCapture
    def copyAs(self, format, rowsArePoints=True, outputAs1D=False):
        """
        Return a new object which has the same data (and featureNames, depending on
        the return type) as this object. To return a specific kind of UML data
        object, one may specify the format parameter to be 'List', 'Matrix', or
        'Sparse'. To specify a raw return type (which will not include feature names),
        one may specify 'python list', 'numpy array', or 'numpy matrix', 'scipy csr',
        'scypy csc', 'list of dict' or 'dict of list'.

        """
        #make lower case, strip out all white space and periods, except if format
        # is one of the accepted UML data types
        if format not in ['List', 'Matrix', 'Sparse', 'DataFrame']:
            format = format.lower()
            format = format.strip()
            tokens = format.split(' ')
            format = ''.join(tokens)
            tokens = format.split('.')
            format = ''.join(tokens)
            if format not in ['pythonlist', 'numpyarray', 'numpymatrix', 'scipycsr', 'scipycsc',
                              'listofdict', 'dictoflist']:
                msg = "The only accepted asTypes are: 'List', 'Matrix', 'Sparse'"
                msg += ", 'python list', 'numpy array', 'numpy matrix', 'scipy csr', 'scipy csc'"
                msg += ", 'list of dict', and 'dict of list'"
                raise ArgumentException(msg)

        # we only allow 'numpyarray' and 'pythonlist' to be used with the outpuAs1D flag
        if outputAs1D:
            if format != 'numpyarray' and format != 'pythonlist':
                raise ArgumentException("Cannot output as 1D if format != 'numpy array' or 'python list'")
            if self.points != 1 and self.features != 1:
                raise ArgumentException("To output as 1D there may either be only one point or one feature")

        # certain shapes and formats are incompatible
        if format.startswith('scipy'):
            if self.points == 0 or self.features == 0:
                raise ArgumentException('Cannot output a point or feature empty object in a scipy format')

        ret = self._copyAs_implementation_base(format, rowsArePoints, outputAs1D)

        if isinstance(ret, UML.data.Base):
            ret._name = self.name
            ret._relPath = self.relativePath
            ret._absPath = self.absolutePath

        return ret

    def _copyAs_implementation_base(self, format, rowsArePoints, outputAs1D):
        # in copyAs, we've already limited outputAs1D to the 'numpyarray' and 'python list' formats
        if outputAs1D:
            if self.points == 0 or self.features == 0:
                if format == 'numpyarray':
                    return numpy.array([])
                if format == 'pythonlist':
                    return []
            raw = self._copyAs_implementation('numpyarray').flatten()
            if format != 'numpyarray':
                raw = raw.tolist()
            return raw

        # we enforce very specific shapes in the case of emptiness along one
        # or both axes
        if format == 'pythonlist':
            if self.points == 0:
                return []
            if self.features == 0:
                ret = []
                for i in range(self.points):
                    ret.append([])
                return ret

        if format in ['listofdict', 'dictoflist']:
            ret = self._copyAs_implementation('numpyarray')
        else:
            ret = self._copyAs_implementation(format)
            if isinstance(ret, UML.data.Base):
                self._copyNames(ret)

        def _createListOfDict(data, featureNames):
            # creates a list of dictionaries mapping feature names to the point's values
            # dictionaries are in point order
            listofdict = []
            for point in data:
                feature_dict = {}
                for i, value in enumerate(point):
                    feature = featureNames[i]
                    feature_dict[feature] = value
                listofdict.append(feature_dict)
            return listofdict

        def _createDictOfList(data, featureNames, nFeatures):
            # creates a python dict maps feature names to python lists containing
            # all of that feature's values
            dictoflist = {}
            for i in range(nFeatures):
                feature = featureNames[i]
                values_list = data[:,i].tolist()
                dictoflist[feature] = values_list
            return dictoflist

        if not rowsArePoints:
            if format in ['List', 'Matrix', 'Sparse', 'DataFrame']:
                ret.transpose()
            elif format == 'listofdict':
                ret = ret.transpose()
                ret = _createListOfDict(data=ret, featureNames=self.getPointNames())
                return ret
            elif format == 'dictoflist':
                ret = ret.transpose()
                ret = _createDictOfList(data=ret, featureNames=self.getPointNames(), nFeatures=self.points)
                return ret
            elif format != 'pythonlist':
                ret = ret.transpose()
            else:
                ret = numpy.transpose(ret).tolist()

        if format == 'listofdict':
            ret = _createListOfDict(data=ret, featureNames=self.getFeatureNames())
        if format == 'dictoflist':
            ret = _createDictOfList(data=ret, featureNames=self.getFeatureNames(), nFeatures=self.features)

        return ret

    def _copyNames (self, CopyObj):
        if self._pointNamesCreated():
            CopyObj.pointNamesInverse = self.getPointNames()
            CopyObj.pointNames = copy.copy(self.pointNames)
            # if CopyObj.getTypeString() == 'DataFrame':
            #     CopyObj.data.index = self.getPointNames()
        else:
            CopyObj.pointNamesInverse = None
            CopyObj.pointNames = None

        if self._featureNamesCreated():
            CopyObj.featureNamesInverse = self.getFeatureNames()
            CopyObj.featureNames = copy.copy(self.featureNames)
            # if CopyObj.getTypeString() == 'DataFrame':
            #     CopyObj.data.columns = self.getFeatureNames()
        else:
            CopyObj.featureNamesInverse = None
            CopyObj.featureNames = None

        CopyObj._nextDefaultValueFeature = self._nextDefaultValueFeature
        CopyObj._nextDefaultValuePoint = self._nextDefaultValuePoint

    @logCapture
    def copyPoints(self, toCopy=None, start=None, end=None, number=None, randomize=False):
        """
        Returns an object containing those points that are specified by the input, without
        modification to this object.

        toCopy: may take the form of any of the following:
          1. a single identifier (name or index)
          2. an iterable, list-like container of identifiers
          3. a function that when given a point will return True if it is to
             be copied
          4. a filter function, as a string, containing a comparison operator
             between a feature name and a value (i.e 'feat1<10')

        start and end: parameters indicating range based copying. If range
        based copying is employed, toCopy must be None, and vice versa. If
        only one of start and end are non-None, the other defaults to 0 and
        self.points, respectively.

        number: the quantity of points that are to be copied, the default
        None means unrestricted copying.

        randomize: indicates whether random sampling is to be used in
        conjunction with the number parameter, if randomize is False, the chosen
        points are determined by point order, otherwise it is uniform random
        across the space of possible points.

        """
        ret = self._genericStructuralFrontend('copy', 'point', toCopy, start, end,
                                              number, randomize)

        ret.setFeatureNames(self.getFeatureNames())

        ret._relPath = self.relativePath
        ret._absPath = self.absolutePath

        self.validate()
        return ret


    @logCapture
    def copyFeatures(self, toCopy=None, start=None, end=None, number=None, randomize=False):
        """
        Returns an object containing those features that are specified by the input, without
        modification to this object.

        toCopy: may take the form of any of the following:
          1. a single identifier (name or index)
          2. an iterable, list-like container of identifiers
          3. a function that when given a feature will return True if it is to
             be copied
          4. a filter function, as a string, containing a comparison operator
             between a point name and a value (i.e 'point1<10')

        start and end: parameters indicating range based copying. If range
        based copying is employed, toCopy must be None, and vice versa. If
        only one of start and end are non-None, the other defaults to 0 and
        self.features, respectively.

        number: the quantity of features that are to be copied, the default
        None means unrestricted copying.

        randomize: indicates whether random sampling is to be used in
        conjunction with the number parameter, if randomize is False, the chosen
        features are determined by feature order, otherwise it is uniform random
        across the space of possible features.

        """
        ret = self._genericStructuralFrontend('copy', 'feature', toCopy, start, end,
                                              number, randomize)

        ret.setPointNames(self.getPointNames())

        ret._absPath = self.absolutePath
        ret._relPath = self.relativePath

        return ret

    @logCapture
    def transformEachPoint(self, function, points=None, useLog=None):
        """
        Modifies this object to contain the results of the given function
        calculated on the specified points in this object.

        function: must accept the view of a point as an argument

        points: may be None to indicate application to all points, a single
        point identifier (name or index) or an iterable, list-like container of
        point identifiers to limit application only to those specified.

        """
        if self.points == 0:
            raise ImproperActionException("We disallow this function when there are 0 points")
        if self.features == 0:
            raise ImproperActionException("We disallow this function when there are 0 features")
        if function is None:
            raise ArgumentException("function must not be None")
        if points is not None:
            points = self._constructIndicesList('point', points)

        self.validate()

        self._transformEachPoint_implementation(function, points)

    @logCapture
    def transformEachFeature(self, function, features=None, useLog=None):
        """
        Modifies this object to contain the results of the given function
        calculated on the specified features in this object.

        function: must accept the view of a feature as an argument

        features: may be None to indicate application to all features, a single
        feature identifier (name or index) or an iterable, list-like container
        of feature identifiers to limit application only to those specified.

        """
        if self.points == 0:
            raise ImproperActionException("We disallow this function when there are 0 points")
        if self.features == 0:
            raise ImproperActionException("We disallow this function when there are 0 features")
        if function is None:
            raise ArgumentException("function must not be None")
        if features is not None:
            features = self._constructIndicesList('feature', features)

        self.validate()

        self._transformEachFeature_implementation(function, features)

    @logCapture
    def transformEachElement(self, toTransform, points=None, features=None, preserveZeros=False,
                             skipNoneReturnValues=False, useLog=None):
        """
        Modifies this object to contain the results of toTransform for each element.

        toTransform: May be a function in the form of toTransform(elementValue)
        or toTransform(elementValue, pointNum, featureNum), or a dictionary
        mapping the current element [key] to the transformed element [value].

        points: Limit to only elements of the specified points; may be None for
        all points, a single identifier (name or index), or an iterable,
        list-like container of identifiers.

        features: Limit to only elements of the specified features; may be None
        for all features, a single identifier (name or index), or an iterable,
        list-like container of identifiers.

        preserveZeros: If True it does not apply toTransform to elements in
        the data that are 0, and that 0 is not modified.

        skipNoneReturnValues: If True, any time toTransform() returns None, the
        value originally in the data will remain unmodified.

        """
        if points is not None:
            points = self._constructIndicesList('point', points)
        if features is not None:
            features = self._constructIndicesList('feature', features)

        self.validate()

        self._transformEachElement_implementation(toTransform, points, features, preserveZeros, skipNoneReturnValues)

    @logCapture
    def fillWith(self, values, pointStart, featureStart, pointEnd, featureEnd, useLog=None):
        """
        Revise the contents of the calling object so that it contains the provided
        values in the given location.

        values - Either a constant value or a UML object whose size is consistent
        with the given start and end indices.

        pointStart - the inclusive ID of the first point in the calling object
        whose contents will be modified.

        featureStart - the inclusive ID of the first feature in the calling object
        whose contents will be modified.

        pointEnd - the inclusive ID of the last point in the calling object
        whose contents will be modified.

        featureEnd - the inclusive ID of the last feature in the calling object
        whose contents will be modified.

        """
        psIndex = self._getPointIndex(pointStart)
        peIndex = self._getPointIndex(pointEnd)
        fsIndex = self._getFeatureIndex(featureStart)
        feIndex = self._getFeatureIndex(featureEnd)

        if psIndex > peIndex:
            msg = "pointStart (" + str(pointStart) + ") must be less than or "
            msg += "equal to pointEnd (" + str(pointEnd) + ")."
            raise ArgumentException(msg)
        if fsIndex > feIndex:
            msg = "featureStart (" + str(featureStart) + ") must be less than or "
            msg += "equal to featureEnd (" + str(featureEnd) + ")."
            raise ArgumentException(msg)

        if isinstance(values, UML.data.Base):
            prange = (peIndex - psIndex) + 1
            frange = (feIndex - fsIndex) + 1
            if values.points != prange:
                msg = "When the values argument is a UML data object, the size "
                msg += "of values must match the range of modification. There are "
                msg += str(values.points) + " points in values, yet pointStart ("
                msg += str(pointStart) + ") and pointEnd ("
                msg += str(pointEnd) + ") define a range of length " + str(prange)
                raise ArgumentException(msg)
            if values.features != frange:
                msg = "When the values argument is a UML data object, the size "
                msg += "of values must match the range of modification. There are "
                msg += str(values.features) + " features in values, yet featureStart ("
                msg += str(featureStart) + ") and featureEnd ("
                msg += str(featureEnd) + ") define a range of length " + str(frange)
                raise ArgumentException(msg)
            if values.getTypeString() != self.getTypeString():
                values = values.copyAs(self.getTypeString())

        elif dataHelpers._looksNumeric(values) or isinstance(values, six.string_types):
            pass  # no modificaitons needed
        else:
            msg = "values may only be a UML data object, or a single numeric value, yet "
            msg += "we received something of " + str(type(values))
            raise ArgumentException(msg)

        self._fillWith_implementation(values, psIndex, fsIndex, peIndex, feIndex)
        self.validate()

<<<<<<< HEAD
    @logCapture
    def handleMissingValues(self, method='remove points', features=None, arguments=None,
                            alsoTreatAsMissing=[], markMissing=False, useLog=None):
=======

    def handleMissingValues(self, method='remove points', features=None, arguments=None,
                            alsoTreatAsMissing=[], markMissing=False):
>>>>>>> 0351dadf
        """
        This function is to remove, replace or impute missing values in an UML
        container data object.

        method - a string in the form of one of the following:
        'remove points', 'remove features', 'feature mean', 'feature median',
        'feature mode', 'zero', 'constant', 'forward fill', 'backward fill',
        'interpolate'

        features - can be None to indicate all features, a single feature
        identifier (name or index) or an iterable, list-like container of
        feature identifiers. In this function, only those features in the input
        'features' will be processed.

        arguments - for some kind of methods, we need to setup arguments.
        for method = 'remove points', 'remove features', arguments can be 'all'
        or 'any' etc.
        for method = 'constant', arguments must be a value
        for method = 'interpolate', arguments can be a dict which stores inputs
        for numpy.interp

        alsoTreatAsMissing - a list. In this function, numpy.NaN and None are
        always treated as missing. You can add extra values which should be
        treated as missing values too, in alsoTreatAsMissing.

        markMissing - True or False. If it is True, then extra columns for those
        features will be added, in which 0 (False) or 1 (True) will be filled to
        indicate if the value in a cell is originally missing or not.

        """
        #convert features to a list of index
        if features is not None:
            featuresList = self._constructIndicesList('feature', features)
        else:
            featuresList = list(range(self._getfeatureCount()))

        #convert single value alsoTreatAsMissing to a list
        if not hasattr(alsoTreatAsMissing, '__len__') or isinstance(alsoTreatAsMissing, six.string_types):
            alsoTreatAsMissing = [alsoTreatAsMissing]

        if isinstance(self, UML.data.DataFrame):
            #for DataFrame, pass column names instead of indices
            featuresList = [self.getFeatureName(i) for i in featuresList]

        self._handleMissingValues_implementation(method, featuresList, arguments, alsoTreatAsMissing, markMissing)


    def _flattenNames(self, discardAxis):
        """
        Helper calculating the axis names for the unflattend axis after a flatten operation.

        """
        self._validateAxis(discardAxis)
        if discardAxis == 'point':
            keepNames = self.getFeatureNames()
            dropNames = self.getPointNames()
        else:
            keepNames = self.getPointNames()
            dropNames = self.getFeatureNames()

        ret = []
        for d in dropNames:
            for k in keepNames:
                ret.append(k + ' | ' + d)

        return ret

    @logCapture
    def flattenToOnePoint(self):
        """
        Adjust this object in place so that the same values are all in a single point.

        Each feature in the result maps to exactly one value from the original object.
        The order of values respects the point order from the original object,
        if there were n features in the original, the first n values in the result
        will exactly match the first point, the nth to (2n-1)th values will exactly
        match the original second point, etc. The feature names will be transformed
        such that the value at the intersection of the "pn_i" named point and "fn_j"
        named feature from the original object will have a feature name of "fn_j | pn_i".
        The single point will have a name of "Flattened".

        Raises: ImproperActionException if an axis has length 0

        """
        if self.points == 0:
            msg = "Can only flattenToOnePoint when there is one or more points. " \
                  "This object has 0 points."
            raise ImproperActionException(msg)
        if self.features == 0:
            msg = "Can only flattenToOnePoint when there is one or more features. " \
                  "This object has 0 features."
            raise ImproperActionException(msg)

        # TODO: flatten nameless Objects without the need to generate default names for them.
        if not self._pointNamesCreated():
            self._setAllDefault('point')
        if not self._featureNamesCreated():
            self._setAllDefault('feature')

        self._flattenToOnePoint_implementation()

        self._featureCount = self.points * self.features
        self._pointCount = 1
        self.setFeatureNames(self._flattenNames('point'))
        self.setPointNames(['Flattened'])

    @logCapture
    def flattenToOneFeature(self):
        """
        Adjust this object in place so that the same values are all in a single feature.

        Each point in the result maps to exactly one value from the original object.
        The order of values respects the feature order from the original object,
        if there were n points in the original, the first n values in the result
        will exactly match the first feature, the nth to (2n-1)th values will exactly
        match the original second feature, etc. The point names will be transformed
        such that the value at the intersection of the "pn_i" named point and "fn_j"
        named feature from the original object will have a point name of "pn_i | fn_j".
        The single feature will have a name of "Flattened".

        Raises: ImproperActionException if an axis has length 0

        """
        if self.points == 0:
            msg = "Can only flattenToOneFeature when there is one or more points. " \
                  "This object has 0 points."
            raise ImproperActionException(msg)
        if self.features == 0:
            msg = "Can only flattenToOneFeature when there is one or more features. " \
                  "This object has 0 features."
            raise ImproperActionException(msg)

        # TODO: flatten nameless Objects without the need to generate default names for them.
        if not self._pointNamesCreated():
            self._setAllDefault('point')
        if not self._featureNamesCreated():
            self._setAllDefault('feature')

        self._flattenToOneFeature_implementation()

        self._pointCount = self.points * self.features
        self._featureCount = 1
        self.setPointNames(self._flattenNames('feature'))
        self.setFeatureNames(['Flattened'])


    def _unflattenNames(self, addedAxis, addedAxisLength):
        """
        Helper calculating the new axis names after an unflattening operation.

        """
        self._validateAxis(addedAxis)
        if addedAxis == 'point':
            both = self.getFeatureNames()
            keptAxisLength = self.features // addedAxisLength
            allDefault = self._namesAreFlattenFormatConsistent('point', addedAxisLength, keptAxisLength)
        else:
            both = self.getPointNames()
            keptAxisLength = self.points // addedAxisLength
            allDefault = self._namesAreFlattenFormatConsistent('feature', addedAxisLength, keptAxisLength)

        if allDefault:
            addedAxisName = None
            keptAxisName = None
        else:
            # we consider the split of the elements into keptAxisLength chunks (of
            # which there will be addedAxisLength number of chunks), and want the
            # index of the first of each chunk. We allow that first name to be
            # representative for that chunk: all will have the same stuff past
            # the vertical bar.
            locations = range(0, len(both), keptAxisLength)
            addedAxisName = [both[n].split(" | ")[1] for n in locations]
            keptAxisName = [name.split(" | ")[0] for name in both[:keptAxisLength]]

        return addedAxisName, keptAxisName

    def _namesAreFlattenFormatConsistent(self, flatAxis, newFLen, newUFLen):
        """
        Helper which validates the formatting of axis names prior to unflattening.

        Will raise ImproperActionException if an inconsistency with the formatting
        done by the flatten operations is discovered. Returns True if all the names
        along the unflattend axis are default, False otherwise.

        """
        flat = self.getPointNames() if flatAxis == 'point' else self.getFeatureNames()
        formatted = self.getFeatureNames() if flatAxis == 'point' else self.getPointNames()

        def checkIsDefault(axisName):
            ret = False
            try:
                if axisName[:DEFAULT_PREFIX_LENGTH] == DEFAULT_PREFIX:
                    int(axisName[DEFAULT_PREFIX_LENGTH:])
                    ret = True
            except ValueError:
                ret = False
            return ret

        # check the contents of the names along the flattened axis
        isDefault = checkIsDefault(flat[0])
        isExact = flat == ['Flattened']
        if not (isDefault or isExact):
            msg = "In order to unflatten this object, the names must be " \
                  "consistent with the results from a flatten call. Therefore, " \
                  "the " + flatAxis + " name for this object ('" + flat[0] + "') must " \
                  "either be a default name or exactly the string 'Flattened'"
            raise ImproperActionException(msg)

        # check the contents of the names along the unflattend axis
        msg = "In order to unflatten this object, the names must be " \
              "consistent with the results from a flatten call. Therefore, " \
              "the " + flatAxis + " names for this object must either be all " \
              "default, or they must be ' | ' split names with name values " \
              "consistent with the positioning from a flatten call."
        # each name - default or correctly formatted
        allDefaultStatus = None
        for name in formatted:
            isDefault = checkIsDefault(name)
            formatCorrect = len(name.split(" | ")) == 2
            if allDefaultStatus is None:
                allDefaultStatus = isDefault
            else:
                if isDefault != allDefaultStatus:
                    raise ImproperActionException(msg)

            if not (isDefault or formatCorrect):
                raise ImproperActionException(msg)

        # consistency only relevant if we have non-default names
        if not allDefaultStatus:
            # seen values - consistent wrt original flattend axis names
            for i in range(newFLen):
                same = formatted[newUFLen*i].split(' | ')[1]
                for name in formatted[newUFLen*i:newUFLen*(i+1)]:
                    if same != name.split(' | ')[1]:
                        raise ImproperActionException(msg)

            # seen values - consistent wrt original unflattend axis names
            for i in range(newUFLen):
                same = formatted[i].split(' | ')[0]
                for j in range(newFLen):
                    name = formatted[i + (j * newUFLen)]
                    if same != name.split(' | ')[0]:
                        raise ImproperActionException(msg)

        return allDefaultStatus

    @logCapture
    def unflattenFromOnePoint(self, numPoints):
        """
        Adjust this point vector in place to an object that it could have been flattend from.

        This is an inverse of the method flattenToOnePoint: if an object foo with n
        points calls the flatten method, then this method with n as the argument, the
        result should be identical to the original foo. It is not limited to objects
        that have previously had flattenToOnePoint called on them; any object whose
        structure and names are consistent with a previous call to flattenToOnePoint
        may call this method. This includes objects with all default names.

        Raises: ArgumentException if numPoints does not divide the length of the point
        vector.

        Raises: ImproperActionException if an axis has length 0, there is more than one
        point, or the names are inconsistent with a previous call to flattenToOnePoint.

        """
        if self.features == 0:
            msg = "Can only unflattenFromOnePoint when there is one or more features. " \
                  "This object has 0 features."
            raise ImproperActionException(msg)
        if self.points != 1:
            msg = "Can only unflattenFromOnePoint when there is only one point. " \
                  "This object has " + str(self.points) + " points."
            raise ImproperActionException(msg)
        if self.features % numPoints != 0:
            msg = "The argument numPoints (" + str(numPoints) + ") must be a divisor of " \
                  "this object's featureCount (" + str(self.features) + ") otherwise " \
                  "it will not be possible to equally divide the elements into the desired " \
                  "number of points."
            raise ArgumentException(msg)

        if not self._pointNamesCreated():
            self._setAllDefault('point')
        if not self._featureNamesCreated():
            self._setAllDefault('feature')

        self._unflattenFromOnePoint_implementation(numPoints)
        ret = self._unflattenNames('point', numPoints)
        self._featureCount = self.features // numPoints
        self._pointCount = numPoints
        self.setPointNames(ret[0])
        self.setFeatureNames(ret[1])

    @logCapture
    def unflattenFromOneFeature(self, numFeatures):
        """
        Adjust this feature vector in place to an object that it could have been flattend from.

        This is an inverse of the method flattenToOneFeature: if an object foo with n
        features calls the flatten method, then this method with n as the argument, the
        result should be identical to the original foo. It is not limited to objects
        that have previously had flattenToOneFeature called on them; any object whose
        structure and names are consistent with a previous call to flattenToOneFeature
        may call this method. This includes objects with all default names.

        Raises: ArgumentException if numPoints does not divide the length of the point
        vector.

        Raises: ImproperActionException if an axis has length 0, there is more than one
        point, or the names are inconsistent with a previous call to flattenToOnePoint.

        """
        if self.points == 0:
            msg = "Can only unflattenFromOneFeature when there is one or more points. " \
                  "This object has 0 points."
            raise ImproperActionException(msg)
        if self.features != 1:
            msg = "Can only unflattenFromOneFeature when there is only one feature. " \
                  "This object has " + str(self.features) + " features."
            raise ImproperActionException(msg)

        if self.points % numFeatures != 0:
            msg = "The argument numFeatures (" + str(numFeatures) + ") must be a divisor of " \
                  "this object's pointCount (" + str(self.points) + ") otherwise " \
                  "it will not be possible to equally divide the elements into the desired " \
                  "number of features."
            raise ArgumentException(msg)

        if not self._pointNamesCreated():
            self._setAllDefault('point')
        if not self._featureNamesCreated():
            self._setAllDefault('feature')

        self._unflattenFromOneFeature_implementation(numFeatures)
        ret = self._unflattenNames('feature', numFeatures)
        self._pointCount = self.points // numFeatures
        self._featureCount = numFeatures
        self.setPointNames(ret[1])
        self.setFeatureNames(ret[0])


    ###############################################################
    ###############################################################
    ###   Subclass implemented numerical operation functions    ###
    ###############################################################
    ###############################################################

    def elementwiseMultiply(self, other):
        """
        Perform element wise multiplication of this UML data object against the
        provided other UML data object, with the result being stored in-place in
        the calling object. Both objects must contain only numeric data. The
        pointCount and featureCount of both objects must be equal. The types of
        the two objects may be different. None is always returned.

        """
        if not isinstance(other, UML.data.Base):
            raise ArgumentException("'other' must be an instance of a UML data object")
        # Test element type self
        if self.points > 0:
            for val in self.pointView(0):
                if not dataHelpers._looksNumeric(val):
                    raise ArgumentException("This data object contains non numeric data, cannot do this operation")

        # test element type other
        if other.points > 0:
            for val in other.pointView(0):
                if not dataHelpers._looksNumeric(val):
                    raise ArgumentException("This data object contains non numeric data, cannot do this operation")

        if self.points != other.points:
            raise ArgumentException("The number of points in each object must be equal.")
        if self.features != other.features:
            raise ArgumentException("The number of features in each object must be equal.")

        if self.points == 0 or self.features == 0:
            raise ImproperActionException("Cannot do elementwiseMultiply when points or features is emtpy")

        self._validateEqualNames('point', 'point', 'elementwiseMultiply', other)
        self._validateEqualNames('feature', 'feature', 'elementwiseMultiply', other)

        self._elementwiseMultiply_implementation(other)

        (retPNames, retFNames) = dataHelpers.mergeNonDefaultNames(self, other)
        self.setPointNames(retPNames)
        self.setFeatureNames(retFNames)
        self.validate()

    def elementwisePower(self, other):
        # other is UML or single numerical value
        singleValue = dataHelpers._looksNumeric(other)
        if not singleValue and not isinstance(other, UML.data.Base):
            raise ArgumentException("'other' must be an instance of a UML data object or a single numeric value")

        # Test element type self
        if self.points > 0:
            for val in self.pointView(0):
                if not dataHelpers._looksNumeric(val):
                    raise ArgumentException("This data object contains non numeric data, cannot do this operation")

        # test element type other
        if isinstance(other, UML.data.Base):
            if other.points > 0:
                for val in other.pointView(0):
                    if not dataHelpers._looksNumeric(val):
                        raise ArgumentException("This data object contains non numeric data, cannot do this operation")

            # same shape
            if self.points != other.points:
                raise ArgumentException("The number of points in each object must be equal.")
            if self.features != other.features:
                raise ArgumentException("The number of features in each object must be equal.")

        if self.points == 0 or self.features == 0:
            raise ImproperActionException("Cannot do elementwiseMultiply when points or features is emtpy")

        if isinstance(other, UML.data.Base):
            def powFromRight(val, pnum, fnum):
                return val ** other[pnum, fnum]

            self.transformEachElement(powFromRight)
        else:
            def powFromRight(val, pnum, fnum):
                return val ** other

            self.transformEachElement(powFromRight)

        self.validate()


    def __mul__(self, other):
        """
        Perform matrix multiplication or scalar multiplication on this object depending on
        the input 'other'

        """
        if not isinstance(other, UML.data.Base) and not dataHelpers._looksNumeric(other):
            return NotImplemented

        if self.points == 0 or self.features == 0:
            raise ImproperActionException("Cannot do a multiplication when points or features is empty")

        # Test element type self
        if self.points > 0:
            for val in self.pointView(0):
                if not dataHelpers._looksNumeric(val):
                    raise ArgumentException("This data object contains non numeric data, cannot do this operation")

        # test element type other
        if isinstance(other, UML.data.Base):
            if other.points == 0 or other.features == 0:
                raise ImproperActionException("Cannot do a multiplication when points or features is empty")

            if other.points > 0:
                for val in other.pointView(0):
                    if not dataHelpers._looksNumeric(val):
                        raise ArgumentException("This data object contains non numeric data, cannot do this operation")

            if self.features != other.points:
                raise ArgumentException("The number of features in the calling object must "
                                        + "match the point in the callee object.")

            self._validateEqualNames('feature', 'point', '__mul__', other)

        ret = self._mul__implementation(other)

        if isinstance(other, UML.data.Base):
            ret.setPointNames(self.getPointNames())
            ret.setFeatureNames(other.getFeatureNames())

        pathSource = 'merge' if isinstance(other, UML.data.Base) else 'self'

        dataHelpers.binaryOpNamePathMerge(self, other, ret, None, pathSource)

        return ret

    def __rmul__(self, other):
        """	Perform scalar multiplication with this object on the right """
        if dataHelpers._looksNumeric(other):
            return self.__mul__(other)
        else:
            return NotImplemented

    def __imul__(self, other):
        """
        Perform in place matrix multiplication or scalar multiplication, depending in the
        input 'other'

        """
        ret = self.__mul__(other)
        if ret is not NotImplemented:
            self.referenceDataFrom(ret)
            ret = self

        return ret

    def __add__(self, other):
        """
        Perform addition on this object, element wise if 'other' is a UML data
        object, or element wise with a scalar if other is some kind of numeric
        value.

        """
        return self._genericNumericBinary('__add__', other)

    def __radd__(self, other):
        """ Perform scalar addition with this object on the right """
        return self._genericNumericBinary('__radd__', other)

    def __iadd__(self, other):
        """
        Perform in-place addition on this object, element wise if 'other' is a UML data
        object, or element wise with a scalar if other is some kind of numeric
        value.

        """
        return self._genericNumericBinary('__iadd__', other)

    def __sub__(self, other):
        """
        Subtract from this object, element wise if 'other' is a UML data
        object, or element wise by a scalar if other is some kind of numeric
        value.

        """
        return self._genericNumericBinary('__sub__', other)

    def __rsub__(self, other):
        """
        Subtract each element of this object from the given scalar

        """
        return self._genericNumericBinary('__rsub__', other)

    def __isub__(self, other):
        """
        Subtract (in place) from this object, element wise if 'other' is a UML data
        object, or element wise with a scalar if other is some kind of numeric
        value.

        """
        return self._genericNumericBinary('__isub__', other)

    def __div__(self, other):
        """
        Perform division using this object as the numerator, element wise if 'other'
        is a UML data object, or element wise by a scalar if other is some kind of
        numeric value.

        """
        return self._genericNumericBinary('__div__', other)

    def __rdiv__(self, other):
        """
        Perform element wise division using this object as the denominator, and the
        given scalar value as the numerator

        """
        return self._genericNumericBinary('__rdiv__', other)

    def __idiv__(self, other):
        """
        Perform division (in place) using this object as the numerator, element
        wise if 'other' is a UML data object, or element wise by a scalar if other
        is some kind of numeric value.

        """
        return self._genericNumericBinary('__idiv__', other)

    def __truediv__(self, other):
        """
        Perform true division using this object as the numerator, element wise
        if 'other' is a UML data object, or element wise by a scalar if other is
        some kind of numeric value.

        """
        return self._genericNumericBinary('__truediv__', other)

    def __rtruediv__(self, other):
        """
        Perform element wise true division using this object as the denominator,
        and the given scalar value as the numerator

        """
        return self._genericNumericBinary('__rtruediv__', other)

    def __itruediv__(self, other):
        """
        Perform true division (in place) using this object as the numerator, element
        wise if 'other' is a UML data object, or element wise by a scalar if other
        is some kind of numeric value.

        """
        return self._genericNumericBinary('__itruediv__', other)

    def __floordiv__(self, other):
        """
        Perform floor division using this object as the numerator, element wise
        if 'other' is a UML data object, or element wise by a scalar if other is
        some kind of numeric value.

        """
        return self._genericNumericBinary('__floordiv__', other)

    def __rfloordiv__(self, other):
        """
        Perform element wise floor division using this object as the denominator,
        and the given scalar value as the numerator

        """
        return self._genericNumericBinary('__rfloordiv__', other)

    def __ifloordiv__(self, other):
        """
        Perform floor division (in place) using this object as the numerator, element
        wise if 'other' is a UML data object, or element wise by a scalar if other
        is some kind of numeric value.

        """
        return self._genericNumericBinary('__ifloordiv__', other)

    def __mod__(self, other):
        """
        Perform mod using the elements of this object as the dividends, element wise
        if 'other' is a UML data object, or element wise by a scalar if other is
        some kind of numeric value.

        """
        return self._genericNumericBinary('__mod__', other)

    def __rmod__(self, other):
        """
        Perform mod using the elements of this object as the divisors, and the
        given scalar value as the dividend

        """
        return self._genericNumericBinary('__rmod__', other)

    def __imod__(self, other):
        """
        Perform mod (in place) using the elements of this object as the dividends,
        element wise if 'other' is a UML data object, or element wise by a scalar
        if other is some kind of numeric value.

        """
        return self._genericNumericBinary('__imod__', other)

    @to2args
    def __pow__(self, other, z):
        """
        Perform exponentiation (iterated __mul__) using the elements of this object
        as the bases, element wise if 'other' is a UML data object, or element wise
        by a scalar if other is some kind of numeric value.

        """
        if self.points == 0 or self.features == 0:
            raise ImproperActionException("Cannot do ** when points or features is empty")
        if not dataHelpers._looksNumeric(other):
            raise ArgumentException("'other' must be an instance of a scalar")
        if other != int(other):
            raise ArgumentException("other may only be an integer type")
        if other < 0:
            raise ArgumentException("other must be greater than zero")

        retPNames = self.getPointNames()
        retFNames = self.getFeatureNames()

        if other == 1:
            ret = self.copy()
            ret._name = dataHelpers.nextDefaultObjectName()
            return ret

        # exact conditions in which we need to instantiate this object
        if other == 0 or other % 2 == 0:
            identity = UML.createData(self.getTypeString(), numpy.eye(self.points),
                                      pointNames=retPNames, featureNames=retFNames)
        if other == 0:
            return identity

        # this means that we don't start with a multiplication at the ones place,
        # so we need to reserve the identity as the in progress return value
        if other % 2 == 0:
            ret = identity
        else:
            ret = self.copy()

        # by setting up ret, we've taken care of the original ones place
        curr = other >> 1
        # the running binary exponent we've calculated. We've done the ones
        # place, so this is just a copy
        running = self.copy()

        while curr != 0:
            running = running._matrixMultiply_implementation(running)
            if (curr % 2) == 1:
                ret = ret._matrixMultiply_implementation(running)

            # shift right to put the next digit in the ones place
            curr = curr >> 1

        ret.setPointNames(retPNames)
        ret.setFeatureNames(retFNames)

        ret._name = dataHelpers.nextDefaultObjectName()

        return ret

    def __ipow__(self, other):
        """
        Perform in-place exponentiation (iterated __mul__) using the elements
        of this object as the bases, element wise if 'other' is a UML data
        object, or element wise by a scalar if other is some kind of numeric
        value.

        """
        ret = self.__pow__(other)
        self.referenceDataFrom(ret)
        return self

    def __pos__(self):
        """ Return this object. """
        ret = self.copy()
        ret._name = dataHelpers.nextDefaultObjectName()

        return ret

    def __neg__(self):
        """ Return this object where every element has been multiplied by -1 """
        ret = self.copy()
        ret *= -1
        ret._name = dataHelpers.nextDefaultObjectName()

        return ret

    def __abs__(self):
        """ Perform element wise absolute value on this object """
        ret = self.calculateForEachElement(abs)
        ret.setPointNames(self.getPointNames())
        ret.setFeatureNames(self.getFeatureNames())

        ret._name = dataHelpers.nextDefaultObjectName()
        ret._absPath = self.absolutePath
        ret._relPath = self.relativePath
        return ret

    def _genericNumericBinary_validation(self, opName, other):
        isUML = isinstance(other, UML.data.Base)

        if not isUML and not dataHelpers._looksNumeric(other):
            raise ArgumentException("'other' must be an instance of a UML data object or a scalar")

        # Test element type self
        if self.points > 0:
            for val in self.pointView(0):
                if not dataHelpers._looksNumeric(val):
                    raise ArgumentException("This data object contains non numeric data, cannot do this operation")

        # test element type other
        if isUML:
            if opName.startswith('__r'):
                return NotImplemented
            if other.points > 0:
                for val in other.pointView(0):
                    if not dataHelpers._looksNumeric(val):
                        raise ArgumentException("This data object contains non numeric data, cannot do this operation")

            if self.points != other.points:
                msg = "The number of points in each object must be equal. "
                msg += "(self=" + str(self.points) + " vs other="
                msg += str(other.points) + ")"
                raise ArgumentException(msg)
            if self.features != other.features:
                raise ArgumentException("The number of features in each object must be equal.")

        if self.points == 0 or self.features == 0:
            raise ImproperActionException("Cannot do " + opName + " when points or features is empty")

        # check name restrictions
        if isUML:
            if self._pointNamesCreated() and other._pointNamesCreated is not None:
                self._validateEqualNames('point', 'point', opName, other)
            if self._featureNamesCreated() and other._featureNamesCreated():
                self._validateEqualNames('feature', 'feature', opName, other)

        divNames = ['__div__', '__rdiv__', '__idiv__', '__truediv__', '__rtruediv__',
                    '__itruediv__', '__floordiv__', '__rfloordiv__', '__ifloordiv__',
                    '__mod__', '__rmod__', '__imod__', ]
        if isUML and opName in divNames:
            if other.containsZero():
                raise ZeroDivisionError("Cannot perform " + opName + " when the second argument"
                                        + "contains any zeros")
            if isinstance(other, UML.data.Matrix):
                if False in numpy.isfinite(other.data):
                    raise ArgumentException("Cannot perform " + opName + " when the second argument"
                                            + "contains any NaNs or Infs")
        if not isUML and opName in divNames:
            if other == 0:
                msg = "Cannot perform " + opName + " when the second argument"
                msg += + "is zero"
                raise ZeroDivisionError(msg)

    def _genericNumericBinary(self, opName, other):
        ret = self._genericNumericBinary_validation(opName, other)
        if ret == NotImplemented:
            return ret

        isUML = isinstance(other, UML.data.Base)

        # figure out return obj's point / feature names
        # if unary:
        (retPNames, retFNames) = (None, None)

        if opName in ['__pos__', '__neg__', '__abs__'] or not isUML:
            if self._pointNamesCreated():
                retPNames = self.getPointNames()
            if self._featureNamesCreated():
                retFNames = self.getFeatureNames()
        # else (everything else that uses this helper is a binary scalar op)
        else:
            (retPNames, retFNames) = dataHelpers.mergeNonDefaultNames(self, other)

        ret = self._genericNumericBinary_implementation(opName, other)

        if retPNames is not None:
            ret.setPointNames(retPNames)
        else:
            ret.setPointNames(None)

        if retFNames is not None:
            ret.setFeatureNames(retFNames)
        else:
            ret.setFeatureNames(None)

        nameSource = 'self' if opName.startswith('__i') else None
        pathSource = 'merge' if isUML else 'self'
        dataHelpers.binaryOpNamePathMerge(
            self, other, ret, nameSource, pathSource)
        return ret

    def _genericNumericBinary_implementation(self, opName, other):
        startType = self.getTypeString()
        implName = opName[1:] + 'implementation'
        if startType == 'Matrix' or startType == 'DataFrame':
            toCall = getattr(self, implName)
            ret = toCall(other)
        else:
            selfConv = self.copyAs("Matrix")
            toCall = getattr(selfConv, implName)
            ret = toCall(other)
            if opName.startswith('__i'):
                ret = ret.copyAs(startType)
                self.referenceDataFrom(ret)
                ret = self
            else:
                ret = UML.createData(startType, ret.data)

        return ret

    #################################
    #################################
    ###   Statistical functions   ###
    #################################
    #################################


    def pointSimilarities(self, similarityFunction):
        """ """
        return self._axisSimilaritiesBackend(similarityFunction, 'point')

    def featureSimilarities(self, similarityFunction):
        """ """
        return self._axisSimilaritiesBackend(similarityFunction, 'feature')

    def _axisSimilaritiesBackend(self, similarityFunction, axis):
        acceptedPretty = [
            'correlation', 'covariance', 'dot product', 'sample covariance',
            'population covariance'
        ]
        accepted = list(map(dataHelpers.cleanKeywordInput, acceptedPretty))

        msg = "The similarityFunction must be equivaltent to one of the "
        msg += "following: "
        msg += str(acceptedPretty) + ", but '" + str(similarityFunction)
        msg += "' was given instead. Note: casing and whitespace is "
        msg += "ignored when checking the input."

        if not isinstance(similarityFunction, six.string_types):
            raise ArgumentException(msg)

        cleanFuncName = dataHelpers.cleanKeywordInput(similarityFunction)

        if cleanFuncName not in accepted:
            raise ArgumentException(msg)

        if cleanFuncName == 'correlation':
            toCall = UML.calculate.correlation
        elif cleanFuncName == 'covariance' or cleanFuncName == 'samplecovariance':
            toCall = UML.calculate.covariance
        elif cleanFuncName == 'populationcovariance':
            def populationCovariance(X, X_T):
                return UML.calculate.covariance(X, X_T, False)

            toCall = populationCovariance
        elif cleanFuncName == 'dotproduct':
            def dotProd(X, X_T):
                return X * X_T

            toCall = dotProd

        transposed = self.copy()
        transposed.transpose()

        if axis == 'point':
            ret = toCall(self, transposed)
        else:
            ret = toCall(transposed, self)

        # TODO validation or result.

        ret._absPath = self.absolutePath
        ret._relPath = self.relativePath

        return ret

    def pointStatistics(self, statisticsFunction):
        """ """
        return self._axisStatisticsBackend(statisticsFunction, 'point')

    def featureStatistics(self, statisticsFunction, groupByFeature=None):
        """ """
        if groupByFeature is None:
            return self._axisStatisticsBackend(statisticsFunction, 'feature')
        else:
            res = self.groupByFeature(groupByFeature)
            for k in res:
                res[k] = res[k]._axisStatisticsBackend(statisticsFunction, 'feature')
            return res

    def _axisStatisticsBackend(self, statisticsFunction, axis):
        cleanFuncName = self._validateStatisticalFunctionInputString(statisticsFunction)

        if cleanFuncName == 'max':
            toCall = UML.calculate.maximum
        elif cleanFuncName == 'mean':
            toCall = UML.calculate.mean
        elif cleanFuncName == 'median':
            toCall = UML.calculate.median
        elif cleanFuncName == 'min':
            toCall = UML.calculate.minimum
        elif cleanFuncName == 'uniquecount':
            toCall = UML.calculate.uniqueCount
        elif cleanFuncName == 'proportionmissing':
            toCall = UML.calculate.proportionMissing
        elif cleanFuncName == 'proportionzero':
            toCall = UML.calculate.proportionZero
        elif cleanFuncName == 'std' or cleanFuncName == 'standarddeviation':
            def sampleStandardDeviation(values):
                return UML.calculate.standardDeviation(values, True)

            toCall = sampleStandardDeviation
        elif cleanFuncName == 'samplestd' or cleanFuncName == 'samplestandarddeviation':
            def sampleStandardDeviation(values):
                return UML.calculate.standardDeviation(values, True)

            toCall = sampleStandardDeviation
        elif cleanFuncName == 'populationstd' or cleanFuncName == 'populationstandarddeviation':
            toCall = UML.calculate.standardDeviation

        if axis == 'point':
            ret = self.calculateForEachPoint(toCall)
            ret.setPointNames(self.getPointNames())
            ret.setFeatureName(0, cleanFuncName)
        else:
            ret = self.calculateForEachFeature(toCall)
            ret.setPointName(0, cleanFuncName)
            ret.setFeatureNames(self.getFeatureNames())
        return ret

    ############################
    ############################
    ###   Helper functions   ###
    ############################
    ############################

    def _genericStructuralFrontend(self, structure, axis, target=None, start=None,
                                   end=None, number=None, randomize=False):
        if axis == 'point':
            axisLength = self.points
            hasNameChecker1, hasNameChecker2 = self.hasPointName, self.hasFeatureName
            viewIterator = self.pointIterator
        else:
            axisLength = self.features
            hasNameChecker1, hasNameChecker2 = self.hasFeatureName, self.hasPointName
            viewIterator = self.featureIterator

        self._validateStructuralArguments(structure, axis, target, start, end,
                                          number, randomize)
        if target is not None:
            if isinstance(target, six.string_types):
                if hasNameChecker1(target):
                    target = self._getIndex(target, axis)
                    targetList = [target]
                #if axis=point and target is not a point name, or
                # if axis=feature and target is not a feature name,
                # then check if it's a valid query string
                else:
                    optrDict = {'<=': operator.le, '>=': operator.ge, '!=': operator.ne, '==': operator.eq, \
                                        '=': operator.eq, '<': operator.lt, '>': operator.gt}
                    for optr in ['<=', '>=', '!=', '==', '=', '<', '>']:
                        if optr in target:
                            targetList = target.split(optr)
                            optr = '==' if optr == '=' else optr
                            #after splitting at the optr, 2 items must be in the list
                            if len(targetList) != 2:
                                msg = "the target(%s) is a query string but there is an error" % target
                                raise ArgumentException(msg)
                            nameOfFeatureOrPoint, valueOfFeatureOrPoint = targetList
                            nameOfFeatureOrPoint = nameOfFeatureOrPoint.strip()
                            valueOfFeatureOrPoint = valueOfFeatureOrPoint.strip()

                            #when axis=point, check if the feature exists or not
                            #when axis=feature, check if the point exists or not
                            if not hasNameChecker2(nameOfFeatureOrPoint):
                                msg = "the %s %s doesn't exist" % (
                                'feature' if axis == 'point' else 'point', nameOfFeatureOrPoint)
                                raise ArgumentException(msg)

                            optrOperator = optrDict[optr]
                            #convert valueOfFeatureOrPoint from a string, if possible
                            try:
                                valueOfFeatureOrPoint = float(valueOfFeatureOrPoint)
                            except ValueError:
                                pass
                            #convert query string to a function
                            def target_f(x):
                                return optrOperator(x[nameOfFeatureOrPoint], valueOfFeatureOrPoint)

                            target_f.vectorized = True
                            target_f.nameOfFeatureOrPoint = nameOfFeatureOrPoint
                            target_f.valueOfFeatureOrPoint = valueOfFeatureOrPoint
                            target_f.optr = optrOperator
                            target = target_f
                            break
                    #if the target can't be converted to a function
                    if isinstance(target, six.string_types):
                        try:
                            target = self._constructIndicesList(axis, target)
                        except ArgumentException:
                            argName = 'to' + structure.capitalize()
                            msg = '{0} '.format(argName)
                            msg += 'is not a valid point name nor a valid query string'
                            raise ArgumentException(msg)
            # list-like container types
            if not hasattr(target, '__call__'):
                argName = 'to' + structure.capitalize()
                targetList = self._constructIndicesList(axis, target, argName)
            # boolean function
            else:
                if structure == 'retain':
                    targetFunction = target
                    def complement(*args):
                        return not targetFunction(*args)
                    target = complement
                # construct list from function
                targetList = []
                if structure == 'retain':
                    keepList = []
                for targetID, view in enumerate(viewIterator()):
                    if target(view):
                        targetList.append(targetID)
                    elif structure == 'retain':
                        keepList.append(targetID)
                # add additional indexes to targetList if not keeping every
                # index from returned function
                if structure == 'retain' and number is not None:
                    addBack = len(keepList) - number
                    if addBack > 0:
                        if randomize:
                            pythonRandom.shuffle(keepList)
                        for i in range(addBack):
                            targetList.append(keepList[-i])
                    elif addBack < 0:
                        msg = "The value for 'number' ({0}) ".format(number)
                        msg += "is greater than the number of {0}s ".format(axis)
                        msg += "to retain ({0})".format(len(keepList))
                        raise ArgumentException(msg)

        elif start is not None or end is not None:
            start = 0 if start is None else self._getIndex(start, axis)
            end = axisLength - 1 if end is None else self._getIndex(end, axis)
            self._validateStartEndRange(start, end, axisLength)

            # end + 1 because our range is inclusive
            targetList = list(range(start,end + 1))

        else:
            targetList = [value for value in range(axisLength)]

        if number and structure != 'retain':
            if number > len(targetList):
                msg = "The value for 'number' ({0}) ".format(number)
                msg += "is greater than the number of {0}s ".format(axis)
                msg += "to {0} ({1})".format(structure, len(targetList))
                raise ArgumentException(msg)
            if randomize:
                targetList = pythonRandom.sample(targetList, number)
            else:
                targetList = targetList[:number]

        if structure == 'count':
            return len(targetList)
        else:
            return self._structuralBackend_implementation(structure, axis, targetList)


    def _arrangeFinalTable(self, pnames, pnamesWidth, dataTable, dataWidths,
                           fnames, pnameSep):

        if fnames is not None:
            fnamesWidth = list(map(len, fnames))
        else:
            fnamesWidth = []

        # We make extensive use of list addition in this helper in order
        # to prepend single values onto lists.

        # glue point names onto the left of the data
        if pnames is not None:
            for i in range(len(dataTable)):
                dataTable[i] = [pnames[i], pnameSep] + dataTable[i]
            dataWidths = [pnamesWidth, len(pnameSep)] + dataWidths

        # glue feature names onto the top of the data
        if fnames is not None:
            # adjust with the empty space in the upper left corner, if needed
            if pnames is not None:
                fnames = ["", ""] + fnames
                fnamesWidth = [0, 0] + fnamesWidth

            # make gap row:
            gapRow = [""] * len(fnames)

            dataTable = [fnames, gapRow] + dataTable
            # finalize widths by taking the largest of the two possibilities
            for i in range(len(fnames)):
                nameWidth = fnamesWidth[i]
                valWidth = dataWidths[i]
                dataWidths[i] = max(nameWidth, valWidth)

        return dataTable, dataWidths

    def _arrangeFeatureNames(self, maxWidth, nameLength, colSep, colHold, nameHold):
        """Prepare feature names for string output. Grab only those names that
        fit according to the given width limitation, process them for length,
        omit them if they are default. Returns a list of prepared names, and
        a list of the length of each name in the return.

        """
        colHoldWidth = len(colHold)
        colHoldTotal = len(colSep) + colHoldWidth
        nameCutIndex = nameLength - len(nameHold)

        lNames, rNames = [], []

        # total width will always include the column placeholder column,
        # until it is shown that it isn't needed
        totalWidth = colHoldTotal

        # going to add indices from the beginning and end of the data until
        # we've used up our available space, or we've gone through all of
        # the columns. currIndex makes use of negative indices, which is
        # why the end condition makes use of an exact stop value, which
        # varies between positive and negative depending on the number of
        # features
        endIndex = self.features // 2
        if self.features % 2 == 1:
            endIndex *= -1
            endIndex -= 1
        currIndex = 0
        numAdded = 0
        while totalWidth < maxWidth and currIndex != endIndex:
            nameIndex = currIndex
            if currIndex < 0:
                nameIndex = self.features + currIndex

            currName = self.getFeatureName(nameIndex)

            if currName[:DEFAULT_PREFIX_LENGTH] == DEFAULT_PREFIX:
                currName = ""
            if len(currName) > nameLength:
                currName = currName[:nameCutIndex] + nameHold
            currWidth = len(currName)

            currNames = lNames if currIndex >= 0 else rNames

            totalWidth += currWidth + len(colSep)
            # test: total width is under max without column holder
            rawStillUnder = totalWidth - (colHoldTotal) < maxWidth
            # test: the column we are trying to add is the last one possible
            allCols = rawStillUnder and (numAdded == (self.features - 1))
            # only add this column if it won't put us over the limit,
            # OR if it is the last one (and under the limit without the col
            # holder)
            if totalWidth < maxWidth or allCols:
                numAdded += 1
                currNames.append(currName)

                # the width value goes in different lists depending on the index
                if currIndex < 0:
                    currIndex = abs(currIndex)
                else:
                    currIndex = (-1 * currIndex) - 1

        # combine the tables. Have to reverse rTable because entries were appended
        # in a right to left order
        rNames.reverse()
        if numAdded == self.features:
            lNames += rNames
        else:
            lNames += [colHold] + rNames

        return lNames

    def _arrangePointNames(self, maxRows, nameLength, rowHolder, nameHold):
        """Prepare point names for string output. Grab only those names that
        fit according to the given row limitation, process them for length,
        omit them if they are default. Returns a list of prepared names, and
        a int bounding the length of each name representation.

        """
        names = []
        pnamesWidth = 0
        nameCutIndex = nameLength - len(nameHold)
        (tRowIDs, bRowIDs) = dataHelpers.indicesSplit(maxRows, self.points)

        # we pull indices from two lists: tRowIDs and bRowIDs
        for sourceIndex in range(2):
            source = list([tRowIDs, bRowIDs])[sourceIndex]

            # add in the rowHolder, if needed
            if sourceIndex == 1 and len(bRowIDs) + len(tRowIDs) < self.points:
                names.append(rowHolder)

            for i in source:
                pname = self.getPointName(i)
                # omit default valued names
                if pname[:DEFAULT_PREFIX_LENGTH] == DEFAULT_PREFIX:
                    pname = ""

                # truncate names which extend past the given length
                if len(pname) > nameLength:
                    pname = pname[:nameCutIndex] + nameHold

                names.append(pname)

                # keep track of bound.
                if len(pname) > pnamesWidth:
                    pnamesWidth = len(pname)

        return names, pnamesWidth

    def _arrangeDataWithLimits(self, maxWidth, maxHeight, sigDigits=3,
                               maxStrLength=19, colSep=' ', colHold='--', rowHold='|', strHold='...'):
        """
        Arrange the data in this object into a table structure, while
        respecting the given boundaries. If there is more data than
        what fits within the limitations, then omit points or features
        from the middle portions of the data.

        Returns a list of list of strings. The length of the outer list
        is less than or equal to maxHeight. The length of the inner lists
        will all be the same, a length we will designate as n. The sum of
        the individual strings in each inner list will be less than or
        equal to maxWidth - ((n-1) * len(colSep)).

        """
        if self.points == 0 or self.features == 0:
            return [[]], []

        if maxHeight < 2 and maxHeight != self.points:
            msg = "If the number of points in this object is two or greater, "
            msg += "then we require that the input argument maxHeight also "
            msg += "be greater than or equal to two."
            raise ArgumentException(msg)

        cHoldWidth = len(colHold)
        cHoldTotal = len(colSep) + cHoldWidth
        nameCutIndex = maxStrLength - len(strHold)

        #setup a bundle of default values
        if maxHeight is None:
            maxHeight = self.points
        if maxWidth is None:
            maxWidth = float('inf')

        maxRows = min(maxHeight, self.points)
        maxDataRows = maxRows

        (tRowIDs, bRowIDs) = dataHelpers.indicesSplit(maxDataRows, self.points)
        combinedRowIDs = tRowIDs + bRowIDs
        if len(combinedRowIDs) < self.points:
            rowHolderIndex = len(tRowIDs)
        else:
            rowHolderIndex = sys.maxsize

        lTable, rTable = [], []
        lColWidths, rColWidths = [], []

        # total width will always include the column placeholder column,
        # until it is shown that it isn't needed
        totalWidth = cHoldTotal

        # going to add indices from the beginning and end of the data until
        # we've used up our available space, or we've gone through all of
        # the columns. currIndex makes use of negative indices, which is
        # why the end condition makes use of an exact stop value, which
        # varies between positive and negative depending on the number of
        # features
        endIndex = self.features // 2
        if self.features % 2 == 1:
            endIndex *= -1
            endIndex -= 1
        currIndex = 0
        numAdded = 0
        while totalWidth < maxWidth and currIndex != endIndex:
            currWidth = 0
            currTable = lTable if currIndex >= 0 else rTable
            currCol = []

            # check all values in this column (in the accepted rows)
            for i in range(len(combinedRowIDs)):
                rID = combinedRowIDs[i]
                val = self[rID, currIndex]
                valFormed = formatIfNeeded(val, sigDigits)
                valLimited = valFormed if len(valFormed) < maxStrLength else valFormed[:nameCutIndex] + strHold
                valLen = len(valLimited)
                if valLen > currWidth:
                    currWidth = valLen

                # If these are equal, it is time to add the holders
                if i == rowHolderIndex:
                    currCol.append(rowHold)

                currCol.append(valLimited)

            totalWidth += currWidth + len(colSep)
            # test: total width is under max without column holder
            allCols = totalWidth - (cHoldTotal) < maxWidth
            # test: the column we are trying to add is the last one possible
            allCols = allCols and (numAdded == (self.features - 1))
            # only add this column if it won't put us over the limit
            if totalWidth < maxWidth or allCols:
                numAdded += 1
                for i in range(len(currCol)):
                    if len(currTable) != len(currCol):
                        currTable.append([currCol[i]])
                    else:
                        currTable[i].append(currCol[i])

                # the width value goes in different lists depending on the index
                if currIndex < 0:
                    currIndex = abs(currIndex)
                    rColWidths.append(currWidth)
                else:
                    currIndex = (-1 * currIndex) - 1
                    lColWidths.append(currWidth)

        # combine the tables. Have to reverse rTable because entries were appended
        # in a right to left order
        rColWidths.reverse()
        if numAdded == self.features:
            lColWidths += rColWidths
        else:
            lColWidths += [cHoldWidth] + rColWidths
        for rowIndex in range(len(lTable)):
            if len(rTable) > 0:
                rTable[rowIndex].reverse()
                toAdd = rTable[rowIndex]
            else:
                toAdd = []

            if numAdded == self.features:
                lTable[rowIndex] += toAdd
            else:
                lTable[rowIndex] += [colHold] + toAdd

        return lTable, lColWidths

    def _defaultNamesGeneration_NamesSetOperations(self, other, axis):
        """
        TODO: Find a shorter descriptive name.
        TODO: Should we place this function in dataHelpers.py?
        """
        if axis == 'point':
            if self.pointNames is None:
                self._setAllDefault('point')
            if other.pointNames is None:
                other._setAllDefault('point')
        elif axis == 'feature':
            if self.featureNames is None:
                self._setAllDefault('feature')
            if other.featureNames is None:
                other._setAllDefault('feature')
        else:
            raise ArgumentException("invalid axis")

    def _pointNameDifference(self, other):
        """
        Returns a set containing those pointNames in this object that are not also in the input object.

        """
        if other is None:
            raise ArgumentException("The other object cannot be None")
        if not isinstance(other, Base):
            raise ArgumentException("Must provide another representation type to determine pointName difference")

        self._defaultNamesGeneration_NamesSetOperations(other, 'point')

        return six.viewkeys(self.pointNames) - six.viewkeys(other.pointNames)

    def _featureNameDifference(self, other):
        """
        Returns a set containing those featureNames in this object that are not also in the input object.

        """
        if other is None:
            raise ArgumentException("The other object cannot be None")
        if not isinstance(other, Base):
            raise ArgumentException("Must provide another representation type to determine featureName difference")

        self._defaultNamesGeneration_NamesSetOperations(other, 'feature')

        return six.viewkeys(self.featureNames) - six.viewkeys(other.featureNames)

    def _pointNameIntersection(self, other):
        """
        Returns a set containing only those pointNames that are shared by this object and the input object.

        """
        if other is None:
            raise ArgumentException("The other object cannot be None")
        if not isinstance(other, Base):
            raise ArgumentException("Must provide another representation type to determine pointName intersection")

        self._defaultNamesGeneration_NamesSetOperations(other, 'point')

        return six.viewkeys(self.pointNames) & six.viewkeys(other.pointNames)

    def _featureNameIntersection(self, other):
        """
        Returns a set containing only those featureNames that are shared by this object and the input object.

        """
        if other is None:
            raise ArgumentException("The other object cannot be None")
        if not isinstance(other, Base):
            raise ArgumentException("Must provide another representation type to determine featureName intersection")

        self._defaultNamesGeneration_NamesSetOperations(other, 'feature')

        return six.viewkeys(self.featureNames) & six.viewkeys(other.featureNames)


    def _pointNameSymmetricDifference(self, other):
        """
        Returns a set containing only those pointNames not shared between this object and the input object.

        """
        if other is None:
            raise ArgumentException("The other object cannot be None")
        if not isinstance(other, Base):
            raise ArgumentException("Must provide another representation type to determine pointName difference")

        self._defaultNamesGeneration_NamesSetOperations(other, 'point')

        return six.viewkeys(self.pointNames) ^ six.viewkeys(other.pointNames)

    def _featureNameSymmetricDifference(self, other):
        """
        Returns a set containing only those featureNames not shared between this object and the input object.

        """
        if other is None:
            raise ArgumentException("The other object cannot be None")
        if not isinstance(other, Base):
            raise ArgumentException("Must provide another representation type to determine featureName difference")

        self._defaultNamesGeneration_NamesSetOperations(other, 'feature')

        return six.viewkeys(self.featureNames) ^ six.viewkeys(other.featureNames)

    def _pointNameUnion(self, other):
        """
        Returns a set containing all pointNames in either this object or the input object.

        """
        if other is None:
            raise ArgumentException("The other object cannot be None")
        if not isinstance(other, Base):
            raise ArgumentException("Must provide another representation type to determine pointNames union")

        self._defaultNamesGeneration_NamesSetOperations(other, 'point')

        return six.viewkeys(self.pointNames) | six.viewkeys(other.pointNames)

    def _featureNameUnion(self, other):
        """
        Returns a set containing all featureNames in either this object or the input object.

        """
        if other is None:
            raise ArgumentException("The other object cannot be None")
        if not isinstance(other, Base):
            raise ArgumentException("Must provide another representation type to determine featureName union")

        self._defaultNamesGeneration_NamesSetOperations(other, 'feature')

        return six.viewkeys(self.featureNames) | six.viewkeys(other.featureNames)


    def _equalPointNames(self, other):
        if other is None or not isinstance(other, Base):
            return False
        return self._equalNames(self.getPointNames(), other.getPointNames())

    def _equalFeatureNames(self, other):
        if other is None or not isinstance(other, Base):
            return False
        return self._equalNames(self.getFeatureNames(), other.getFeatureNames())

    def _equalNames(self, selfNames, otherNames):
        """Private function to determine equality of either pointNames of
        featureNames. It ignores equality of default values, considering only
        whether non default names consistent (position by position) and
        uniquely positioned (if a non default name is present in both, then
        it is in the same position in both).

        """
        if len(selfNames) != len(otherNames):
            return False

        unequalNames = self._unequalNames(selfNames, otherNames)
        return unequalNames == {}

    def _validateEqualNames(self, leftAxis, rightAxis, callSym, other):

        def _validateEqualNames_implementation():
            lnames = self.getPointNames() if leftAxis == 'point' else self.getFeatureNames()
            rnames = other.getPointNames() if rightAxis == 'point' else other.getFeatureNames()
            inconsistencies = self._inconsistentNames(lnames, rnames)

            if inconsistencies != {}:
                table = [['left', 'ID', 'right']]
                for i in sorted(inconsistencies.keys()):
                    lname = '"' + lnames[i] + '"'
                    rname = '"' + rnames[i] + '"'
                    table.append([lname, str(i), rname])

                msg = leftAxis + " to " + rightAxis + " name inconsistencies when "
                msg += "calling left." + callSym + "(right) \n"
                msg += UML.logger.tableString.tableString(table)
                print(msg, file=sys.stderr)
                raise ArgumentException(msg)

        if leftAxis == 'point' and rightAxis == 'point':
            if self._pointNamesCreated() or other._pointNamesCreated():
                _validateEqualNames_implementation()
        elif leftAxis == 'feature' and rightAxis == 'feature':
            if self._featureNamesCreated() or other._featureNamesCreated():
                _validateEqualNames_implementation()
        elif leftAxis == 'point' and rightAxis == 'feature':
            if self._pointNamesCreated() or other._featureNamesCreated():
                _validateEqualNames_implementation()
        elif leftAxis == 'feature' and rightAxis == 'point':
            if self._featureNamesCreated() or other._pointNamesCreated():
                _validateEqualNames_implementation()


    def _inconsistentNames(self, selfNames, otherNames):
        """Private function to find and return all name inconsistencies
        between the given two sets. It ignores equality of default values,
        considering only whether non default names consistent (position by
        position) and uniquely positioned (if a non default name is present
        in both, then it is in the same position in both). The return value
        is a dict between integer IDs and the pair of offending names at
        that position in both objects.

        Assumptions: the size of the two name sets is equal.

        """
        inconsistencies = {}

        def checkFromLeftKeys(ret, leftNames, rightNames):
            for index in range(len(leftNames)):
                lname = leftNames[index]
                rname = rightNames[index]
                if lname[:DEFAULT_PREFIX_LENGTH] != DEFAULT_PREFIX:
                    if rname[:DEFAULT_PREFIX_LENGTH] != DEFAULT_PREFIX:
                        if lname != rname:
                            ret[index] = (lname, rname)
                    else:
                        # if a name in one is mirrored by a default name,
                        # then it must not appear in any other index;
                        # and therefore, must not appear at all.
                        if rightNames.count(lname) > 0:
                            ret[index] = (lname, rname)
                            ret[rightNames[lname]] = (lname, rname)


        # check both name directions
        checkFromLeftKeys(inconsistencies, selfNames, otherNames)
        checkFromLeftKeys(inconsistencies, otherNames, selfNames)

        return inconsistencies


    def _unequalNames(self, selfNames, otherNames):
        """Private function to find and return all name inconsistencies
        between the given two sets. It ignores equality of default values,
        considering only whether non default names consistent (position by
        position) and uniquely positioned (if a non default name is present
        in both, then it is in the same position in both). The return value
        is a dict between integer IDs and the pair of offending names at
        that position in both objects.

        Assumptions: the size of the two name sets is equal.

        """
        inconsistencies = {}

        def checkFromLeftKeys(ret, leftNames, rightNames):
            for index in range(len(leftNames)):
                lname = leftNames[index]
                rname = rightNames[index]
                if lname[:DEFAULT_PREFIX_LENGTH] != DEFAULT_PREFIX:
                    if rname[:DEFAULT_PREFIX_LENGTH] != DEFAULT_PREFIX:
                        if lname != rname:
                            ret[index] = (lname, rname)
                    else:
                        ret[index] = (lname, rname)

        # check both name directions
        checkFromLeftKeys(inconsistencies, selfNames, otherNames)
        checkFromLeftKeys(inconsistencies, otherNames, selfNames)

        return inconsistencies


    def _validateReorderedNames(self, axis, callSym, other):
        """
        Validate axis names to check to see if they are equal ignoring order.
        Returns True if the names are equal but reordered, False if they are
        equal and the same order (ignoring defaults), and raises an exception
        if they do not share exactly the same names, or requires reordering in
        the presence of default names.
        """
        if axis == 'point':
            lnames = self.getPointNames()
            rnames = other.getPointNames()
            lGetter = self.getPointIndex
            rGetter = other.getPointIndex
        else:
            lnames = self.getFeatureNames()
            rnames = other.getFeatureNames()
            lGetter = self.getFeatureIndex
            rGetter = other.getFeatureIndex

        inconsistencies = self._inconsistentNames(lnames, rnames)

        if len(inconsistencies) != 0:
            # check for the presence of default names; we don't allow reordering
            # in that case.
            msgBase = "When calling caller." + callSym + "(callee) we require that the "
            msgBase += axis + " names all contain the same names, regardless of order."
            msg = copy.copy(msgBase)
            msg += "However, when default names are present, we don't allow reordering "
            msg += "to occur: either all names must be specified, or the order must be "
            msg += "the same."

            if True in [x[:DEFAULT_PREFIX_LENGTH] == DEFAULT_PREFIX for x in lnames]:
                raise ArgumentException(msg)
            if True in [x[:DEFAULT_PREFIX_LENGTH] == DEFAULT_PREFIX for x in rnames]:
                raise ArgumentException(msg)

            ldiff = numpy.setdiff1d(lnames, rnames, assume_unique=True)
            # names are not the same.
            if len(ldiff) != 0:
                rdiff = numpy.setdiff1d(rnames, lnames, assume_unique=True)
                msgBase += "Yet, the following names were unmatched (caller names "
                msgBase += "on the left, callee names on the right):\n"

                table = [['ID', 'name', '', 'ID', 'name']]
                for i, (lname, rname) in enumerate(zip(ldiff, rdiff)):
                    table.append([lGetter(lname), lname, "   ", rGetter(rname), rname])

                msg += UML.logger.tableString.tableString(table)
                print(msg, file=sys.stderr)

                raise ArgumentException(msg)
            else:  # names are not different, but are reordered
                return True
        else:  # names exactly equal
            return False


    def _getPointIndex(self, identifier):
        return self._getIndex(identifier, 'point')

    def _getFeatureIndex(self, identifier):
        return self._getIndex(identifier, 'feature')

    def _getIndex(self, identifier, axis):
        num = self.points if axis == 'point' else self.features
        nameGetter = self.getPointIndex if axis == 'point' else self.getFeatureIndex
        accepted = (six.string_types, int, numpy.integer)

        toReturn = identifier
        if num == 0:
            msg = "There are no valid " + axis + " identifiers; this object has 0 "
            msg += axis + "s"
            raise ArgumentException(msg)
        if identifier is None:
            msg = "An identifier cannot be None."
            raise ArgumentException(msg)
        if not isinstance(identifier, accepted):
            msg = "The identifier must be either a string (a valid " + axis
            msg += " name) or an integer (python or numpy) index between 0 and "
            msg += str(num - 1) + " inclusive. Instead we got: " + str(identifier)
            raise ArgumentException(msg)
        if isinstance(identifier, (int, numpy.integer)):
            if identifier < 0:
                identifier = num + identifier
                toReturn = identifier
            if identifier < 0 or identifier >= num:
                msg = "The given index " + str(identifier) + " is outside of the range "
                msg += "of possible indices in the " + axis + " axis (0 to "
                msg += str(num - 1) + ")."
                raise ArgumentException(msg)
        if isinstance(identifier, six.string_types):
            try:
                toReturn = nameGetter(identifier)
            except KeyError:
                msg = "The " + axis + " name '" + identifier + "' cannot be found."
                raise ArgumentException(msg)
        return toReturn



    def _nextDefaultName(self, axis):
        self._validateAxis(axis)
        if axis == 'point':
            ret = DEFAULT_PREFIX2%self._nextDefaultValuePoint
            self._nextDefaultValuePoint += 1
        else:
            ret = DEFAULT_PREFIX2%self._nextDefaultValueFeature
            self._nextDefaultValueFeature += 1
        return ret

    def _setAllDefault(self, axis):
        self._validateAxis(axis)
        if axis == 'point':
            self.pointNames = {}
            self.pointNamesInverse = []
            names = self.pointNames
            invNames = self.pointNamesInverse
            count = self._pointCount
        else:
            self.featureNames = {}
            self.featureNamesInverse = []
            names = self.featureNames
            invNames = self.featureNamesInverse
            count = self._featureCount
        for i in range(count):
            defaultName = self._nextDefaultName(axis)
            invNames.append(defaultName)
            names[defaultName] = i

    def _addPointName(self, pointName):
        if not self._pointNamesCreated():
            self._setAllDefault('point')
        self._addName(pointName, self.pointNames, self.pointNamesInverse, 'point')

    def _addFeatureName(self, featureName):
        if not self._featureNamesCreated():
            self._setAllDefault('feature')
        self._addName(featureName, self.featureNames, self.featureNamesInverse, 'feature')

    def _addName(self, name, selfNames, selfNamesInv, axis):
        """
        Name the next vector outside of the current possible range on the given axis using the
        provided name.

        name may be either a string, or None if you want a default name. If the name is
        not a string, or already being used as another name on this axis, an
        ArgumentException will be raised.

        """
        if name is not None and not isinstance(name, six.string_types):
            raise ArgumentException("The name must be a string")
        if name in selfNames:
            raise ArgumentException("This name is already in use")

        if name is None:
            name = self._nextDefaultName(axis)

        self._incrementDefaultIfNeeded(name, axis)

        numInAxis = len(selfNamesInv)
        selfNamesInv.append(name)
        selfNames[name] = numInAxis

    def _removePointNameAndShift(self, toRemove):
        """
        Removes the specified name from pointNames, changing the indices
        of other pointNames to fill in the missing index.

        toRemove must be a non None string or integer, specifying either a current pointName
        or the index of a current pointName in the given axis.

        """
        self._removeNameAndShift(toRemove, 'point', self.pointNames, self.pointNamesInverse)

    def _removeFeatureNameAndShift(self, toRemove):
        """
        Removes the specified name from featureNames, changing the indices
        of other featureNames to fill in the missing index.

        toRemove must be a non None string or integer, specifying either a current featureNames
        or the index of a current featureNames in the given axis.

        """
        self._removeNameAndShift(toRemove, 'feature', self.featureNames, self.featureNamesInverse)

    def _removeNameAndShift(self, toRemove, axis, selfNames, selfNamesInv):
        """
        Removes the specified name from the name set for the given axis, changing the indices
        of other names to fill in the missing index.

        toRemove must be a non None string or integer, specifying either a current name
        or the index of a current name in the given axis.

        axis must be either 'point' or 'feature'

        selfNames must be the names dict associated with the provided axis in this object

        selfNamesInv must be the indices to names dict associated with the provided axis
        in this object

		"""
        #this will throw the appropriate exceptions, if need be
        index = self._getIndex(toRemove, axis)
        name = selfNamesInv[index]
        numInAxis = len(selfNamesInv)

        del selfNames[name]
        # remapping each index starting with the one we removed
        for i in range(index, numInAxis - 1):
            nextName = selfNamesInv[i + 1]
            selfNames[nextName] = i

        #delete from inverse, since list, del will deal with 'remapping'
        del selfNamesInv[index]


    def _setName_implementation(self, oldIdentifier, newName, axis, allowDefaults=False):
        """
        Changes the featureName specified by previous to the supplied input featureName.

        oldIdentifier must be a non None string or integer, specifying either a current featureName
        or the index of a current featureName. newFeatureName may be either a string not currently
        in the featureName set, or None for an default featureName. newFeatureName may begin with the
        default prefix

        """
        self._validateAxis(axis)
        if axis == 'point':
            names = self.pointNames
            invNames = self.pointNamesInverse
            index = self._getPointIndex(oldIdentifier)
        else:
            names = self.featureNames
            invNames = self.featureNamesInverse
            index = self._getFeatureIndex(oldIdentifier)

        if newName is not None:
            if not isinstance(newName, six.string_types):
                raise ArgumentException("The new name must be either None or a string")
            #			if not allowDefaults and newFeatureName.startswith(DEFAULT_PREFIX):
            #				raise ArgumentException("Cannot manually add a featureName with the default prefix")
        if newName in names:
            if invNames[index] == newName:
                return
            raise ArgumentException("This name '" + newName + "' is already in use")

        if newName is None:
            newName = self._nextDefaultName(axis)

        #remove the current featureName
        oldName = invNames[index]
        del names[oldName]

        # setup the new featureName
        invNames[index] = newName
        names[newName] = index
        self._incrementDefaultIfNeeded(newName, axis)

    def _setNamesFromList(self, assignments, count, axis):
        if axis == 'point':
            def checkAndSet(val):
                if val >= self._nextDefaultValuePoint:
                    self._nextDefaultValuePoint = val + 1
        else:
            def checkAndSet(val):
                if val >= self._nextDefaultValueFeature:
                    self._nextDefaultValueFeature = val + 1

        self._validateAxis(axis)
        if assignments is None:
            self._setAllDefault(axis)
            return

        if count == 0:
            if len(assignments) > 0:
                msg = "assignments is too large (" + str(len(assignments))
                msg += "); this axis is empty"
                raise ArgumentException(msg)
            self._setNamesFromDict({}, count, axis)
            return
        if len(assignments) != count:
            msg = "assignments may only be an ordered container type, with as "
            msg += "many entries (" + str(len(assignments)) + ") as this axis "
            msg += "is long (" + str(count) + ")"
            raise ArgumentException(msg)

        for name in assignments:
            if name is not None and not isinstance(name, six.string_types):
                msg = 'assignments must contain only string values'
                raise ArgumentException(msg)
            if name is not None and name.startswith(DEFAULT_PREFIX):
                try:
                    num = int(name[DEFAULT_PREFIX_LENGTH:])
                # Case: default prefix with non-integer suffix. This cannot
                # cause a future integer suffix naming collision, so we
                # can ignore it.
                except ValueError:
                    continue
                checkAndSet(num)

        #convert to dict so we only write the checking code once
        temp = {}
        for index in range(len(assignments)):
            name = assignments[index]
            # take this to mean fill it in with a default name
            if name is None:
                name = self._nextDefaultName(axis)
            if name in temp:
                raise ArgumentException("Cannot input duplicate names: " + str(name))
            temp[name] = index
        assignments = temp

        self._setNamesFromDict(assignments, count, axis)

    def _setNamesFromDict(self, assignments, count, axis):
        self._validateAxis(axis)
        if assignments is None:
            self._setAllDefault(axis)
            return
        if not isinstance(assignments, dict):
            raise ArgumentException("assignments may only be a dict, with as many entries as this axis is long")
        if count == 0:
            if len(assignments) > 0:
                raise ArgumentException("assignments is too large; this axis is empty ")
            if axis == 'point':
                self.pointNames = {}
                self.pointNamesInverse = []
            else:
                self.featureNames = {}
                self.featureNamesInverse = []
            return
        if len(assignments) != count:
            raise ArgumentException("assignments may only be a dict, with as many entries as this axis is long")

        # at this point, the input must be a dict
        #check input before performing any action
        for name in assignments.keys():
            if not None and not isinstance(name, six.string_types):
                raise ArgumentException("Names must be strings")
            if not isinstance(assignments[name], int):
                raise ArgumentException("Indices must be integers")
            if assignments[name] < 0 or assignments[name] >= count:
                countName = 'pointCount' if axis == 'point' else 'featureCount'
                raise ArgumentException("Indices must be within 0 to self." + countName + " - 1")

        reverseMap = [None] * len(assignments)
        for name in assignments.keys():
            self._incrementDefaultIfNeeded(name, axis)
            reverseMap[assignments[name]] = name

        # have to copy the input, could be from another object
        if axis == 'point':
            self.pointNames = copy.deepcopy(assignments)
            self.pointNamesInverse = reverseMap
        else:
            self.featureNames = copy.deepcopy(assignments)
            self.featureNamesInverse = reverseMap


    def _constructIndicesList(self, axis, values, argName=None):
        """
        Construct a list of indices from a valid integer (python or numpy) or
        string, or an iterable, list-like container of valid integers and/or
        strings

        """
        if argName is None:
            argName = axis + 's'
        # pandas DataFrames are iterable but do not iterate through the values
        if pd and isinstance(values, pd.DataFrame):
            msg = "A pandas DataFrame object is not a valid input "
            msg += "for '{0}'. ".format(argName)
            msg += "Only one-dimensional objects are accepted."
            raise ArgumentException(msg)

        valuesList = valuesToPythonList(values, argName)
        try:
            indicesList = [self._getIndex(val, axis) for val in valuesList]
        except ArgumentException as ae:
            msg = "Invalid index value for the argument '{0}'. ".format(argName)
            # add more detail to msg; slicing to exclude quotes
            msg += str(ae)[1:-1]
            raise ArgumentException(msg)

        return indicesList


    def _validateAxis(self, axis):
        if axis != 'point' and axis != 'feature':
            raise ArgumentException('axis parameter may only be "point" or "feature"')

    def _incrementDefaultIfNeeded(self, name, axis):
        self._validateAxis(axis)
        if name[:DEFAULT_PREFIX_LENGTH] == DEFAULT_PREFIX:
            intString = name[DEFAULT_PREFIX_LENGTH:]
            try:
                nameNum = int(intString)
            # Case: default prefix with non-integer suffix. This cannot
            # cause a future integer suffix naming collision, so we
            # return without making any chagnes.
            except ValueError:
                return
            if axis == 'point':
                if nameNum >= self._nextDefaultValuePoint:
                    self._nextDefaultValuePoint = nameNum + 1
            else:
                if nameNum >= self._nextDefaultValueFeature:
                    self._nextDefaultValueFeature = nameNum + 1


    def _validateValueIsNotNone(self, name, value):
        if value is None:
            msg = "The argument named " + name + " must not have a value of None"
            raise ArgumentException(msg)

    def _validateValueIsUMLDataObject(self, name, value, same):
        if not isinstance(value, UML.data.Base):
            msg = "The argument named " + name + " must be an instance "
            msg += "of the UML.data.Base class. The value we recieved was "
            msg += str(value) + ", had the type " + str(type(value))
            msg += ", and a method resolution order of "
            msg += str(inspect.getmro(value.__class__))
            raise ArgumentException(msg)

    def _shapeCompareString(self, argName, argValue):
        selfPoints = self.points
        sps = "" if selfPoints == 1 else "s"
        selfFeats = self.features
        sfs = "" if selfFeats == 1 else "s"
        argPoints = argValue.points
        aps = "" if argPoints == 1 else "s"
        argFeats = argValue.features
        afs = "" if argFeats == 1 else "s"

        ret = "Yet, " + argName + " has "
        ret += str(argPoints) + " point" + aps + " and "
        ret += str(argFeats) + " feature" + afs + " "
        ret += "while the caller has "
        ret += str(selfPoints) + " point" + sps + " and "
        ret += str(selfFeats) + " feature" + sfs + "."

        return ret

    def _validateObjHasSameNumberOfFeatures(self, argName, argValue):
        selfFeats = self.features
        argFeats = argValue.features

        if selfFeats != argFeats:
            msg = "The argument named " + argName + " must have the same number "
            msg += "of features as the caller object. "
            msg += self._shapeCompareString(argName, argValue)
            raise ArgumentException(msg)

    def _validateObjHasSameNumberOfPoints(self, argName, argValue):
        selfPoints = self.points
        argValuePoints = argValue.points
        if selfPoints != argValuePoints:
            msg = "The argument named " + argName + " must have the same number "
            msg += "of points as the caller object. "
            msg += self._shapeCompareString(argName, argValue)
            raise ArgumentException(msg)

    def _validateEmptyNamesIntersection(self, axis, argName, argValue):
        if axis == 'point':
            intersection = self._pointNameIntersection(argValue)
            nString = 'pointNames'
        elif axis == 'feature':
            intersection = self._featureNameIntersection(argValue)
            nString = 'featureNames'
        else:
            raise ArgumentException("invalid axis")

        shared = []
        if intersection:
            for name in intersection:
                if name[:DEFAULT_PREFIX_LENGTH] != DEFAULT_PREFIX:
                    shared.append(name)

        if shared != []:
            truncated = False
            if len(shared) > 10:
                full = len(shared)
                shared = shared[:10]
                truncated = True

            msg = "The argument named " + argName + " must not share any "
            msg += nString + " with the calling object, yet the following "
            msg += "names occured in both: "
            msg += UML.exceptions.prettyListString(shared)
            if truncated:
                msg += "... (only first 10 entries out of " + str(full)
                msg += " total)"
            raise ArgumentException(msg)

    def _validateMatPlotLibImport(self, error, name):
        if error is not None:
            msg = "The module matplotlib is required to be installed "
            msg += "in order to call the " + name + "() method. "
            msg += "However, when trying to import, an ImportError with "
            msg += "the following message was raised: '"
            msg += str(error) + "'"

            raise ImportError(msg)

    def _validateStatisticalFunctionInputString(self, statisticsFunction):
        acceptedPretty = [
            'max', 'mean', 'median', 'min', 'unique count', 'proportion missing',
            'proportion zero', 'standard deviation', 'std', 'population std',
            'population standard deviation', 'sample std',
            'sample standard deviation'
        ]
        accepted = list(map(dataHelpers.cleanKeywordInput, acceptedPretty))

        msg = "The statisticsFunction must be equivaltent to one of the "
        msg += "following: "
        msg += str(acceptedPretty) + ", but '" + str(statisticsFunction)
        msg += "' was given instead. Note: casing and whitespace is "
        msg += "ignored when checking the statisticsFunction."

        if not isinstance(statisticsFunction, six.string_types):
            raise ArgumentException(msg)

        cleanFuncName = dataHelpers.cleanKeywordInput(statisticsFunction)

        if cleanFuncName not in accepted:
            raise ArgumentException(msg)

        return cleanFuncName

    def _validateRangeOrder(self, startName, startVal, endName, endVal):
        """
        Validate a range where both values are inclusive.
        """
        if startVal > endVal:
            msg = "When specifying a range, the arguments were resolved to "
            msg += "having the values " + startName
            msg += "=" + str(startVal) + " and " + endName + "=" + str(endVal)
            msg += ", yet the starting value is not allowed to be greater than "
            msg += "the ending value (" + str(startVal) + ">" + str(endVal)
            msg += ")"

            raise ArgumentException(msg)

    def _adjustCountAndNames(self, axis, other):
        """
        Adjust the count and names (when names have been generated) for this object,
        removing the names that have been extracted to the other object
        """
        if axis == 'point':
            self._pointCount -= other.points
            if self._pointNamesCreated():
                idxList= []
                for name in other.getPointNames():
                    idxList.append(self.pointNames[name])
                idxList= sorted(idxList)
                for i in range(len(idxList)):
                    del self.pointNamesInverse[idxList[i] - i]
                self.pointNames = {pt:idx for idx, pt in enumerate(self.pointNamesInverse)}

        else:
            self._featureCount -= other.features
            if self._featureNamesCreated():
                idxList= []
                for name in other.getFeatureNames():
                    idxList.append(self.featureNames[name])
                idxList= sorted(idxList)
                for i in range(len(idxList)):
                    del self.featureNamesInverse[idxList[i] - i]
                self.featureNames = {pt:idx for idx, pt in enumerate(self.featureNamesInverse)}


    def _validateStartEndRange(self, start, end, axisLength):
        """check that the start and end values are valid"""
        if start < 0 or start > axisLength:
            msg = "start must be a valid index, in the range of possible "
            msg += axis + 's'
            raise ArgumentException(msg)
        if end < 0 or end > axisLength:
            msg = "end must be a valid index, in the range of possible "
            msg += axis + 's'
            raise ArgumentException(msg)
        if start > end:
            raise ArgumentException("The start index cannot be greater than the end index")

    def _validateStructuralArguments(self, structure, axis, target, start, end,
                                    number, randomize):
        targetName = 'to' + structure.capitalize()
        if target is None and start is None and end is None and number is None:
            msg = "You must provide a value for {0}, ".format(targetName)
            msg += " or start/end, or number."
            raise ArgumentException(msg)
        if number is not None and number < 1:
            msg = "number must be greater than zero"
            raise ArgumentException(msg)
        if number is None and randomize:
            msg = "randomize selects a random subset of {0}s to ".format(axis)
            msg += "{0}. When randomize=True, the number ".format(structure)
            msg += "argument cannot be None"
            raise ArgumentException(msg)
        if target is not None:
            if start is not None or end is not None:
                msg = "Range removal is exclusive, to use it, "
                msg += "{0} must be None".format(targetName)
                raise ArgumentException(msg)


def cmp_to_key(mycmp):
    """Convert a cmp= function for python2 into a key= function for python3"""
    class K:
        def __init__(self, obj, *args):
            self.obj = obj
        def __lt__(self, other):
            return mycmp(self.obj, other.obj) < 0
        def __gt__(self, other):
            return mycmp(self.obj, other.obj) > 0
        def __eq__(self, other):
            return mycmp(self.obj, other.obj) == 0
        def __le__(self, other):
            return mycmp(self.obj, other.obj) <= 0
        def __ge__(self, other):
            return mycmp(self.obj, other.obj) >= 0
        def __ne__(self, other):
            return mycmp(self.obj, other.obj) != 0
    return K

def cmp(x, y):
    if x < y:
        return -1
    elif x > y:
        return 1
    else:
        return 0<|MERGE_RESOLUTION|>--- conflicted
+++ resolved
@@ -3372,15 +3372,10 @@
         self._fillWith_implementation(values, psIndex, fsIndex, peIndex, feIndex)
         self.validate()
 
-<<<<<<< HEAD
+
     @logCapture
     def handleMissingValues(self, method='remove points', features=None, arguments=None,
                             alsoTreatAsMissing=[], markMissing=False, useLog=None):
-=======
-
-    def handleMissingValues(self, method='remove points', features=None, arguments=None,
-                            alsoTreatAsMissing=[], markMissing=False):
->>>>>>> 0351dadf
         """
         This function is to remove, replace or impute missing values in an UML
         container data object.

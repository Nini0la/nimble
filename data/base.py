--- conflicted
+++ resolved
@@ -231,14 +231,10 @@
         return self._pointCount, self._featureCount
 
     def _getPoints(self):
-<<<<<<< HEAD
         """
         Get the object containing point-based methods for this object.
         """
-        return BasePoints(self)
-=======
         return BasePoints(source=self)
->>>>>>> e035a37b
 
     @property
     def points(self):
@@ -248,14 +244,10 @@
         return self._points
 
     def _getFeatures(self):
-<<<<<<< HEAD
         """
         Get the object containing feature-based methods for this object.
         """
-        return BaseFeatures(self)
-=======
         return BaseFeatures(source=self)
->>>>>>> e035a37b
 
     @property
     def features(self):
@@ -265,14 +257,10 @@
         return self._features
 
     def _getElements(self):
-<<<<<<< HEAD
         """
         Get the object containing element-based methods for this object.
         """
-        return BaseElements(self)
-=======
         return BaseElements(source=self)
->>>>>>> e035a37b
 
     @property
     def elements(self):
@@ -4145,58 +4133,6 @@
         pass
 
 class BasePoints(Axis, Points):
-<<<<<<< HEAD
-    """
-    Access to point axis for Base object.
-    """
-    def __init__(self, source, **kwds):
-        self._source = source
-        self._axis = 'point'
-        kwds['axis'] = self._axis
-        kwds['source'] = self._source
-        super(BasePoints, self).__init__(**kwds)
-
-class BaseFeatures(Axis, Features):
-    """
-    Access to feature axis for Base object.
-    """
-    def __init__(self, source, **kwds):
-        self._source = source
-        self._axis = 'feature'
-        kwds['axis'] = self._axis
-        kwds['source'] = self._source
-        super(BaseFeatures, self).__init__(**kwds)
-
-class BaseElements(Elements):
-    """
-    Access to elements for Base object.
-    """
-    def __init__(self, source, **kwds):
-        self._source = source
-        kwds['source'] = self._source
-        super(BaseElements, self).__init__(**kwds)
-
-def cmp_to_key(mycmp):
-    """
-    Convert a cmp= function for python2 into a key= function for python3
-    """
-    class K:
-        def __init__(self, obj, *args):
-            self.obj = obj
-        def __lt__(self, other):
-            return mycmp(self.obj, other.obj) < 0
-        def __gt__(self, other):
-            return mycmp(self.obj, other.obj) > 0
-        def __eq__(self, other):
-            return mycmp(self.obj, other.obj) == 0
-        def __le__(self, other):
-            return mycmp(self.obj, other.obj) <= 0
-        def __ge__(self, other):
-            return mycmp(self.obj, other.obj) >= 0
-        def __ne__(self, other):
-            return mycmp(self.obj, other.obj) != 0
-    return K
-=======
     pass
 
 class BaseFeatures(Axis, Features):
@@ -4204,7 +4140,6 @@
 
 class BaseElements(Elements):
     pass
->>>>>>> e035a37b
 
 def cmp(x, y):
     if x < y:

"""
Anchors the hierarchy of data representation types, providing stubs and
common functions.
"""

# TODO conversions
# TODO who sorts inputs to derived implementations?

from __future__ import division
from __future__ import absolute_import
from __future__ import print_function
import sys
import math
import numbers
import itertools
import copy
import os.path
from multiprocessing import Process
from abc import abstractmethod

import numpy
import six
from six.moves import map
from six.moves import range
from six.moves import zip

import UML
from UML.exceptions import InvalidArgumentType, InvalidArgumentValue
from UML.exceptions import ImproperObjectAction, PackageException
from UML.exceptions import InvalidArgumentTypeCombination
from UML.exceptions import InvalidArgumentValueCombination
from UML.logger import enableLogging, directCall
from UML.logger import produceFeaturewiseReport
from UML.logger import produceAggregateReport
from .points import Points
from .features import Features
from .axis import Axis
from .elements import Elements
from . import dataHelpers
# the prefix for default point and feature names
from .dataHelpers import DEFAULT_PREFIX, DEFAULT_PREFIX2, DEFAULT_PREFIX_LENGTH
from .dataHelpers import DEFAULT_NAME_PREFIX
from .dataHelpers import formatIfNeeded
from .dataHelpers import makeConsistentFNamesAndData
from .dataHelpers import valuesToPythonList
from .dataHelpers import logCaptureFactory

cython = UML.importModule('cython')

cloudpickle = UML.importModule('cloudpickle')

mplError = None
try:
    import matplotlib
    import __main__ as main
    # for .show() to work in interactive sessions
    # a backend different than Agg needs to be use
    # The interactive session can choose by default e.g.,
    # in jupyter-notebook inline is the default.
    if hasattr(main, '__file__'):
        # It must be agg  for non-interactive sessions
        # otherwise the combination of matplotlib and multiprocessing
        # produces a segfault.
        # Open matplotlib issue here:
        # https://github.com/matplotlib/matplotlib/issues/8795
        # It applies for both for python 2 and 3
        matplotlib.use('Agg')
except ImportError as e:
    mplError = e

logCapture = logCaptureFactory()

#print('matplotlib backend: {}'.format(matplotlib.get_backend()))

def to2args(f):
    """
    This function is for __pow__. In cython, __pow__ must have 3
    arguments and default can't be used there so this function is used
    to convert a function with 3 arguments to a function with 2
    arguments when it is used in python environment.
    """
    def tmpF(x, y):
        return f(x, y, None)
    return tmpF

def hashCodeFunc(elementValue, pointNum, featureNum):
    """
    Generate hash code.
    """
    return ((math.sin(pointNum) + math.cos(featureNum)) / 2.0) * elementValue

class Base(object):
    """
    Class defining important data manipulation operations and giving
    functionality for the naming the points and features of that data. A
    mapping from names to indices is given by the [point/feature]Names
    attribute, the inverse of that mapping is given by
    [point/feature]NamesInverse.

    Specifically, this includes point and feature names, an object
    name, and originating pathes for the data in this object. Note:
    this method (as should all other __init__ methods in this
    hierarchy) makes use of super().

    Parameters
    ----------
    pointNames : iterable, dict
        A list of point names in the order they appear in the data
        or a dictionary mapping names to indices. None is given if
        default names are desired.
    featureNames : iterable, dict
        A list of feature names in the order they appear in the data
        or a dictionary mapping names to indices. None is given if
        default names are desired.
    name : str
        The name to be associated with this object.
    paths : tuple
        The first entry is taken to be the string representing the
        absolute path to the source file of the data and the second
        entry is taken to be the relative path. Both may be None if
        these values are to be unspecified.
    kwds
        Potentially full of arguments further up the class
        hierarchy, as following best practices for use of super().
        Note, however, that this class is the root of the object
        hierarchy as statically defined.

    Attributes
    ----------
    shape : tuple
        The number of points and features in the object in the format
        (points, features).
    points : Axis object
        An object handling functions manipulating data by points.
    features : Axis object
        An object handling functions manipulating data by features.
    elements : Elements object
        An object handling functions manipulating data by each element.
    name : str
        A name to call this object when printing or logging.
    absolutePath : str
        The absolute path to the data file.
    relativePath : str
        The relative path to the data file.
    path : str
        The path to the data file.
    """

    def __init__(self, shape, pointNames=None, featureNames=None, name=None,
                 paths=(None, None), **kwds):
        self._pointCount = shape[0]
        self._featureCount = shape[1]
        if pointNames is not None and len(pointNames) != shape[0]:
            msg = "The length of the pointNames (" + str(len(pointNames))
            msg += ") must match the points given in shape (" + str(shape[0])
            msg += ")"
            raise InvalidArgumentValue(msg)
        if featureNames is not None and len(featureNames) != shape[1]:
            msg = "The length of the featureNames (" + str(len(featureNames))
            msg += ") must match the features given in shape ("
            msg += str(shape[1]) + ")"
            raise InvalidArgumentValue(msg)

        self._points = self._getPoints()
        self._features = self._getFeatures()
        self._elements = self._getElements()

        # Set up point names
        self._nextDefaultValuePoint = 0
        if pointNames is None:
            self.pointNamesInverse = None
            self.pointNames = None
        elif isinstance(pointNames, dict):
            self._nextDefaultValuePoint = self._pointCount
            self.points.setNames(pointNames)
        else:
            pointNames = valuesToPythonList(pointNames, 'pointNames')
            self._nextDefaultValuePoint = self._pointCount
            self.points.setNames(pointNames)

        # Set up feature names
        self._nextDefaultValueFeature = 0
        if featureNames is None:
            self.featureNamesInverse = None
            self.featureNames = None
        elif isinstance(featureNames, dict):
            self._nextDefaultValueFeature = self._featureCount
            self.features.setNames(featureNames)
        else:
            featureNames = valuesToPythonList(featureNames, 'featureNames')
            self._nextDefaultValueFeature = self._featureCount
            self.features.setNames(featureNames)

        # Set up object name
        if name is None:
            self._name = dataHelpers.nextDefaultObjectName()
        else:
            self._name = name

        # Set up paths
        if paths[0] is not None and not isinstance(paths[0], six.string_types):
            msg = "paths[0] must be None, an absolute path or web link to "
            msg += "the file from which the data originates"
            raise InvalidArgumentType(msg)
        if (paths[0] is not None
                and not os.path.isabs(paths[0])
                and not paths[0].startswith('http')):
            raise InvalidArgumentValue("paths[0] must be an absolute path")
        self._absPath = paths[0]

        if paths[1] is not None and not isinstance(paths[1], six.string_types):
            msg = "paths[1] must be None or a relative path to the file from "
            msg += "which the data originates"
            raise InvalidArgumentType(msg)
        self._relPath = paths[1]

        # call for safety
        super(Base, self).__init__(**kwds)

    #######################
    # Property Attributes #
    #######################

    @property
    def shape(self):
        """
        The number of points and features in the object in the format
        (points, features).
        """
        return self._pointCount, self._featureCount

    def _getPoints(self):
        """
        Get the object containing point-based methods for this object.
        """
        return BasePoints(source=self)

    @property
    def points(self):
        """
        An object handling functions manipulating data by points.
        """
        return self._points

    def _getFeatures(self):
        """
        Get the object containing feature-based methods for this object.
        """
        return BaseFeatures(source=self)

    @property
    def features(self):
        """
        An object handling functions manipulating data by features.
        """
        return self._features

    def _getElements(self):
        """
        Get the object containing element-based methods for this object.
        """
        return BaseElements(source=self)

    @property
    def elements(self):
        """
        An object handling functions manipulating data by each element.
        """
        return self._elements

    def _setpointCount(self, value):
        self._pointCount = value

    def _setfeatureCount(self, value):
        self._featureCount = value

    def _getObjName(self):
        return self._name

    def _setObjName(self, value):
        if value is None:
            self._name = dataHelpers.nextDefaultObjectName()
        else:
            if not isinstance(value, six.string_types):
                msg = "The name of an object may only be a string or None"
                raise ValueError(msg)
            self._name = value

    @property
    def name(self):
        """
        A name to be displayed when printing or logging this object
        """
        return self._getObjName()

    @name.setter
    def name(self, value):
        return self._setObjName(value)

    def _getAbsPath(self):
        return self._absPath

    @property
    def absolutePath(self):
        """
        The path to the file this data originated from in absolute form.
        """
        return self._getAbsPath()

    def _getRelPath(self):
        return self._relPath

    @property
    def relativePath(self):
        """
        The path to the file this data originated from in relative form.
        """
        return self._getRelPath()
    relativePath = property(_getRelPath, doc="")

    def _getPath(self):
        return self.absolutePath

    @property
    def path(self):
        """
        The path to the file this data originated from.
        """
        return self._getPath()

    def _pointNamesCreated(self):
        """
        Returns True if point names have been created/assigned
        to the object.
        If the object does not have points it returns False.
        """
        if self.pointNamesInverse is None:
            return False
        else:
            return True

    def _featureNamesCreated(self):
        """
        Returns True if feature names have been created/assigned
        to the object.
        If the object does not have features it returns False.
        """
        if self.featureNamesInverse is None:
            return False
        else:
            return True

    def _anyDefaultPointNames(self):
        """
        Returns True if any default point names exists or if pointNames
        have not been created.
        """
        if self._pointNamesCreated():
            return any([name.startswith(DEFAULT_PREFIX) for name
                        in self.points.getNames()])
        else:
            return True

    def _anyDefaultFeatureNames(self):
        """
        Returns True if any default feature names exists or if
        featureNames have not been created.
        """
        if self._featureNamesCreated():
            return any([name.startswith(DEFAULT_PREFIX) for name
                        in self.features.getNames()])
        else:
            return True

    def _allDefaultPointNames(self):
        """
        Returns True if all point names are default or have not been
        created.
        """
        if self._pointNamesCreated():
            return all([name.startswith(DEFAULT_PREFIX) for name
                        in self.points.getNames()])
        else:
            return True

    def _allDefaultFeatureNames(self):
        """
        Returns True if all feature names are default or have not been
        created.
        """
        if self._featureNamesCreated():
            return all([name.startswith(DEFAULT_PREFIX) for name
                        in self.features.getNames()])
        else:
            return True

    ########################
    # Low Level Operations #
    ########################

    def __len__(self):
        # ordered such that the larger axis is always printed, even
        # if they are both in the range [0,1]
        if self._pointCount == 0 or self._featureCount == 0:
            return 0
        if self._pointCount == 1:
            return self._featureCount
        if self._featureCount == 1:
            return self._pointCount

        msg = "len() is undefined when the number of points ("
        msg += str(self._pointCount)
        msg += ") and the number of features ("
        msg += str(self._featureCount)
        msg += ") are both greater than 1"
        raise TypeError(msg)

    def nameIsDefault(self):
        """
        Returns True if self.name has a default value
        """
        return self.name.startswith(UML.data.dataHelpers.DEFAULT_NAME_PREFIX)

    ###########################
    # Higher Order Operations #
    ###########################

    def replaceFeatureWithBinaryFeatures(self, featureToReplace, useLog=None):
        """
        Create binary features for each unique value in a feature.

        Modify this object so that the chosen feature is removed, and
        binary valued features are added, one for each unique value
        seen in the original feature.

        Parameters
        ----------
        featureToReplace : int or str
            The index or name of the feature being replaced.

        Returns
        -------
        list
            The new feature names after replacement.

        Examples
        --------
        TODO
        """
        if UML.logger.active.position == 0:
            if enableLogging(useLog):
                wrapped = logCapture(self.replaceFeatureWithBinaryFeatures)
            else:
                wrapped = directCall(self.replaceFeatureWithBinaryFeatures)
            return wrapped(featureToReplace, useLog=False)

        if self._pointCount == 0:
            msg = "This action is impossible, the object has 0 points"
            raise ImproperObjectAction(msg)

        index = self.features.getIndex(featureToReplace)
        # extract col.
        toConvert = self.features.extract([index])

        # MR to get list of values
        def getValue(point):
            return [(point[0], 1)]

        def simpleReducer(identifier, valuesList):
            return (identifier, 0)

        values = toConvert.points.mapReduce(getValue, simpleReducer)
        values.features.setName(0, 'values')
        values = values.features.extract([0])

        # Convert to List, so we can have easy access
        values = values.copyAs(format="List")

        # for each value run points.calculate to produce a category
        # point for each value
        def makeFunc(value):
            def equalTo(point):
                if point[0] == value:
                    return 1
                return 0

            return equalTo

        varName = toConvert.features.getName(0)

        for point in values.data:
            value = point[0]
            ret = toConvert.points.calculate(makeFunc(value))
            ret.features.setName(0, varName + "=" + str(value).strip())
            toConvert.features.add(ret)

        # remove the original feature, and combine with self
        toConvert.features.extract([varName])
        self.features.add(toConvert)

        return toConvert.features.getNames()

    def transformFeatureToIntegers(self, featureToConvert, useLog=None):
        """
        Represent each unique value in a feature with a unique integer.

        Modify this object so that the chosen feature is removed and a
        new integer valued feature is added with values 0 to n-1, one
        for each of n unique values present in the original feature.

        Parameters
        ----------
        featureToConvert : int or str
            The index or name of the feature being replaced.

        Examples
        --------
        TODO
        """
        if UML.logger.active.position == 0:
            if enableLogging(useLog):
                wrapped = logCapture(self.transformFeatureToIntegers)
            else:
                wrapped = directCall(self.transformFeatureToIntegers)
            return wrapped(featureToConvert, useLog=False)

        if self._pointCount == 0:
            msg = "This action is impossible, the object has 0 points"
            raise ImproperObjectAction(msg)

        index = self.features.getIndex(featureToConvert)

        # extract col.
        toConvert = self.features.extract([index])

        # MR to get list of values
        def getValue(point):
            return [(point[0], 1)]

        def simpleReducer(identifier, valuesList):
            return (identifier, 0)

        values = toConvert.points.mapReduce(getValue, simpleReducer)
        values.features.setName(0, 'values')
        values = values.features.extract([0])

        # Convert to List, so we can have easy access
        values = values.copyAs(format="List")

        mapping = {}
        index = 0
        for point in values.data:
            if point[0] not in mapping:
                mapping[point[0]] = index
                index = index + 1

        def lookup(point):
            return mapping[point[0]]

        converted = toConvert.points.calculate(lookup)
        converted.points.setNames(toConvert.points._getNamesNoGeneration())
        converted.features.setName(0, toConvert.features.getName(0))

        self.features.add(converted)

    def groupByFeature(self, by, countUniqueValueOnly=False, useLog=None):
        """
        Group data object by one or more features.

        Parameters
        ----------
        by : int, str or list
            * int - the index of the feature to group by
            * str - the name of the feature to group by
            * list - indices or names of features to group by
        countUniqueValueOnly : bool
            Return only the count of points in the group

        Returns
        -------
        dict
            Each unique feature (or group of features) to group by as
            keys. When ``countUniqueValueOnly`` is False,  the value at
            each key is a UML object containing the ungrouped features
            of points within that group. When ``countUniqueValueOnly``
            is True, the values are the number of points within that
            group.

        Examples
        --------
        TODO
        """
        if UML.logger.active.position == 0:
            if enableLogging(useLog):
                wrapped = logCapture(self.groupByFeature)
            else:
                wrapped = directCall(self.groupByFeature)
            return wrapped(by, countUniqueValueOnly, useLog=False)

        def findKey1(point, by):#if by is a string or int
            return point[by]

        def findKey2(point, by):#if by is a list of string or a list of int
            return tuple([point[i] for i in by])

        #if by is a list, then use findKey2; o.w. use findKey1
        if isinstance(by, (six.string_types, numbers.Number)):
            findKey = findKey1
        else:
            findKey = findKey2

        res = {}
        if countUniqueValueOnly:
            for point in self.points:
                k = findKey(point, by)
                if k not in res:
                    res[k] = 1
                else:
                    res[k] += 1
        else:
            for point in self.points:
                k = findKey(point, by)
                if k not in res:
                    res[k] = point.points.getNames()
                else:
                    res[k].extend(point.points.getNames())

            for k in res:
                tmp = self.points.copy(toCopy=res[k])
                tmp.features.delete(by)
                res[k] = tmp

        return res

    def hashCode(self):
        """
        Returns a hash for this matrix.

        The hash is a number x in the range 0<= x < 1 billion that
        should almost always change when the values of the matrix are
        changed by a substantive amount.

        Returns
        -------
        int

        Examples
        --------
        TODO
        """
        if self._pointCount == 0 or self._featureCount == 0:
            return 0
        valueObj = self.elements.calculate(hashCodeFunc, preserveZeros=True,
                                           outputType='Matrix')
        valueList = valueObj.copyAs(format="python list")
        avg = (sum(itertools.chain.from_iterable(valueList))
               / float(self._pointCount * self._featureCount))
        bigNum = 1000000000
        #this should return an integer x in the range 0<= x < 1 billion
        return int(int(round(bigNum * avg)) % bigNum)

    def isApproximatelyEqual(self, other):
        """
        Determine if the data in both objects is likely the same.

        If it returns False, this object and the ``other`` object
        definitely do not store equivalent data. If it returns True,
        they likely store equivalent data but it is not possible to be
        absolutely sure. Note that only the actual data stored is
        considered, it doesn't matter whether the data matrix objects
        passed are of the same type (Matrix, Sparse, etc.)

        Parameters
        ----------
        other : UML Base object
            The object with which to compare approximate equality with
            this object.

        Returns
        -------
        bool
            True if approximately equal, else False.

        Examples
        --------
        TODO
        """
        self.validate()
        #first check to make sure they have the same number of rows and columns
        if self._pointCount != len(other.points):
            return False
        if self._featureCount != len(other.features):
            return False
        #now check if the hashes of each matrix are the same
        if self.hashCode() != other.hashCode():
            return False
        return True

    def copy(self):
        """
        Return a new object which has the same data.

        The copy will be in the same UML format as this object and in
        addition to copying this objects data, the name and path
        metadata will by copied as well.

        Returns
        -------
        UML Base object
            A copy of this object

        Examples
        --------
        TODO
        """
        return self.copyAs(self.getTypeString())

    def trainAndTestSets(self, testFraction, labels=None, randomOrder=True,
                         useLog=None):
        """
        Divide the data into training and testing sets.

        Return either a length 2 or a length 4 tuple. If labels=None,
        then returns a length 2 tuple containing the training object,
        then the testing object (trainX, testX). If labels is non-None,
        a length 4 tuple is returned, containing the training data
        object, then the training labels object, then the testing data
        object, and finally the testing labels
        (trainX, trainY, testX, testY).

        Parameters
        ----------
        testFraction : int or float
            The fraction of the data to be placed in the testing sets.
            If ``randomOrder`` is False, then the points are taken from
            the end of this object.
        labels : identifier or list of identifiers
            The name(s) or index(es) of the data labels, a value of None
            implies this data does not contain labels. This parameter
            will affect the shape of the returned tuple.
        randomOrder : bool
            Control whether the order of the points in the returns sets
            matches that of the original object, or if their order is
            randomized.

        Returns
        -------
        tuple
            If ``labels`` is None, a length 2 tuple containing the
            training and testing objects (trainX, testX).
            If ``labels`` is non-None, a length 4 tupes containing the
            training and testing data objects and the training a testing
            labels objects (trainX, trainY, testX, testY).

        Examples
        --------
        TODO
        """
        if UML.logger.active.position == 0:
            if enableLogging(useLog):
                wrapped = logCapture(self.trainAndTestSets)
            else:
                wrapped = directCall(self.trainAndTestSets)
            return wrapped(testFraction, labels, randomOrder,
                           useLog=False)

        toSplit = self.copy()
        if randomOrder:
            toSplit.points.shuffle()

        testXSize = int(round(testFraction * self._pointCount))
        startIndex = self._pointCount - testXSize

        #pull out a testing set
        if testXSize == 0:
            testX = toSplit.points.extract([])
        else:
            testX = toSplit.points.extract(start=startIndex)

        if labels is None:
            toSplit.name = self.name + " trainX"
            testX.name = self.name + " testX"

            return toSplit, testX

        # safety for empty objects
        toExtract = labels
        if testXSize == 0:
            toExtract = []

        trainY = toSplit.features.extract(toExtract)
        testY = testX.features.extract(toExtract)

        toSplit.name = self.name + " trainX"
        trainY.name = self.name + " trainY"
        testX.name = self.name + " testX"
        testY.name = self.name + " testY"

        return toSplit, trainY, testX, testY

    ########################################
    ########################################
    ###   Functions related to logging   ###
    ########################################
    ########################################

    def featureReport(self, maxFeaturesToCover=50, displayDigits=2,
                      useLog=None):
        """
        Produce a report, in a string formatted as a table, containing
        summary and statistical information about each feature in the
        data set, up to 50 features.  If there are more than 50
        features, only information about 50 of those features will be
        reported.
        """
        logger = UML.logger.active
        logger.position += 1
        ret = produceFeaturewiseReport(
            self, maxFeaturesToCover=maxFeaturesToCover,
            displayDigits=displayDigits)
        logger.position -= 1
        if enableLogging(useLog):
            logger.logData("feature", ret)
            logger.log(logger.logType, logger.logInfo)
        return ret

    def summaryReport(self, displayDigits=2, useLog=None):
        """
        Produce a report, in a string formatted as a table, containing summary
        information about the data set contained in this object.  Includes
        proportion of missing values, proportion of zero values, total # of
        points, and number of features.
        """
        logger = UML.logger.active
        logger.position += 1
        ret = produceAggregateReport(self, displayDigits=displayDigits)
        logger.position -= 1
        if enableLogging(useLog):
            logger.logData("summary", ret)
            logger.log(logger.logType, logger.logInfo)
        return ret

    ###############################################################
    ###############################################################
    ###   Subclass implemented information querying functions   ###
    ###############################################################
    ###############################################################

    def isIdentical(self, other):
        """
        Check for equality between two objects.

        Return True if all values and names in the other object match
        the values and names in this object.
        """
        if not self._equalFeatureNames(other):
            return False
        if not self._equalPointNames(other):
            return False

        return self._isIdentical_implementation(other)

    def writeFile(self, outPath, format=None, includeNames=True):
        """
        Write the data in this object to a file in the specified format.

        Parameters
        ----------
        outPath : str
            The location (including file name and extension) where
            we want to write the output file.
        format : str
            The formating of the file we write. May be None, 'csv', or
            'mtx'; if None, we use the extension of outPath to determine
            the format.
        includeNames : bool
            Indicates whether the file will embed the point and feature
            names into the file. The format of the embedding is
            dependant on the format of the file: csv will embed names
            into the data, mtx will place names in a comment.

        Examples
        --------
        TODO
        """
        if self._pointCount == 0 or self._featureCount == 0:
            msg = "We do not allow writing to file when an object has "
            msg += "0 points or features"
            raise ImproperObjectAction(msg)

        self.validate()

        # if format is not specified, we fall back on the extension in outPath
        if format is None:
            split = outPath.rsplit('.', 1)
            format = None
            if len(split) > 1:
                format = split[1].lower()

        if format not in ['csv', 'mtx']:
            msg = "Unrecognized file format. Accepted types are 'csv' and "
            msg += "'mtx'. They may either be input as the format parameter, "
            msg += "or as the extension in the outPath"
            raise InvalidArgumentValue(msg)

        includePointNames = includeNames
        if includePointNames:
            seen = False
            for name in self.points.getNames():
                if name[:DEFAULT_PREFIX_LENGTH] != DEFAULT_PREFIX:
                    seen = True
            if not seen:
                includePointNames = False

        includeFeatureNames = includeNames
        if includeFeatureNames:
            seen = False
            for name in self.features.getNames():
                if name[:DEFAULT_PREFIX_LENGTH] != DEFAULT_PREFIX:
                    seen = True
            if not seen:
                includeFeatureNames = False

        try:
            self._writeFile_implementation(
                outPath, format, includePointNames, includeFeatureNames)
        except Exception:
            if format.lower() == "csv":
                toOut = self.copyAs("Matrix")
                toOut._writeFile_implementation(
                    outPath, format, includePointNames, includeFeatureNames)
                return
            if format.lower() == "mtx":
                toOut = self.copyAs('Sparse')
                toOut._writeFile_implementation(
                    outPath, format, includePointNames, includeFeatureNames)
                return

    def save(self, outputPath):
        """
        Save object to a file.

        Uses the cloudpickle library to serialize this object.

        Parameters
        ----------
        outputPath : str
            The location (including file name and extension) where
            we want to write the output file. If filename extension
            .umld is not included in file name it would be added to the
            output file.

        Examples
        --------
        TODO
        """
        if not cloudpickle:
            msg = "To save UML objects, cloudpickle must be installed"
            raise PackageException(msg)

        extension = '.umld'
        if not outputPath.endswith(extension):
            outputPath = outputPath + extension

        with open(outputPath, 'wb') as file:
            try:
                cloudpickle.dump(self, file)
            except Exception as e:
                raise e
        # TODO: save session
        # print('session_' + outputFilename)
        # print(globals())
        # dill.dump_session('session_' + outputFilename)

    def getTypeString(self):
        """
        Return a string representing the non-abstract type of this
        object (e.g. Matrix, Sparse, etc.) that can be passed to
        createData() function to create a new object of the same type.
        """
        return self._getTypeString_implementation()

    def _processSingleX(self, x):
        """
        Helper for __getitem__ when given a single value for x.
        """
        length = self._pointCount
        if x.__class__ is int or x.__class__ is numpy.integer:
            if x < -length or x >= length:
                msg = "The given index " + str(x) + " is outside of the range "
                msg += "of possible indices in the point axis (0 to "
                msg += str(length - 1) + ")."
                raise IndexError(msg)
            if x >= 0:
                return x, True
            else:
                return x + length, True

        if x.__class__ is str or x.__class__ is six.text_type:
            return self.points.getIndex(x), True

        if x.__class__ is float:
            if x % 1: # x!=int(x)
                msg = "A float valued key of value x is only accepted if x == "
                msg += "int(x). The given value was " + str(x) + " yet int("
                msg += str(x) + ") = " + str(int(x))
                raise InvalidArgumentValue(msg)
            else:
                x = int(x)
                if x < -length or x >= length:
                    msg = "The given index " + str(x) + " is outside of the "
                    msg += "range of possible indices in the point axis (0 to "
                    msg += str(length - 1) + ")."
                    raise IndexError(msg)
                if x >= 0:
                    return x, True
                else:
                    return x + length, True

        return x, False

    def _processSingleY(self, y):
        """
        Helper for __getitem__ when given a single value for y.
        """
        length = self._featureCount
        if y.__class__ is int or y.__class__ is numpy.integer:
            if y < -length or y >= length:
                msg = "The given index " + str(y) + " is outside of the range "
                msg += "of possible indices in the feature axis (0 to "
                msg += str(length - 1) + ")."
                raise IndexError(msg)
            if y >= 0:
                return y, True
            else:
                return y + length, True

        if y.__class__ is str or y.__class__ is six.text_type:
            return self.features.getIndex(y), True

        if y.__class__ is float:
            if y % 1: # y!=int(y)
                msg = "A float valued key of value y is only accepted if y == "
                msg += "int(y). The given value was " + str(y) + " yet int("
                msg += str(y) + ") = " + str(int(y))
                raise InvalidArgumentValue(msg)
            else:
                y = int(y)
                if y < -length or y >= length:
                    msg = "The given index " + str(y) + " is outside of the "
                    msg += "range of possible indices in the point axis (0 to "
                    msg += str(length - 1) + ")."
                    raise IndexError(msg)
                if y >= 0:
                    return y, True
                else:
                    return y + length, True

        return y, False

    def __getitem__(self, key):
        """
        Return a copy of a subset of the data.

        Vector-shaped objects can use a single value as the key,
        otherwise the key must be a tuple (pointsToGet, featuresToGet).
        All values in the key are INCLUSIVE. When using a slice, the
        ``stop`` value will be included, unlike the python convention.

        Parameters
        ----------
        key : name, index, list, slice
            * name - the name of the point or feature to get.
            * index - the index of the point or feature to get.
            * list - a list of names or indices to get. Note: the points
              and/or features will be returned in the order of the list.
            * slice - a slice of names or indices to get. Note: UML uses
              inclusive values.

        Examples
        --------
        raw = [[4132, 41, 'management', 50000, 'm'],
               [4434, 26, 'sales', 26000, 'm'],
               [4331, 26, 'administration', 28000, 'f'],
               [4211, 45, 'sales', 33000, 'm'],
               [4344, 45, 'accounting', 43500, 'f']]
        pointNames = ['michael', 'jim', 'pam', 'dwight', 'angela']
        featureNames = ['id', 'age', 'department', 'salary', 'gender']
        office = UML.createData('Matrix', raw, pointNames=pointNames,
                                featureNames=featureNames)

        **Get a single value:**
        >>>office['michael', 'age']
        41
        >>>office[0,1]
        41
        >>>office['michael', 1]
        41

        **Get based on points only:**
        >>>pam = office['pam', :]
        >>>print(pam)
               id  age   department   salary gender

        pam   4331  26 administration 28000    f

        >>>sales = office[[3, 1], :]
        >>>print(sales)
                id  age department salary gender

        dwight   4211  45   sales    33000    m
           jim   4434  26   sales    26000    m
        *Note: retains list order; index 3 placed before index 1*

        >>>nonManagement = office[1:4, :]
        >>>print(nonManagement)
                  id  age   department   salary gender

           jim   4434  26     sales      26000    m
           pam   4331  26 administration 28000    f
        dwight   4211  45     sales      33000    m
        angela   4344  45   accounting   43500    f
        *Note: slices are inclusive; index 4 ('gender') was included*

        **Get based on features only:**
        >>>departments = office[:, 2]
        >>>print(departments)
                    department

        michael     management
            jim       sales
            pam   administration
         dwight       sales
         angela     accounting

        >>>genderAndAge = office[:, ['gender', 'age']]
        >>>print(genderAndAge)
                  gender age

        michael     m     41
            jim     m     26
            pam     f     26
         dwight     m     45
         angela     f     45
        *Note: retains list order; 'gender' placed before 'age'*

        >>>deptSalary = office[:, 'department':'salary']
        >>>print(deptSalary)
                    department   salary

        michael     management   50000
            jim       sales      26000
            pam   administration 28000
         dwight       sales      33000
         angela     accounting   43500
        *Note: slices are inclusive; 'salary' was included*

        **Get based on points and features:**
        >>>femaleSalaryAndDept = office[['pam', 'angela'], [3,2]]
        >>>print(femaleSalaryAndDept)
                 salary   department

           pam   28000  administration
        angela   43500    accounting
        *Note: list orders retained; 'pam' precedes 'angela' and index 3
        ('salary') precedes index 2 ('department')*

        >>>first3Ages = office[:2, 'age']
        >>>print(first3Ages)
                  age

        michael    41
            jim    26
            pam    26
        *Note: slices are inclusive; index 2 ('pam') was included*
        """
        # Make it a tuple if it isn't one
        if key.__class__ is tuple:
            x, y = key
        else:
            if self._pointCount == 1:
                x = 0
                y = key
            elif self._featureCount == 1:
                x = key
                y = 0
            else:
                msg = "Must include both a point and feature index; or, "
                msg += "if this is vector shaped, a single index "
                msg += "into the axis whose length > 1"
                raise InvalidArgumentValue(msg)

        #process x
        x, singleX = self._processSingleX(x)
        #process y
        y, singleY = self._processSingleY(y)
        #if it is the simplest data retrieval such as X[1,2],
        # we'd like to return it back in the fastest way.
        if singleX and singleY:
            return self._getitem_implementation(x, y)

        if not singleX:
            if x.__class__ is slice:
                start = x.start if x.start is not None else 0
                stop = x.stop if x.stop is not None else self._pointCount - 1
                step = x.step if x.step is not None else 1
                start = self.points.getIndex(start)
                stop = self.points.getIndex(stop)
                if start < 0:
                    start += self._pointCount
                if stop < 0:
                    stop += self._pointCount
                # using builtin range below so need to adjust stop
                if step > 0:
                    stop += 1
                else:
                    stop -= 1
                x = [self._processSingleX(xi)[0] for xi
                     in range(start, stop, step)]
            else:
                x = [self._processSingleX(xi)[0] for xi in x]

        if not singleY:
            if y.__class__ is slice:
                start = y.start if y.start is not None else 0
                stop = y.stop if y.stop is not None else self._featureCount - 1
                step = y.step if y.step is not None else 1
                start = self.features.getIndex(start)
                stop = self.features.getIndex(stop)
                if start < 0:
                    start += self._featureCount
                if stop < 0:
                    stop += self._featureCount
                # using builtin range below so need to adjust stop
                if step > 0:
                    stop += 1
                else:
                    stop -= 1
                y = [self._processSingleY(yi)[0] for yi
                     in range(start, stop, step)]
            else:
                y = [self._processSingleY(yi)[0] for yi in y]
        ret = self.points.copy(toCopy=x, useLog=False)
        ret = ret.features.copy(toCopy=y, useLog=False)
        return ret

    def pointView(self, ID):
        """
        Returns a View object into the data of the point with the given
        ID. See View object comments for its capabilities. This View is
        only valid until the next modification to the shape or ordering
        of the internal data. After such a modification, there is no
        guarantee to the validity of the results.
        """
        if self._pointCount == 0:
            msg = "ID is invalid, This object contains no points"
            raise ImproperObjectAction(msg)

        index = self.points.getIndex(ID)
        return self.view(index, index, None, None)

    def featureView(self, ID):
        """
        Returns a View object into the data of the point with the given
        ID. See View object comments for its capabilities. This View is
        only valid until the next modification to the shape or ordering
        of the internal data. After such a modification, there is no
        guarantee to the validity of the results.
        """
        if self._featureCount == 0:
            msg = "ID is invalid, This object contains no features"
            raise ImproperObjectAction(msg)

        index = self.features.getIndex(ID)
        return self.view(None, None, index, index)

    def view(self, pointStart=None, pointEnd=None, featureStart=None,
             featureEnd=None):
        """
        Read-only access into the object data.

        Factory function to create a read only view into the calling
        data object. Views may only be constructed from contiguous,
        in-order points and features whose overlap defines a window into
        the data. The returned View object is part of UML's datatypes
        hiearchy, and will have access to all of the same methods as
        anything that inherits from UML.data.Base; though only those
        that do not modify the data can be called without an exception
        being raised. The returned view will also reflect any subsequent
        changes made to the original object. This is the only accepted
        method for a user to construct a View object (it should never be
        done directly), though view objects may be provided to the user,
        for example via user defined functions passed to points.extract
        or features.calculate.

        Parameters
        ----------
        pointStart : int
            The inclusive index of the first point to be accessible in
            the returned view. Is None by default, meaning to include
            from the beginning of the object.
        pointEnd: int
            The inclusive index of the last point to be accessible in
            the returned view. Is None by default, meaning to include up
            to the end of the object.
        featureStart : int
            The inclusive index of the first feature to be accessible in
            the returned view. Is None by default, meaning to include
            from the beginning of the object.
        featureEnd : int
            The inclusive index of the last feature to be accessible in
            the returned view. Is None by default, meaning to include up
            to the end of the object.

        Returns
        -------
        UML view object
            A UML Base object with read-only access.

        See Also
        --------
        pointView, featureView

        Examples
        --------
        TODO
        """
        # transform defaults to mean take as much data as possible,
        # transform end values to be EXCLUSIVE
        if pointStart is None:
            pointStart = 0
        else:
            pointStart = self.points.getIndex(pointStart)

        if pointEnd is None:
            pointEnd = self._pointCount
        else:
            pointEnd = self.points.getIndex(pointEnd)
            # this is the only case that could be problematic and needs
            # checking
            self._validateRangeOrder("pointStart", pointStart,
                                     "pointEnd", pointEnd)
            # make exclusive now that it won't ruin the validation check
            pointEnd += 1

        if featureStart is None:
            featureStart = 0
        else:
            featureStart = self.features.getIndex(featureStart)

        if featureEnd is None:
            featureEnd = self._featureCount
        else:
            featureEnd = self.features.getIndex(featureEnd)
            # this is the only case that could be problematic and needs
            # checking
            self._validateRangeOrder("featureStart", featureStart,
                                     "featureEnd", featureEnd)
            # make exclusive now that it won't ruin the validation check
            featureEnd += 1

        return self._view_implementation(pointStart, pointEnd,
                                         featureStart, featureEnd)

    def validate(self, level=1):
        """
        Check the integrity of the data.

        Validate this object with respect to the limitations and
        invariants that our objects enforce.

        Parameters
        ----------
        level : int
            The extent to which to validate the data.

        Examples
        --------
        TODO
        """
        if self._pointNamesCreated():
            assert self._pointCount == len(self.points.getNames())
        if self._featureNamesCreated():
            assert self._featureCount == len(self.features.getNames())

        if level > 0:
            if self._pointNamesCreated():
                for key in self.points.getNames():
                    index = self.points.getIndex(key)
                    assert self.points.getName(index) == key
            if self._featureNamesCreated():
                for key in self.features.getNames():
                    index = self.features.getIndex(key)
                    assert self.features.getName(index) == key

        self._validate_implementation(level)

    def containsZero(self):
        """
        Evaluate if the object contains one or more zero values.

        Return True if there is a value that is equal to integer 0
        contained in this object, otherwise False.

        Examples
        --------
        TODO
        """
        # trivially False.
        if self._pointCount == 0 or self._featureCount == 0:
            return False
        return self._containsZero_implementation()

    def __eq__(self, other):
        return self.isIdentical(other)

    def __ne__(self, other):
        return not self.__eq__(other)

    def toString(self, includeNames=True, maxWidth=120, maxHeight=30,
                 sigDigits=3, maxColumnWidth=19):
        """
        TODO
        """
        if self._pointCount == 0 or self._featureCount == 0:
            return ""

        # setup a bundle of fixed constants
        colSep = ' '
        colHold = '--'
        rowHold = '|'
        pnameSep = ' '
        nameHolder = '...'
        dataOrientation = 'center'
        pNameOrientation = 'rjust'
        fNameOrientation = 'center'

        #setup a bundle of default values
        maxHeight = self._pointCount + 2 if maxHeight is None else maxHeight
        maxWidth = float('inf') if maxWidth is None else maxWidth
        maxRows = min(maxHeight, self._pointCount)
        maxDataRows = maxRows
        includePNames = False
        includeFNames = False

        if includeNames:
            includePNames = dataHelpers.hasNonDefault(self, 'point')
            includeFNames = dataHelpers.hasNonDefault(self, 'feature')
            if includeFNames:
                # plus or minus 2 because we will be dealing with both
                # feature names and a gap row
                maxRows = min(maxHeight, self._pointCount + 2)
                maxDataRows = maxRows - 2

        # Set up point Names and determine how much space they take up
        pnames = None
        pnamesWidth = None
        maxDataWidth = maxWidth
        if includePNames:
            pnames, pnamesWidth = self._arrangePointNames(
                maxDataRows, maxColumnWidth, rowHold, nameHolder)
            # The available space for the data is reduced by the width of the
            # pnames, a column separator, the pnames seperator, and another
            # column seperator
            maxDataWidth = (maxWidth
                            - (pnamesWidth + 2 * len(colSep) + len(pnameSep)))

        # Set up data values to fit in the available space
        dataTable, colWidths = self._arrangeDataWithLimits(
            maxDataWidth, maxDataRows, sigDigits, maxColumnWidth, colSep,
            colHold, rowHold, nameHolder)

        # set up feature names list, record widths
        fnames = None
        if includeFNames:
            fnames = self._arrangeFeatureNames(maxWidth, maxColumnWidth,
                                               colSep, colHold, nameHolder)

            # adjust data or fnames according to the more restrictive set
            # of col widths
            makeConsistentFNamesAndData(fnames, dataTable, colWidths, colHold)

        # combine names into finalized table
        finalTable, finalWidths = self._arrangeFinalTable(
            pnames, pnamesWidth, dataTable, colWidths, fnames, pnameSep)

        # set up output string
        out = ""
        for r in range(len(finalTable)):
            row = finalTable[r]
            for c in range(len(row)):
                val = row[c]
                if c == 0 and includePNames:
                    padded = getattr(val, pNameOrientation)(finalWidths[c])
                elif r == 0 and includeFNames:
                    padded = getattr(val, fNameOrientation)(finalWidths[c])
                else:
                    padded = getattr(val, dataOrientation)(finalWidths[c])
                row[c] = padded
            line = colSep.join(finalTable[r]) + "\n"
            out += line

        return out

    def __repr__(self):
        indent = '    '
        maxW = 120
        maxH = 40

        # setup type call
        ret = self.getTypeString() + "(\n"

        # setup data
        dataStr = self.toString(includeNames=False, maxWidth=maxW,
                                maxHeight=maxH)
        byLine = dataStr.split('\n')
        # toString ends with a \n, so we get rid of the empty line produced by
        # the split
        byLine = byLine[:-1]
        # convert self.data into a string with nice format
        newLines = (']\n' + indent + ' [').join(byLine)
        ret += (indent + '[[%s]]\n') % newLines

        numRows = min(self._pointCount, maxW)
        # if non default point names, print all (truncated) point names
        ret += dataHelpers.makeNamesLines(
            indent, maxW, numRows, self._pointCount, self.points.getNames(),
            'pointNames')
        # if non default feature names, print all (truncated) feature names
        numCols = 0
        if byLine:
            splited = byLine[0].split(' ')
            for val in splited:
                if val != '' and val != '...':
                    numCols += 1
        elif self._featureCount > 0:
            # if the container is empty, then roughly compute length of
            # the string of feature names, and then calculate numCols
            strLength = (len("___".join(self.features.getNames()))
                         + len(''.join([str(i) for i
                                        in range(self._featureCount)])))
            numCols = int(min(1, maxW / float(strLength)) * self._featureCount)
        # because of how dataHelers.indicesSplit works, we need this to be plus
        # one in some cases this means one extra feature name is displayed. But
        # that's acceptable
        if numCols <= self._featureCount:
            numCols += 1
        ret += dataHelpers.makeNamesLines(
            indent, maxW, numCols, self._featureCount,
            self.features.getNames(), 'featureNames')

        # if name not None, print
        if not self.name.startswith(DEFAULT_NAME_PREFIX):
            prep = indent + 'name="'
            toUse = self.name
            nonNameLen = len(prep) + 1
            if nonNameLen + len(toUse) > 80:
                toUse = toUse[:(80 - nonNameLen - 3)]
                toUse += '...'

            ret += prep + toUse + '"\n'

        # if path not None, print
        if self.path is not None:
            prep = indent + 'path="'
            toUse = self.path
            nonPathLen = len(prep) + 1
            if nonPathLen + len(toUse) > 80:
                toUse = toUse[:(80 - nonPathLen - 3)]
                toUse += '...'

            ret += prep + toUse + '"\n'

        ret += indent + ')'

        return ret

    def __str__(self):
        return self.toString()

    def show(self, description, includeObjectName=True, includeAxisNames=True,
             maxWidth=120, maxHeight=30, sigDigits=3, maxColumnWidth=19):
        """
        Method to simplify printing a representation of this data object,
        with some context. The backend is the toString() method, and this
        method includes control over all of the same functionality via
        arguments. Prior to the names and data, it additionally prints a
        description provided by the user, (optionally) this object's name
        attribute, and the number of points and features that are in the
        data.

        description: Unless None, this is printed as-is before the rest of
        the output.

        includeObjectName: if True, the object's name attribute will be
        printed.

        includeAxisNames: if True, the point and feature names will be
        printed.

        maxWidth: a bound on the maximum number of characters printed on
        each line of the output.

        maxHeight: a bound on the maximum number of lines printed in the
        outout.

        sigDigits: the number of decimal places to show when printing
        float valued data.

        nameLength: a bound on the maximum number of characters we allow
        for each point or feature name.
        """
        if description is not None:
            print(description)

        if includeObjectName:
            context = self.name + " : "
        else:
            context = ""
        context += str(self._pointCount) + "pt x "
        context += str(self._featureCount) + "ft"
        print(context)
        print(self.toString(includeAxisNames, maxWidth, maxHeight, sigDigits,
                            maxColumnWidth))


    def plot(self, outPath=None, includeColorbar=False):
        self._plot(outPath, includeColorbar)

    def _setupOutFormatForPlotting(self, outPath):
        outFormat = None
        if isinstance(outPath, six.string_types):
            (_, ext) = os.path.splitext(outPath)
            if len(ext) == 0:
                outFormat = 'png'
        return outFormat

    def _matplotlibBackendHandling(self, outPath, plotter, **kwargs):
        if outPath is None:
            if matplotlib.get_backend() == 'agg':
                import matplotlib.pyplot as plt
                plt.switch_backend('TkAgg')
                plotter(**kwargs)
                plt.switch_backend('agg')
            else:
                plotter(**kwargs)
            p = Process(target=lambda: None)
            p.start()
        else:
            p = Process(target=plotter, kwargs=kwargs)
            p.start()
        return p

    def _plot(self, outPath=None, includeColorbar=False):
        self._validateMatPlotLibImport(mplError, 'plot')
        outFormat = self._setupOutFormatForPlotting(outPath)

        def plotter(d):
            import matplotlib.pyplot as plt

            plt.matshow(d, cmap=matplotlib.cm.gray)

            if includeColorbar:
                plt.colorbar()

            if not self.name.startswith(DEFAULT_NAME_PREFIX):
                #plt.title("Heatmap of " + self.name)
                plt.title(self.name)
            plt.xlabel("Feature Values", labelpad=10)
            plt.ylabel("Point Values")

            if outPath is None:
                plt.show()
            else:
                plt.savefig(outPath, format=outFormat)

        # toPlot = self.copyAs('numpyarray')

        # problem if we were to use mutiprocessing with backends
        # different than Agg.
        p = self._matplotlibBackendHandling(outPath, plotter, d=self.data)
        return p

    def plotFeatureDistribution(self, feature, outPath=None, xMin=None,
                                xMax=None):
        """
        Plot a histogram of the distribution of values in the specified
        Feature. Along the x axis of the plot will be the values seen in
        the feature, grouped into bins; along the y axis will be the number
        of values in each bin. Bin width is calculated using
        Freedman-Diaconis' rule. Control over the width of the x axis
        is also given, with the warning that user specified values
        can obscure data that would otherwise be plotted given default
        inputs.

        feature: the identifier (index of name) of the feature to show

        xMin: the least value shown on the x axis of the resultant plot.

        xMax: the largest value shown on the x axis of teh resultant plot
        """
        self._plotFeatureDistribution(feature, outPath, xMin, xMax)

    def _plotFeatureDistribution(self, feature, outPath=None, xMin=None,
                                 xMax=None):
        self._validateMatPlotLibImport(mplError, 'plotFeatureDistribution')
        return self._plotDistribution('feature', feature, outPath, xMin, xMax)

    def _plotDistribution(self, axis, identifier, outPath, xMin, xMax):
        outFormat = self._setupOutFormatForPlotting(outPath)
        axisObj = self._getAxis(axis)
        index = axisObj.getIndex(identifier)
        if axis == 'point':
            getter = self.pointView
            name = self.points.getName(index)
        else:
            getter = self.featureView
            name = self.features.getName(index)

        toPlot = getter(index)

        quartiles = UML.calculate.quartiles(toPlot)

        IQR = quartiles[2] - quartiles[0]
        binWidth = (2 * IQR) / (len(toPlot) ** (1. / 3))
        # TODO: replace with calculate points after it subsumes
        # pointStatistics?
        valMax = max(toPlot)
        valMin = min(toPlot)
        if binWidth == 0:
            binCount = 1
        else:
            # we must convert to int, in some versions of numpy, the helper
            # functions matplotlib calls will require it.
            binCount = int(math.ceil((valMax - valMin) / binWidth))

        def plotter(d, xLim):
            import matplotlib.pyplot as plt

            plt.hist(d, binCount)

            if name[:DEFAULT_PREFIX_LENGTH] == DEFAULT_PREFIX:
                titlemsg = '#' + str(index)
            else:
                titlemsg = "named: " + name
            plt.title("Distribution of " + axis + " " + titlemsg)
            plt.xlabel("Values")
            plt.ylabel("Number of values")

            plt.xlim(xLim)

            if outPath is None:
                plt.show()
            else:
                plt.savefig(outPath, format=outFormat)

        # problem if we were to use mutiprocessing with backends
        # different than Agg.
        p = self._matplotlibBackendHandling(outPath, plotter, d=toPlot,
                                            xLim=(xMin, xMax))
        return p

    def plotFeatureAgainstFeatureRollingAverage(
            self, x, y, outPath=None, xMin=None, xMax=None, yMin=None,
            yMax=None, sampleSizeForAverage=20):
        """
        TODO
        """
        self._plotFeatureAgainstFeature(x, y, outPath, xMin, xMax, yMin, yMax,
                                        sampleSizeForAverage)

    def plotFeatureAgainstFeature(self, x, y, outPath=None, xMin=None,
                                  xMax=None, yMin=None, yMax=None):
        """
        Plot a scatter plot of the two input features using the pairwise
        combination of their values as coordinates. Control over the width
        of the both axes is given, with the warning that user specified
        values can obscure data that would otherwise be plotted given default
        inputs.

        x: the identifier (index of name) of the feature from which we
        draw x-axis coordinates

        y: the identifier (index of name) of the feature from which we
        draw y-axis coordinates

        xMin: the least value shown on the x axis of the resultant plot.

        xMax: the largest value shown on the x axis of the resultant plot

        yMin: the least value shown on the y axis of the resultant plot.

        yMax: the largest value shown on the y axis of the resultant plot

        """
        self._plotFeatureAgainstFeature(x, y, outPath, xMin, xMax, yMin, yMax)

    def _plotFeatureAgainstFeature(self, x, y, outPath=None, xMin=None,
                                   xMax=None, yMin=None, yMax=None,
                                   sampleSizeForAverage=None):
        self._validateMatPlotLibImport(mplError, 'plotFeatureComparison')
        return self._plotCross(x, 'feature', y, 'feature', outPath, xMin, xMax,
                               yMin, yMax, sampleSizeForAverage)

    def _plotCross(self, x, xAxis, y, yAxis, outPath, xMin, xMax, yMin, yMax,
                   sampleSizeForAverage=None):
        outFormat = self._setupOutFormatForPlotting(outPath)
        xAxisObj = self._getAxis(xAxis)
        yAxisObj = self._getAxis(yAxis)
        xIndex = xAxisObj.getIndex(x)
        yIndex = yAxisObj.getIndex(y)

        def customGetter(index, axis):
            if axis == 'point':
                copied = self.points.copy(index)
            else:
                copied = self.features.copy(index)
            return copied.copyAs('numpyarray', outputAs1D=True)

        def pGetter(index):
            return customGetter(index, 'point')

        def fGetter(index):
            return customGetter(index, 'feature')

        if xAxis == 'point':
            xGetter = pGetter
            xName = self.points.getName(xIndex)
        else:
            xGetter = fGetter
            xName = self.features.getName(xIndex)

        if yAxis == 'point':
            yGetter = pGetter
            yName = self.points.getName(yIndex)
        else:
            yGetter = fGetter
            yName = self.features.getName(yIndex)

        xToPlot = xGetter(xIndex)
        yToPlot = yGetter(yIndex)

        if sampleSizeForAverage:
            #do rolling average
            xToPlot, yToPlot = list(zip(*sorted(zip(xToPlot, yToPlot),
                                                key=lambda x: x[0])))
            convShape = (numpy.ones(sampleSizeForAverage)
                         / float(sampleSizeForAverage))
            startIdx = sampleSizeForAverage-1
            xToPlot = numpy.convolve(xToPlot, convShape)[startIdx:-startIdx]
            yToPlot = numpy.convolve(yToPlot, convShape)[startIdx:-startIdx]

        def plotter(inX, inY, xLim, yLim, sampleSizeForAverage):
            import matplotlib.pyplot as plt
            #plt.scatter(inX, inY)
            plt.scatter(inX, inY, marker='.')

            if xName[:DEFAULT_PREFIX_LENGTH] == DEFAULT_PREFIX:
                xlabel = xAxis + ' #' + str(xIndex)
            else:
                xlabel = xName
            if yName[:DEFAULT_PREFIX_LENGTH] == DEFAULT_PREFIX:
                ylabel = yAxis + ' #' + str(yIndex)
            else:
                ylabel = yName

            xName2 = xName
            yName2 = yName
            if sampleSizeForAverage:
                tmpStr = ' (%s sample average)' % sampleSizeForAverage
                xlabel += tmpStr
                ylabel += tmpStr
                xName2 += ' average'
                yName2 += ' average'

            if self.name.startswith(DEFAULT_NAME_PREFIX):
                titleStr = ('%s vs. %s') % (xName2, yName2)
            else:
                titleStr = ('%s: %s vs. %s') % (self.name, xName2, yName2)


            plt.title(titleStr)
            plt.xlabel(xlabel)
            plt.ylabel(ylabel)

            plt.xlim(xLim)
            plt.ylim(yLim)

            if outPath is None:
                plt.show()
            else:
                plt.savefig(outPath, format=outFormat)

        # problem if we were to use mutiprocessing with backends
        # different than Agg.
        p = self._matplotlibBackendHandling(
            outPath, plotter, inX=xToPlot, inY=yToPlot, xLim=(xMin, xMax),
            yLim=(yMin, yMax), sampleSizeForAverage=sampleSizeForAverage)
        return p

    ##################################################################
    ##################################################################
    ###   Subclass implemented structural manipulation functions   ###
    ##################################################################
    ##################################################################

    def transpose(self, useLog=None):
        """
        Invert the feature and point indices of the data.

        Transpose the data in this object, inplace by inverting the
        feature and point indices. This operations also includes
        inverting the point and feature names.

        Examples
        --------
        TODO
        """
        if UML.logger.active.position == 0:
            if enableLogging(useLog):
                wrapped = logCapture(self.transpose)
            else:
                wrapped = directCall(self.transpose)
            return wrapped(useLog=False)

        self._transpose_implementation()

        self._pointCount, self._featureCount = (self._featureCount,
                                                self._pointCount)
        ptNames, ftNames = (self.features._getNamesNoGeneration(),
                            self.points._getNamesNoGeneration())
        self.points.setNames(ptNames)
        self.features.setNames(ftNames)

        self.validate()

    def referenceDataFrom(self, other, useLog=None):
        """
        Redefine the object data using the data from another object.

        Modify the internal data of this object to refer to the same
        data as other. In other words, the data wrapped by both the self
        and ``other`` objects resides in the same place in memory.

        Parameters
        ----------
        other : UML Base object
            Must be of the same type as the calling object. Also, the
            shape of other should be consistent with the shape of this
            object.

        Examples
        --------
        TODO
        """
        if UML.logger.active.position == 0:
            if enableLogging(useLog):
                wrapped = logCapture(self.referenceDataFrom)
            else:
                wrapped = directCall(self.referenceDataFrom)
            return wrapped(other, useLog=False)

        # this is called first because it checks the data type
        self._referenceDataFrom_implementation(other)
        self.pointNames = other.pointNames
        self.pointNamesInverse = other.pointNamesInverse
        self.featureNames = other.featureNames
        self.featureNamesInverse = other.featureNamesInverse

        self._pointCount = other._pointCount
        self._featureCount = other._featureCount

        self._absPath = other.absolutePath
        self._relPath = other.relativePath

        self._nextDefaultValuePoint = other._nextDefaultValuePoint
        self._nextDefaultValueFeature = other._nextDefaultValueFeature

        self.validate()

    def copyAs(self, format, rowsArePoints=True, outputAs1D=False):
        """
        Duplicate an object in another format.

        Return a new object which has the same data (and names,
        depending on the return type) as this object.

        Parameters
        ----------
        format : str
            To return a specific kind of UML Base object, one may
            specify the format parameter to be 'List', 'Matrix', or
            'Sparse'. To specify a raw return type (which will not
            include feature names), one may specify 'python list',
            'numpy array', or 'numpy matrix', 'scipy csr', 'scipy csc',
            'list of dict' or 'dict of list'.
        """
        #make lower case, strip out all white space and periods, except if
        # format is one of the accepted UML data types
        if not isinstance(format, six.string_types):
            raise InvalidArgumentType("format must be a string")
        if format not in ['List', 'Matrix', 'Sparse', 'DataFrame']:
            format = format.lower()
            format = format.strip()
            tokens = format.split(' ')
            format = ''.join(tokens)
            tokens = format.split('.')
            format = ''.join(tokens)
            if format not in ['pythonlist', 'numpyarray', 'numpymatrix',
                              'scipycsr', 'scipycsc', 'listofdict',
                              'dictoflist']:
                msg = "The only accepted asTypes are: 'List', 'Matrix', "
                msg += "'Sparse', 'DataFrame', 'python list', 'numpy array', "
                msg += "'numpy matrix', 'scipy csr', 'scipy csc', "
                msg += "'list of dict', and 'dict of list'"
                raise InvalidArgumentType(msg)

        # only 'numpyarray' and 'pythonlist' are allowed to use outputAs1D flag
        if outputAs1D:
            if format != 'numpyarray' and format != 'pythonlist':
                msg = "Only 'numpy array' or 'python list' can output 1D"
                raise InvalidArgumentValueCombination(msg)
            if self._pointCount != 1 and self._featureCount != 1:
                msg = "To output as 1D there may either be only one point or "
                msg += " one feature"
                raise ImproperObjectAction(msg)

        # certain shapes and formats are incompatible
        if format.startswith('scipy'):
            if self._pointCount == 0 or self._featureCount == 0:
                msg = "scipy formats cannot output point or feature empty "
                msg += "objects"
                raise InvalidArgumentValue(msg)

        ret = self._copyAs_implementation_base(format, rowsArePoints,
                                               outputAs1D)

        if isinstance(ret, UML.data.Base):
            ret._name = self.name
            ret._relPath = self.relativePath
            ret._absPath = self.absolutePath

        return ret

    def _copyAs_implementation_base(self, format, rowsArePoints, outputAs1D):
        # in copyAs, we've already limited outputAs1D to the 'numpyarray'
        # and 'python list' formats
        if outputAs1D:
            if self._pointCount == 0 or self._featureCount == 0:
                if format == 'numpyarray':
                    return numpy.array([])
                if format == 'pythonlist':
                    return []
            raw = self._copyAs_implementation('numpyarray').flatten()
            if format != 'numpyarray':
                raw = raw.tolist()
            return raw

        # we enforce very specific shapes in the case of emptiness along one
        # or both axes
        if format == 'pythonlist':
            if self._pointCount == 0:
                return []
            if self._featureCount == 0:
                ret = []
                for _ in range(self._pointCount):
                    ret.append([])
                return ret

        if format in ['listofdict', 'dictoflist']:
            ret = self._copyAs_implementation('numpyarray')
        else:
            ret = self._copyAs_implementation(format)
            if isinstance(ret, UML.data.Base):
                self._copyNames(ret)

        def _createListOfDict(data, featureNames):
            # creates a list of dictionaries mapping feature names to the
            # point's values dictionaries are in point order
            listofdict = []
            for point in data:
                feature_dict = {}
                for i, value in enumerate(point):
                    feature = featureNames[i]
                    feature_dict[feature] = value
                listofdict.append(feature_dict)
            return listofdict

        def _createDictOfList(data, featureNames, nFeatures):
            # creates a python dict maps feature names to python lists
            # containing all of that feature's values
            dictoflist = {}
            for i in range(nFeatures):
                feature = featureNames[i]
                values_list = data[:, i].tolist()
                dictoflist[feature] = values_list
            return dictoflist

        if not rowsArePoints:
            if format in ['List', 'Matrix', 'Sparse', 'DataFrame']:
                ret.transpose()
            elif format == 'listofdict':
                ret = ret.transpose()
                ret = _createListOfDict(data=ret,
                                        featureNames=self.points.getNames())
                return ret
            elif format == 'dictoflist':
                ret = ret.transpose()
                ret = _createDictOfList(data=ret,
                                        featureNames=self.points.getNames(),
                                        nFeatures=self._pointCount)
                return ret
            elif format != 'pythonlist':
                ret = ret.transpose()
            else:
                ret = numpy.transpose(ret).tolist()

        if format == 'listofdict':
            ret = _createListOfDict(data=ret,
                                    featureNames=self.features.getNames())
        if format == 'dictoflist':
            ret = _createDictOfList(data=ret,
                                    featureNames=self.features.getNames(),
                                    nFeatures=self._featureCount)

        return ret

    def _copyNames(self, CopyObj):
        CopyObj.pointNamesInverse = self.points._getNamesNoGeneration()
        CopyObj.pointNames = copy.copy(self.pointNames)
        CopyObj.featureNamesInverse = self.features._getNamesNoGeneration()
        CopyObj.featureNames = copy.copy(self.featureNames)

        CopyObj._nextDefaultValueFeature = self._nextDefaultValueFeature
        CopyObj._nextDefaultValuePoint = self._nextDefaultValuePoint

    def fillWith(self, values, pointStart, featureStart, pointEnd, featureEnd,
                 useLog=None):
        """
        Replace values in the data with other values.

        Revise the contents of the calling object so that it contains
        the provided values in the given location.

        Parameters
        ----------
        values : constant or UML Base object
            * constant - a constant value with which to fill the data
              seletion.
            * UML Base object - Size must be consistent with the given
              start and end indices.
        pointStart : int or str
            The inclusive index or name of the first point in the
            calling object whose contents will be modified.
        featureStart : int or str
            The inclusive index or name of the first feature in the
            calling object whose contents will be modified.
        pointEnd : int or str
            The inclusive index or name of the last point in the calling
            object whose contents will be modified.
        featureEnd : int or str
            The inclusive index or name of the last feature in the
            calling object whose contents will be modified.


        See Also
        --------
        fillUsingAllData, points.fill, features.fill

        Examples
        --------
        TODO
        """
        psIndex = self.points.getIndex(pointStart)
        peIndex = self.points.getIndex(pointEnd)
        fsIndex = self.features.getIndex(featureStart)
        feIndex = self.features.getIndex(featureEnd)

        if UML.logger.active.position == 0:
            if enableLogging(useLog):
                wrapped = logCapture(self.fillWith)
            else:
                wrapped = directCall(self.fillWith)
            return wrapped(values, pointStart, featureStart, pointEnd,
                           featureEnd, useLog=False)

        if psIndex > peIndex:
            msg = "pointStart (" + str(pointStart) + ") must be less than or "
            msg += "equal to pointEnd (" + str(pointEnd) + ")."
            raise InvalidArgumentValueCombination(msg)
        if fsIndex > feIndex:
            msg = "featureStart (" + str(featureStart) + ") must be less than "
            msg += "or equal to featureEnd (" + str(featureEnd) + ")."
            raise InvalidArgumentValueCombination(msg)

        if isinstance(values, UML.data.Base):
            prange = (peIndex - psIndex) + 1
            frange = (feIndex - fsIndex) + 1
            if len(values.points) != prange:
                msg = "When the values argument is a UML Base object, the "
                msg += "size of values must match the range of modification. "
                msg += "There are " + str(len(values.points)) + " points in "
                msg += "values, yet pointStart (" + str(pointStart) + ")"
                msg += "and pointEnd (" + str(pointEnd) + ") define a range "
                msg += "of length " + str(prange)
                raise InvalidArgumentValueCombination(msg)
            if len(values.features) != frange:
                msg = "When the values argument is a UML Base object, the "
                msg += "size of values must match the range of modification. "
                msg += "There are " + str(len(values.features)) + " features "
                msg += "in values, yet featureStart (" + str(featureStart)
                msg += ") and featureEnd (" + str(featureEnd) + ") define a "
                msg += "range of length " + str(frange)
                raise InvalidArgumentValueCombination(msg)
            if values.getTypeString() != self.getTypeString():
                values = values.copyAs(self.getTypeString())

        elif (dataHelpers._looksNumeric(values)
              or isinstance(values, six.string_types)):
            pass  # no modificaitons needed
        else:
            msg = "values may only be a UML Base object, or a single numeric "
            msg += "value, yet we received something of " + str(type(values))
            raise InvalidArgumentType(msg)

        self._fillWith_implementation(values, psIndex, fsIndex,
                                      peIndex, feIndex)
        self.validate()

    def fillUsingAllData(self, match, fill, points=None, features=None,
                         returnModified=False, useLog=None, **kwarguments):
        """
        Replace matching values calculated using the entire data object.

        Fill matching values with values based on the context of the
        entire dataset.

        Parameters
        ----------
        match : value, list, or function
            * value - a value to locate within each feature
            * list - values to locate within each feature
            * function - must accept a single value and return True if
              the value is a match. Certain match types can be imported
              from UML's match module: missing, nonNumeric, zero, etc.
        fill : function
            a function in the format fill(feature, match) or
            fill(feature, match, arguments) and return the transformed
            data as a UML data object. Certain fill methods can be
            imported from UML's fill module:
            kNeighborsRegressor, kNeighborsClassifier
        points : identifier or list of identifiers
            Select specific points to apply fill to. If points is None,
            the fill will be applied to all points.
        features : identifier or list of identifiers
            Select specific features to apply fill to. If features is
            None, the fill will be applied to all features.
        returnModified : return an object containing True for the
            modified values in each feature and False for unmodified
            values.
        kwarguments
            Any additional arguments being passed to the fill function.

        See Also
        --------
        fillWith, points.fill, features.fill

        Examples
        --------
        Fill using the value that occurs most often in each points
        3 nearest neighbors.
        from UML.fill import kNeighborsClassifier
        >>> raw = [[1, 1, 1],
        ...        [1, 1, 1],
        ...        [1, 1, 'na'],
        ...        [2, 2, 2],
        ...        ['na', 2, 2]]
        >>> data = UML.createData('Matrix', raw)
        >>> data.fillUsingAllData('na', kNeighborsClassifier,
        ...                       n_neighbors=3)
        >>> data
        Matrix(
            [[  1   1   1  ]
             [  1   1   1  ]
             [  1   1 1.000]
             [  2   2   2  ]
             [1.000 2   2  ]]
            )
        """
        if UML.logger.active.position == 0:
            if enableLogging(useLog):
                wrapped = logCapture(self.fillUsingAllData)
            else:
                wrapped = directCall(self.fillUsingAllData)
            return wrapped(match, fill, points, features, returnModified,
                           useLog=False, **kwarguments)

        if returnModified:
            modified = self.elements.calculate(match, points=points,
                                               features=features)
            modNames = [name + "_modified" for name
                        in modified.features.getNames()]
            modified.features.setNames(modNames)
            if points is not None and features is not None:
                modified = modified[points, features]
            elif points is not None:
                modified = modified[points, :]
            elif features is not None:
                modified = modified[:, features]
        else:
            modified = None

        if not callable(fill):
            msg = "fill must be callable. If attempting to modify all "
            msg += "matching values to a constant, use either "
            msg += "fillUsingPoints or fillUsingFeatures."
            raise InvalidArgumentType(msg)
        tmpData = fill(self.copy(), match, **kwarguments)
        if points is None and features is None:
            self.referenceDataFrom(tmpData)
        else:
            def transform(value, i, j):
                return tmpData[i, j]
            self.elements.transform(transform, points, features)

        return modified

    def _flattenNames(self, discardAxis):
        """
        Helper calculating the axis names for the unflattend axis after
        a flatten operation.
        """
        self._validateAxis(discardAxis)
        if discardAxis == 'point':
            keepNames = self.features.getNames()
            dropNames = self.points.getNames()
        else:
            keepNames = self.points.getNames()
            dropNames = self.features.getNames()

        ret = []
        for d in dropNames:
            for k in keepNames:
                ret.append(k + ' | ' + d)

        return ret

    def flattenToOnePoint(self, useLog=None):
        """
        Modify this object so that its values are in a single point.

        Each feature in the result maps to exactly one value from the
        original object. The order of values respects the point order
        from the original object, if there were n features in the
        original, the first n values in the result will exactly match
        the first point, the nth to (2n-1)th values will exactly match
        the original second point, etc. The feature names will be
        transformed such that the value at the intersection of the
        "pn_i" named point and "fn_j" named feature from the original
        object will have a feature name of "fn_j | pn_i". The single
        point will have a name of "Flattened". This is an inplace
        operation.

        See Also
        --------
        unflattenFromOnePoint

        Examples
        --------
        TODO
        """
        if UML.logger.active.position == 0:
            if enableLogging(useLog):
                wrapped = logCapture(self.flattenToOnePoint)
            else:
                wrapped = directCall(self.flattenToOnePoint)
            return wrapped(useLog=False)

        if self._pointCount == 0:
            msg = "Can only flattenToOnePoint when there is one or more "
            msg += "points. This object has 0 points."
            raise ImproperObjectAction(msg)
        if self._featureCount == 0:
            msg = "Can only flattenToOnePoint when there is one or more "
            msg += "features. This object has 0 features."
            raise ImproperObjectAction(msg)

        # TODO: flatten nameless Objects without the need to generate default
        # names for them.
        if not self._pointNamesCreated():
            self.points._setAllDefault()
        if not self._featureNamesCreated():
            self.features._setAllDefault()

        self._flattenToOnePoint_implementation()

        self._featureCount = self._pointCount * self._featureCount
        self._pointCount = 1
        self.features.setNames(self._flattenNames('point'))
        self.points.setNames(['Flattened'])

    def flattenToOneFeature(self, useLog=None):
        """
        Modify this object so that its values are in a single feature.

        Each point in the result maps to exactly one value from the
        original object. The order of values respects the feature order
        from the original object, if there were n points in the
        original, the first n values in the result will exactly match
        the first feature, the nth to (2n-1)th values will exactly
        match the original second feature, etc. The point names will be
        transformed such that the value at the intersection of the
        "pn_i" named point and "fn_j" named feature from the original
        object will have a point name of "pn_i | fn_j". The single
        feature will have a name of "Flattened". This is an inplace
        operation.

        See Also
        --------
        unflattenFromOneFeature

        Examples
        --------
        TODO
        """
        if UML.logger.active.position == 0:
            if enableLogging(useLog):
                wrapped = logCapture(self.flattenToOneFeature)
            else:
                wrapped = directCall(self.flattenToOneFeature)
            return wrapped(useLog=False)

        if self._pointCount == 0:
            msg = "Can only flattenToOnePoint when there is one or more "
            msg += "points. This object has 0 points."
            raise ImproperObjectAction(msg)
        if self._featureCount == 0:
            msg = "Can only flattenToOnePoint when there is one or more "
            msg += "features. This object has 0 features."
            raise ImproperObjectAction(msg)

        # TODO: flatten nameless Objects without the need to generate default
        # names for them.
        if not self._pointNamesCreated():
            self.points._setAllDefault()
        if not self._featureNamesCreated():
            self.features._setAllDefault()

        self._flattenToOneFeature_implementation()

        self._pointCount = self._pointCount * self._featureCount
        self._featureCount = 1
        self.points.setNames(self._flattenNames('feature'))
        self.features.setNames(['Flattened'])

    def _unflattenNames(self, addedAxis, addedAxisLength):
        """
        Helper calculating the new axis names after an unflattening
        operation.
        """
        self._validateAxis(addedAxis)
        if addedAxis == 'point':
            both = self.features.getNames()
            keptAxisLength = self._featureCount // addedAxisLength
            allDefault = self._namesAreFlattenFormatConsistent(
                'point', addedAxisLength, keptAxisLength)
        else:
            both = self.points.getNames()
            keptAxisLength = self._pointCount // addedAxisLength
            allDefault = self._namesAreFlattenFormatConsistent(
                'feature', addedAxisLength, keptAxisLength)

        if allDefault:
            addedAxisName = None
            keptAxisName = None
        else:
            # we consider the split of the elements into keptAxisLength chunks
            # (of which there will be addedAxisLength number of chunks), and
            # want the index of the first of each chunk. We allow that first
            # name to be representative for that chunk: all will have the same
            # stuff past the vertical bar.
            locations = range(0, len(both), keptAxisLength)
            addedAxisName = [both[n].split(" | ")[1] for n in locations]
            keptAxisName = [name.split(" | ")[0] for name
                            in both[:keptAxisLength]]

        return addedAxisName, keptAxisName

    def _namesAreFlattenFormatConsistent(self, flatAxis, newFLen, newUFLen):
        """
        Helper which validates the formatting of axis names prior to
        unflattening.

        Will raise ImproperObjectAction if an inconsistency with the
        formatting done by the flatten operations is discovered. Returns
        True if all the names along the unflattend axis are default,
        False otherwise.
        """
        if flatAxis == 'point':
            flat = self.points.getNames()
            formatted = self.features.getNames()
        else:
            flat = self.features.getNames()
            formatted = self.points.getNames()

        def checkIsDefault(axisName):
            ret = False
            try:
                if axisName[:DEFAULT_PREFIX_LENGTH] == DEFAULT_PREFIX:
                    int(axisName[DEFAULT_PREFIX_LENGTH:])
                    ret = True
            except ValueError:
                ret = False
            return ret

        # check the contents of the names along the flattened axis
        isDefault = checkIsDefault(flat[0])
        isExact = flat == ['Flattened']
        msg = "In order to unflatten this object, the names must be "
        msg += "consistent with the results from a flatten call. "
        if not (isDefault or isExact):
            msg += "Therefore, the {axis} name for this object ('{axisName}')"
            msg += "must either be a default name or the string 'Flattened'"
            msg = msg.format(axis=flatAxis, axisName=flat[0])
            raise ImproperObjectAction(msg)

        # check the contents of the names along the unflattend axis
        msg += "Therefore, the {axis} names for this object must either be "
        msg += "all default, or they must be ' | ' split names with name "
        msg += "values consistent with the positioning from a flatten call."
        msg.format(axis=flatAxis)
        # each name - default or correctly formatted
        allDefaultStatus = None
        for name in formatted:
            isDefault = checkIsDefault(name)
            formatCorrect = len(name.split(" | ")) == 2
            if allDefaultStatus is None:
                allDefaultStatus = isDefault
            else:
                if isDefault != allDefaultStatus:
                    raise ImproperObjectAction(msg)

            if not (isDefault or formatCorrect):
                raise ImproperObjectAction(msg)

        # consistency only relevant if we have non-default names
        if not allDefaultStatus:
            # seen values - consistent wrt original flattend axis names
            for i in range(newFLen):
                same = formatted[newUFLen*i].split(' | ')[1]
                for name in formatted[newUFLen*i:newUFLen*(i+1)]:
                    if same != name.split(' | ')[1]:
                        raise ImproperObjectAction(msg)

            # seen values - consistent wrt original unflattend axis names
            for i in range(newUFLen):
                same = formatted[i].split(' | ')[0]
                for j in range(newFLen):
                    name = formatted[i + (j * newUFLen)]
                    if same != name.split(' | ')[0]:
                        raise ImproperObjectAction(msg)

        return allDefaultStatus

    def unflattenFromOnePoint(self, numPoints, useLog=None):
        """
        Adjust a flattened point vector to contain multiple points.

        This is an inverse of the method ``flattenToOnePoint``: if an
        object foo with n points calls the flatten method, then this
        method with n as the argument, the result should be identical to
        the original foo. It is not limited to objects that have
        previously had ``flattenToOnePoint`` called on them; any object
        whose structure and names are consistent with a previous call to
        flattenToOnePoint may call this method. This includes objects
        with all default names. This is an inplace operation.

        Parameters
        ----------
        numPoints : int
            The number of points in the modified object.

        See Also
        --------
        flattenToOnePoint

        Examples
        --------
        TODO
        """
        if UML.logger.active.position == 0:
            if enableLogging(useLog):
                wrapped = logCapture(self.unflattenFromOnePoint)
            else:
                wrapped = directCall(self.unflattenFromOnePoint)
            return wrapped(numPoints, useLog=False)

        if self._featureCount == 0:
            msg = "Can only unflattenFromOnePoint when there is one or more "
            msg += "features.  This object has 0 features."
            raise ImproperObjectAction(msg)
        if self._pointCount != 1:
            msg = "Can only unflattenFromOnePoint when there is only one "
            msg += "point.  This object has " + str(self._pointCount)
            msg += " points."
            raise ImproperObjectAction(msg)
        if self._featureCount % numPoints != 0:
            msg = "The argument numPoints (" + str(numPoints) + ") must be a "
            msg += "divisor of  this object's featureCount ("
            msg += str(self._featureCount) + ") otherwise  it will not be "
            msg += "possible to equally divide the elements into the desired "
            msg += "number of points."
            raise InvalidArgumentValue(msg)

        if not self._pointNamesCreated():
            self.points._setAllDefault()
        if not self._featureNamesCreated():
            self.features._setAllDefault()

        self._unflattenFromOnePoint_implementation(numPoints)
        ret = self._unflattenNames('point', numPoints)
        self._featureCount = self._featureCount // numPoints
        self._pointCount = numPoints
        self.points.setNames(ret[0])
        self.features.setNames(ret[1])

    def unflattenFromOneFeature(self, numFeatures, useLog=None):
        """
        Adjust a flattened feature vector to contain multiple features.

        This is an inverse of the method ``flattenToOneFeature``: if an
        object foo with n features calls the flatten method, then this
        method with n as the argument, the result should be identical to
        the original foo. It is not limited to objects that have
        previously had ``flattenToOneFeature`` called on them; any
        object whose structure and names are consistent with a previous
        call to flattenToOnePoint may call this method. This includes
        objects with all default names. This is an inplace operation.

        Parameters
        ----------
        numFeatures : int
            The number of features in the modified object.

        See Also
        --------
        flattenToOneFeature

        Examples
        --------
        TODO
        """
        if UML.logger.active.position == 0:
            if enableLogging(useLog):
                wrapped = logCapture(self.unflattenFromOneFeature)
            else:
                wrapped = directCall(self.unflattenFromOneFeature)
            return wrapped(numFeatures, useLog=False)

        if self._pointCount == 0:
            msg = "Can only unflattenFromOneFeature when there is one or more "
            msg += "points. This object has 0 points."
            raise ImproperObjectAction(msg)
        if self._featureCount != 1:
            msg = "Can only unflattenFromOneFeature when there is only one "
            msg += "feature. This object has " + str(self._featureCount)
            msg += " features."
            raise ImproperObjectAction(msg)

        if self._pointCount % numFeatures != 0:
            msg = "The argument numFeatures (" + str(numFeatures) + ") must "
            msg += "be a divisor of this object's pointCount ("
            msg += str(self._pointCount) + ") otherwise "
            msg += "it will not be possible to equally divide the elements "
            msg += "into the desired number of features."
            raise InvalidArgumentValue(msg)

        if not self._pointNamesCreated():
            self.points._setAllDefault()
        if not self._featureNamesCreated():
            self.features._setAllDefault()

        self._unflattenFromOneFeature_implementation(numFeatures)
        ret = self._unflattenNames('feature', numFeatures)
        self._pointCount = self._pointCount // numFeatures
        self._featureCount = numFeatures
        self.points.setNames(ret[1])
        self.features.setNames(ret[0])

    def merge(self, other, point='strict', feature='union', onFeature=None):
        """
        Merge data from another object into this object based on point names or
        a common feature between the objects. How the data will be merged is
        based upon the string arguments provided to point and feature.

        If onFeature is None, the objects will be merged on the point names.
        Otherwise, the objects will be merged on the feature provided.
        onFeature allows for duplicate values to be present in the provided
        feature, however, one of the objects must contain only unique values
        for each point when onFeature is provided.

        The allowed strings for the point and feature arguments are as follows:

        'strict': The points/features in the callee exactly match the
          points/features in the caller, however, they may be in a different
          order. If onFeature is None and no names are provided, it will be
          assumed the order is the same.

        'union': Return all points/features from the caller and callee. If
          onFeature is None, unnamed points/features will be assumed to be
          unique. Any missing data from the caller and callee will be filled
          with numpy.NaN

        'intersection': Return only points/features shared between the caller
          and callee. If onFeature is None, point/feature names are required.

        'left': Return only the points/features from the caller. Any
          missing data from the callee will be filled with numpy.NaN
        """
        point = point.lower()
        feature = feature.lower()
        valid = ['strict', 'left', 'union', 'intersection']
        if point not in valid:
            msg = "point must be 'strict', 'left', 'union', or 'intersection'"
            raise InvalidArgumentValue(msg)
        if feature not in valid:
<<<<<<< HEAD
            msg = "feature must be 'strict', 'left', 'union', or "
            msg += "'intersection'"
            raise ArgumentException(msg)
=======
            msg = "feature must be 'strict', 'left', 'union', or 'intersection'"
            raise InvalidArgumentValue(msg)
>>>>>>> 56bae6cc

        if point == 'strict' or feature == 'strict':
            return self._genericStrictMerge_implementation(
                other, point, feature, onFeature)
        else:
            return self._genericMergeFrontend(other, point, feature, onFeature)

    def _genericStrictMerge_implementation(self, other, point, feature,
                                           onFeature):
        """
        Validation and helper function when point or feature is set to
        strict.
        """
        # NOTE could return this object?
        if point == 'strict' and feature == 'strict':
            msg = 'Both point and feature cannot be strict'
            raise InvalidArgumentValueCombination(msg)
        tmpOther = other.copy()
        if point == 'strict':
            axis = 'point'
            countL = len(self.points)
            countR = len(tmpOther.points)
            hasNamesL = not self._allDefaultPointNames()
            hasNamesR = not tmpOther._allDefaultPointNames()
            namesL = self.points.getNames
            namesR = tmpOther.points.getNames
            setNamesL = self.points.setNames
            setNamesR = tmpOther.points.setNames
            point = "intersection"
        else:
            axis = 'feature'
            countL = len(self.features)
            countR = len(tmpOther.features)
            hasNamesL = not self._allDefaultFeatureNames()
            hasNamesR = not tmpOther._allDefaultFeatureNames()
            namesL = self.features.getNames
            namesR = tmpOther.features.getNames
            setNamesL = self.features.setNames
            setNamesR = tmpOther.features.setNames
            feature = "intersection"

        if countL != countR:
            msg = "Both objects must have the same number of "
            msg += "{0}s when {0}='strict'".format(axis)
            raise InvalidArgumentValue(msg)
        if hasNamesL and hasNamesR:
            if sorted(namesL()) != sorted(namesR()):
                msg = "When {0}='strict', the {0}s names ".format(axis)
                msg += "may be in a different order but must match exactly"
                raise InvalidArgumentValue(msg)
        # since strict implies that the points or features are the same,
        # if one object does not have names along the axis, but the length
        # matches, we will assume that the unnamed should have the same names
        if onFeature is None:
            if hasNamesL and not hasNamesR:
                setNamesR(namesL())
            elif not hasNamesL and hasNamesR:
                setNamesL(namesR())
            elif not hasNamesL and not hasNamesR:
                strictPrefix = '_STRICT' + DEFAULT_PREFIX
                strictNames = [strictPrefix + str(i) for i in range(countL)]
                setNamesL(strictNames)
                setNamesR(strictNames)
        # if using strict with onFeature instead of point names, we need to
        # make sure each id has a unique match in the other object
        elif axis == 'point':
            try:
                self[0, onFeature]
                tmpOther[0, onFeature]
            except KeyError:
<<<<<<< HEAD
                msg = "could not locate feature '{0}' ".format(onFeature)
                msg += "in both objects"
                raise ArgumentException(msg)
            if len(set(self[:, onFeature])) != len(self.points):
                msg = "when point='strict', onFeature must contain only "
                msg += "unique values"
                raise ArgumentException(msg)
=======
                msg = "could not locate feature '{0}' in both objects".format(onFeature)
                raise InvalidArgumentValue(msg)
            if len(set(self[:, onFeature])) != len(self.points):
                msg = "when point='strict', onFeature must contain only unique values"
                raise InvalidArgumentValueCombination(msg)
>>>>>>> 56bae6cc
            if sorted(self[:, onFeature]) != sorted(tmpOther[:, onFeature]):
                msg = "When point='strict', onFeature must have a unique, "
                msg += "matching value in each object"
                raise InvalidArgumentValueCombination(msg)

        return self._genericMergeFrontend(tmpOther, point, feature, onFeature,
                                          axis)

    def _genericMergeFrontend(self, other, point, feature, onFeature,
                              strict=None):
        # validation
        bothNamesCreated = (self._pointNamesCreated()
                            and other._pointNamesCreated())
        if ((onFeature is None and point == "intersection")
                and not bothNamesCreated):
            msg = "Point names are required in both objects when "
            msg += "point='intersection'"
<<<<<<< HEAD
            raise ArgumentException(msg)
        bothNamesCreated = (self._featureNamesCreated()
                            and other._featureNamesCreated())
        if feature == "intersection" and not bothNamesCreated:
            msg = "Feature names are required in both objects when "
            msg += "feature='intersection'"
            raise ArgumentException(msg)

=======
            raise InvalidArgumentValueCombination(msg)
        if feature == "intersection" and not (self._featureNamesCreated() and other._featureNamesCreated()):
            msg = "Feature names are required in both objects when "
            msg += "feature='intersection'"
            raise InvalidArgumentValueCombination(msg)
        defaultPtsL = self._anyDefaultPointNames() and not self._allDefaultPointNames()
        defaultPtsR = other._anyDefaultPointNames() and not other._allDefaultPointNames()
>>>>>>> 56bae6cc
        if onFeature is not None:
            try:
                self[0, onFeature]
                other[0, onFeature]
            except KeyError:
<<<<<<< HEAD
                msg = "could not locate feature '{0}' ".format(onFeature)
                msg += "in both objects"
                raise ArgumentException(msg)
=======
                msg = "could not locate feature '{0}' in both objects".format(onFeature)
                raise InvalidArgumentValue(msg)
>>>>>>> 56bae6cc
            uniqueFtL = len(set(self[:, onFeature])) == len(self.points)
            uniqueFtR = len(set(other[:, onFeature])) == len(other.points)
            if not (uniqueFtL or uniqueFtR):
                msg = "UML only supports joining on a feature which "
                msg += "contains only unique values in one or both objects."
                raise InvalidArgumentValue(msg)

        matchingFts = self._getMatchingNames('feature', other)
        matchingFtIdx = [[], []]
        for name in matchingFts:
            idxL = self.features.getIndex(name)
            idxR = other.features.getIndex(name)
            matchingFtIdx[0].append(idxL)
            matchingFtIdx[1].append(idxR)

        if self.getTypeString() != other.getTypeString():
            other = other.copyAs(self.getTypeString())
        self._merge_implementation(other, point, feature, onFeature,
                                   matchingFtIdx)

        if strict == 'feature':
            if ('_STRICT' in self.features.getName(0)
                    and '_STRICT' in other.features.getName(0)):
                # objects did not have feature names
                self.featureNames = None
                self.featureNamesInverse = None
            elif '_STRICT' in self.features.getName(0):
                # use feature names from other object
                self.features.setNames(other.features.getNames())
        elif feature == "intersection":
            if self._featureNamesCreated():
                ftNames = [n for n in self.features.getNames()
                           if n in matchingFts]
                self.features.setNames(ftNames)
        elif feature == "union":
            if self._featureNamesCreated() and other._featureNamesCreated():
                ftNamesL = self.features.getNames()
                ftNamesR = [name for name in other.features.getNames()
                            if name not in matchingFts]
                ftNames = ftNamesL + ftNamesR
                self.features.setNames(ftNames)
            elif self._featureNamesCreated():
                ftNamesL = self.features.getNames()
                ftNamesR = [DEFAULT_PREFIX + str(i) for i
                            in range(len(other.features))]
                ftNames = ftNamesL + ftNamesR
                self.features.setNames(ftNames)
            elif other._featureNamesCreated():
                ftNamesL = [DEFAULT_PREFIX + str(i) for i
                            in range(len(self.features))]
                ftNamesR = other.features.getNames()
                ftNames = ftNamesL + ftNamesR
                self.features.setNames(ftNames)
        # no name setting needed for left

        if strict == 'point':
            if ('_STRICT' in self.points.getName(0)
                    and '_STRICT' in other.points.getName(0)):
                # objects did not have point names
                self.pointNames = None
                self.pointNamesInverse = None
            elif '_STRICT' in self.points.getName(0):
                # use point names from other object
                self.points.setNames(other.points.getNames())
        elif onFeature is None and point == 'left':
            if self._pointNamesCreated():
                self.points.setNames(self.points.getNames())
        elif onFeature is None and point == 'intersection':
            # default names cannot be included in intersection
            ptNames = [name for name in self.points.getNames()
                       if name in other.points.getNames()
                       and not name.startswith(DEFAULT_PREFIX)]
            self.points.setNames(ptNames)
        elif onFeature is None:
            # union cases
            if self._pointNamesCreated() and other._pointNamesCreated():
                ptNamesL = self.points.getNames()
                if other._anyDefaultPointNames():
                    # handle default name conflicts
                    ptNamesR = [self.points._nextDefaultName() if
                                n.startswith(DEFAULT_PREFIX) else n
                                for n in self.points.getNames()]
                else:
                    ptNamesR = other.points.getNames()
                ptNames = ptNamesL + [name for name in ptNamesR
                                      if name not in ptNamesL]
                self.points.setNames(ptNames)
            elif self._pointNamesCreated():
                ptNamesL = self.points.getNames()
                ptNamesR = [self.points._nextDefaultName() for _
                            in range(len(other.points))]
                ptNames = ptNamesL + ptNamesR
                self.points.setNames(ptNames)
            elif other._pointNamesCreated():
                ptNamesL = [other.points._nextDefaultName() for _
                            in range(len(self.points))]
                ptNamesR = other.points.getNames()
                ptNames = ptNamesL + ptNamesR
                self.points.setNames(ptNames)
        else:
            self.pointNamesInverse = None
            self.pointNames = None


    def _getMatchingNames(self, axis, other):
        matches = []
        if axis == 'point':
            if not self._pointNamesCreated() or not other._pointNamesCreated():
                return matches
            selfNames = self.points.getNames()
            otherNames = other.points.getNames()
        else:
            if (not self._featureNamesCreated()
                    or not other._featureNamesCreated()):
                return matches
            selfNames = self.features.getNames()
            otherNames = other.features.getNames()
        allNames = selfNames + otherNames
        hasMatching = len(set(allNames)) != len(allNames)
        if hasMatching:
            for name in selfNames:
                if name in otherNames:
                    matches.append(name)
        return matches

    ###############################################################
    ###############################################################
    ###   Subclass implemented numerical operation functions    ###
    ###############################################################
    ###############################################################

    def __mul__(self, other):
        """
        Perform matrix multiplication or scalar multiplication on this
        object depending on the input ``other``.
        """
        if (not isinstance(other, UML.data.Base)
                and not dataHelpers._looksNumeric(other)):
            return NotImplemented

        # Test element type self
        if self._pointCount == 0 or self._featureCount == 0:
            msg = "Cannot do a multiplication when points or features is empty"
            raise ImproperObjectAction(msg)

        # test element type other
        if isinstance(other, UML.data.Base):
            if len(other.points) == 0 or len(other.features) == 0:
                msg = "Cannot do a multiplication when points or features is "
                msg += "empty"
                raise ImproperObjectAction(msg)

            if self._featureCount != len(other.points):
                msg = "The number of features in the calling object must "
                msg += "match the point in the callee object."
                raise InvalidArgumentValue(msg)

            self._validateEqualNames('feature', 'point', '__mul__', other)

        try:
            ret = self._mul__implementation(other)
        except Exception as e:
            #TODO: improve how the exception is catch
            self._numericValidation()
            other._numericValidation(right=True)
            raise e

        if isinstance(other, UML.data.Base):
            if self._pointNamesCreated():
                ret.points.setNames(self.points.getNames())
            if other._featureNamesCreated():
                ret.features.setNames(other.features.getNames())

        pathSource = 'merge' if isinstance(other, UML.data.Base) else 'self'

        dataHelpers.binaryOpNamePathMerge(self, other, ret, None, pathSource)

        return ret

    def __rmul__(self, other):
        """
        Perform scalar multiplication with this object on the right
        """
        if dataHelpers._looksNumeric(other):
            return self.__mul__(other)
        else:
            return NotImplemented

    def __imul__(self, other):
        """
        Perform in place matrix multiplication or scalar multiplication,
        depending in the input ``other``.
        """
        ret = self.__mul__(other)
        if ret is not NotImplemented:
            self.referenceDataFrom(ret)
            ret = self

        return ret

    def __add__(self, other):
        """
        Perform addition on this object, element wise if 'other' is a
        UML Base object, or element wise with a scalar if other is some
        kind of numeric value.
        """
        return self._genericNumericBinary('__add__', other)

    def __radd__(self, other):
        """
        Perform scalar addition with this object on the right
        """
        return self._genericNumericBinary('__radd__', other)

    def __iadd__(self, other):
        """
        Perform in-place addition on this object, element wise if
        ``other`` is a UML Base object, or element wise with a scalar if
        ``other`` is some kind of numeric value.
        """
        return self._genericNumericBinary('__iadd__', other)

    def __sub__(self, other):
        """
        Subtract from this object, element wise if ``other`` is a UML
        data object, or element wise by a scalar if ``other`` is some
        kind of numeric value.
        """
        return self._genericNumericBinary('__sub__', other)

    def __rsub__(self, other):
        """
        Subtract each element of this object from the given scalar.
        """
        return self._genericNumericBinary('__rsub__', other)

    def __isub__(self, other):
        """
        Subtract (in place) from this object, element wise if ``other``
        is a UML Base object, or element wise with a scalar if ``other``
        is some kind of numeric value.
        """
        return self._genericNumericBinary('__isub__', other)

    def __div__(self, other):
        """
        Perform division using this object as the numerator, elementwise
        if ``other`` is a UML Base object, or element wise by a scalar
        if other is some kind of numeric value.
        """
        return self._genericNumericBinary('__div__', other)

    def __rdiv__(self, other):
        """
        Perform element wise division using this object as the
        denominator, and the given scalar value as the numerator.
        """
        return self._genericNumericBinary('__rdiv__', other)

    def __idiv__(self, other):
        """
        Perform division (in place) using this object as the numerator,
        elementwise if ``other`` is a UML Base object, or elementwise by
        a scalar if ``other`` is some kind of numeric value.
        """
        return self._genericNumericBinary('__idiv__', other)

    def __truediv__(self, other):
        """
        Perform true division using this object as the numerator,
        elementwise if ``other`` is a UML Base object, or element wise
        by a scalar if other is some kind of numeric value.
        """
        return self._genericNumericBinary('__truediv__', other)

    def __rtruediv__(self, other):
        """
        Perform element wise true division using this object as the
        denominator, and the given scalar value as the numerator.
        """
        return self._genericNumericBinary('__rtruediv__', other)

    def __itruediv__(self, other):
        """
        Perform true division (in place) using this object as the
        numerator, elementwise if ``other`` is a UML Base object, or
        elementwise by a scalar if ``other`` is some kind of numeric
        value.
        """
        return self._genericNumericBinary('__itruediv__', other)

    def __floordiv__(self, other):
        """
        Perform floor division using this object as the numerator,
        elementwise if ``other`` is a UML Base object, or elementwise by
        a scalar if ``other`` is some kind of numeric value.
        """
        return self._genericNumericBinary('__floordiv__', other)

    def __rfloordiv__(self, other):
        """
        Perform elementwise floor division using this object as the
        denominator, and the given scalar value as the numerator.

        """
        return self._genericNumericBinary('__rfloordiv__', other)

    def __ifloordiv__(self, other):
        """
        Perform floor division (in place) using this object as the
        numerator, elementwise if ``other`` is a UML Base object, or
        elementwise by a scalar if ```other``` is some kind of numeric
        value.
        """
        return self._genericNumericBinary('__ifloordiv__', other)

    def __mod__(self, other):
        """
        Perform mod using the elements of this object as the dividends,
        elementwise if ``other`` is a UML Base object, or elementwise by
        a scalar if other is some kind of numeric value.
        """
        return self._genericNumericBinary('__mod__', other)

    def __rmod__(self, other):
        """
        Perform mod using the elements of this object as the divisors,
        and the given scalar value as the dividend.
        """
        return self._genericNumericBinary('__rmod__', other)

    def __imod__(self, other):
        """
        Perform mod (in place) using the elements of this object as the
        dividends, elementwise if 'other' is a UML Base object, or
        elementwise by a scalar if other is some kind of numeric value.
        """
        return self._genericNumericBinary('__imod__', other)

    @to2args
    def __pow__(self, other, z):
        """
        Perform exponentiation (iterated __mul__) using the elements of
        this object as the bases, elemen wise if ``other`` is a UML data
        object, or elementwise by a scalar if ``other`` is some kind of
        numeric value.
        """
        if self._pointCount == 0 or self._featureCount == 0:
            msg = "Cannot do ** when points or features is empty"
            raise ImproperObjectAction(msg)
        if not dataHelpers._looksNumeric(other):
            msg = "'other' must be an instance of a scalar"
            raise InvalidArgumentType(msg)
        if other != int(other):
            raise InvalidArgumentType("other may only be an integer type")
        if other < 0:
            raise InvalidArgumentValue("other must be greater than zero")

        if self._pointNamesCreated():
            retPNames = self.points.getNames()
        else:
            retPNames = None
        if self._featureNamesCreated():
            retFNames = self.features.getNames()
        else:
            retFNames = None

        if other == 1:
            ret = self.copy()
            ret._name = dataHelpers.nextDefaultObjectName()
            return ret

        # exact conditions in which we need to instantiate this object
        if other == 0 or other % 2 == 0:
            identityPNames = 'automatic' if retPNames is None else retPNames
            identityFNames = 'automatic' if retFNames is None else retFNames
            identity = UML.createData(self.getTypeString(),
                                      numpy.eye(self._pointCount),
                                      pointNames=identityPNames,
                                      featureNames=identityFNames,
                                      useLog=False)
        if other == 0:
            return identity

        # this means that we don't start with a multiplication at the ones
        # place, so we need to reserve the identity as the in progress return
        # value
        if other % 2 == 0:
            ret = identity
        else:
            ret = self.copy()

        # by setting up ret, we've taken care of the original ones place
        curr = other >> 1
        # the running binary exponent we've calculated. We've done the ones
        # place, so this is just a copy
        running = self.copy()

        while curr != 0:
            running = running._matrixMultiply_implementation(running)
            if (curr % 2) == 1:
                ret = ret._matrixMultiply_implementation(running)

            # shift right to put the next digit in the ones place
            curr = curr >> 1

        ret.points.setNames(retPNames)
        ret.features.setNames(retFNames)

        ret._name = dataHelpers.nextDefaultObjectName()

        return ret

    def __ipow__(self, other):
        """
        Perform in-place exponentiation (iterated __mul__) using the
        elements of this object as the bases, element wise if ``other``
        is a UML Base object, or elementwise by a scalar if ``other`` is
        some kind of numeric value.
        """
        ret = self.__pow__(other)
        self.referenceDataFrom(ret)
        return self

    def __pos__(self):
        """
        Return this object.
        """
        ret = self.copy()
        ret._name = dataHelpers.nextDefaultObjectName()

        return ret

    def __neg__(self):
        """
        Return this object where every element has been multiplied by -1
        """
        ret = self.copy()
        ret *= -1
        ret._name = dataHelpers.nextDefaultObjectName()

        return ret

    def __abs__(self):
        """
        Perform element wise absolute value on this object
        """
        ret = self.elements.calculate(abs)
        if self._pointNamesCreated():
            ret.points.setNames(self.points.getNames())
        else:
            ret.points.setNames(None)
        if self._featureNamesCreated():
            ret.features.setNames(self.features.getNames())
        else:
            ret.points.setNames(None)

        ret._name = dataHelpers.nextDefaultObjectName()
        ret._absPath = self.absolutePath
        ret._relPath = self.relativePath
        return ret

    def _numericValidation(self, right=False):
        if self._pointCount > 0:
            try:
                self.elements.calculate(dataHelpers._checkNumeric)
            except ValueError:
                msg = "The object on the {0} contains non numeric data, "
                msg += "cannot do this operation"
                if right:
                    msg = msg.format('right')
                else:
                    msg = msg.format('left')
                raise InvalidArgumentValue(msg)

    def _genericNumericBinary_sizeValidation(self, opName, other):
        if self._pointCount != len(other.points):
            msg = "The number of points in each object must be equal. "
            msg += "(self=" + str(self._pointCount) + " vs other="
            msg += str(len(other.points)) + ")"
            raise InvalidArgumentValue(msg)
        if self._featureCount != len(other.features):
            msg = "The number of features in each object must be equal."
            raise InvalidArgumentValue(msg)

        if self._pointCount == 0 or self._featureCount == 0:
            msg = "Cannot do " + opName + " when points or features is empty"
            raise ImproperObjectAction(msg)

    def _genericNumericBinary_validation(self, opName, other):
        isUML = isinstance(other, UML.data.Base)

        if not isUML and not dataHelpers._looksNumeric(other):
            msg = "'other' must be an instance of a UML Base object or a "
            msg += "scalar"
            raise InvalidArgumentType(msg)

        # Test element type self
        self._numericValidation()

        # test element type other
        if isUML:
            other._numericValidation(right=True)

        divNames = ['__div__', '__rdiv__', '__idiv__', '__truediv__',
                    '__rtruediv__', '__itruediv__', '__floordiv__',
                    '__rfloordiv__', '__ifloordiv__', '__mod__', '__rmod__',
                    '__imod__', ]
        if isUML and opName in divNames:
            if other.containsZero():
                msg = "Cannot perform " + opName + " when the second argument "
                msg += "contains any zeros"
                raise ZeroDivisionError(msg)
            if isinstance(other, UML.data.Matrix):
                if False in numpy.isfinite(other.data):
                    msg = "Cannot perform " + opName + " when the second "
                    msg += "argument contains any NaNs or Infs"
                    raise InvalidArgumentValue(msg)
        if not isUML and opName in divNames:
            if other == 0:
                msg = "Cannot perform " + opName + " when the second argument "
                msg += "is zero"
                raise ZeroDivisionError(msg)

    def _genericNumericBinary(self, opName, other):

        isUML = isinstance(other, UML.data.Base)

        if isUML:
            if opName.startswith('__r'):
                return NotImplemented

            self._genericNumericBinary_sizeValidation(opName, other)
            self._validateEqualNames('point', 'point', opName, other)
            self._validateEqualNames('feature', 'feature', opName, other)

        # figure out return obj's point / feature names
        # if unary:
        (retPNames, retFNames) = (None, None)

        if opName in ['__pos__', '__neg__', '__abs__'] or not isUML:
            if self._pointNamesCreated():
                retPNames = self.points.getNames()
            if self._featureNamesCreated():
                retFNames = self.features.getNames()
        # else (everything else that uses this helper is a binary scalar op)
        else:
            (retPNames, retFNames) = dataHelpers.mergeNonDefaultNames(self,
                                                                      other)
        try:
            ret = self._genericNumericBinary_implementation(opName, other)
        except Exception as e:
            self._genericNumericBinary_validation(opName, other)
            raise e


        if retPNames is not None:
            ret.points.setNames(retPNames)
        else:
            ret.points.setNames(None)

        if retFNames is not None:
            ret.features.setNames(retFNames)
        else:
            ret.features.setNames(None)

        nameSource = 'self' if opName.startswith('__i') else None
        pathSource = 'merge' if isUML else 'self'
        dataHelpers.binaryOpNamePathMerge(
            self, other, ret, nameSource, pathSource)
        return ret

    def _genericNumericBinary_implementation(self, opName, other):
        startType = self.getTypeString()
        implName = opName[1:] + 'implementation'
        if startType == 'Matrix' or startType == 'DataFrame':
            toCall = getattr(self, implName)
            ret = toCall(other)
        else:
            selfConv = self.copyAs("Matrix")
            toCall = getattr(selfConv, implName)
            ret = toCall(other)
            if opName.startswith('__i'):
                ret = ret.copyAs(startType)
                self.referenceDataFrom(ret)
                ret = self
            else:
                ret = UML.createData(startType, ret.data)

        return ret

    ############################
    ############################
    ###   Helper functions   ###
    ############################
    ############################

    def _arrangeFinalTable(self, pnames, pnamesWidth, dataTable, dataWidths,
                           fnames, pnameSep):

        if fnames is not None:
            fnamesWidth = list(map(len, fnames))
        else:
            fnamesWidth = []

        # We make extensive use of list addition in this helper in order
        # to prepend single values onto lists.

        # glue point names onto the left of the data
        if pnames is not None:
            for i in range(len(dataTable)):
                dataTable[i] = [pnames[i], pnameSep] + dataTable[i]
            dataWidths = [pnamesWidth, len(pnameSep)] + dataWidths

        # glue feature names onto the top of the data
        if fnames is not None:
            # adjust with the empty space in the upper left corner, if needed
            if pnames is not None:
                fnames = ["", ""] + fnames
                fnamesWidth = [0, 0] + fnamesWidth

            # make gap row:
            gapRow = [""] * len(fnames)

            dataTable = [fnames, gapRow] + dataTable
            # finalize widths by taking the largest of the two possibilities
            for i in range(len(fnames)):
                nameWidth = fnamesWidth[i]
                valWidth = dataWidths[i]
                dataWidths[i] = max(nameWidth, valWidth)

        return dataTable, dataWidths

    def _arrangeFeatureNames(self, maxWidth, nameLength, colSep, colHold,
                             nameHold):
        """
        Prepare feature names for string output. Grab only those names
        that fit according to the given width limitation, process them
        for length, omit them if they are default. Returns a list of
        prepared names, and a list of the length of each name in the
        return.
        """
        colHoldWidth = len(colHold)
        colHoldTotal = len(colSep) + colHoldWidth
        nameCutIndex = nameLength - len(nameHold)

        lNames, rNames = [], []

        # total width will always include the column placeholder column,
        # until it is shown that it isn't needed
        totalWidth = colHoldTotal

        # going to add indices from the beginning and end of the data until
        # we've used up our available space, or we've gone through all of
        # the columns. currIndex makes use of negative indices, which is
        # why the end condition makes use of an exact stop value, which
        # varies between positive and negative depending on the number of
        # features
        endIndex = self._featureCount // 2
        if self._featureCount % 2 == 1:
            endIndex *= -1
            endIndex -= 1
        currIndex = 0
        numAdded = 0
        while totalWidth < maxWidth and currIndex != endIndex:
            nameIndex = currIndex
            if currIndex < 0:
                nameIndex = self._featureCount + currIndex

            currName = self.features.getName(nameIndex)

            if currName[:DEFAULT_PREFIX_LENGTH] == DEFAULT_PREFIX:
                currName = ""
            if len(currName) > nameLength:
                currName = currName[:nameCutIndex] + nameHold
            currWidth = len(currName)

            currNames = lNames if currIndex >= 0 else rNames

            totalWidth += currWidth + len(colSep)
            # test: total width is under max without column holder
            rawStillUnder = totalWidth - (colHoldTotal) < maxWidth
            # test: the column we are trying to add is the last one possible
            allCols = rawStillUnder and (numAdded == (self._featureCount - 1))
            # only add this column if it won't put us over the limit,
            # OR if it is the last one (and under the limit without the col
            # holder)
            if totalWidth < maxWidth or allCols:
                numAdded += 1
                currNames.append(currName)

                # the width value goes in different lists depending on index
                if currIndex < 0:
                    currIndex = abs(currIndex)
                else:
                    currIndex = (-1 * currIndex) - 1

        # combine the tables. Have to reverse rTable because entries were
        # appended in a right to left order
        rNames.reverse()
        if numAdded == self._featureCount:
            lNames += rNames
        else:
            lNames += [colHold] + rNames

        return lNames

    def _arrangePointNames(self, maxRows, nameLength, rowHolder, nameHold):
        """
        Prepare point names for string output. Grab only those names
        that fit according to the given row limitation, process them for
        length, omit them if they are default. Returns a list of
        prepared names, and a int bounding the length of each name
        representation.
        """
        names = []
        pnamesWidth = 0
        nameCutIndex = nameLength - len(nameHold)
        (tRowIDs, bRowIDs) = dataHelpers.indicesSplit(maxRows,
                                                      self._pointCount)

        # we pull indices from two lists: tRowIDs and bRowIDs
        for sourceIndex in range(2):
            source = list([tRowIDs, bRowIDs])[sourceIndex]

            # add in the rowHolder, if needed
            if (sourceIndex == 1
                    and len(bRowIDs) + len(tRowIDs) < self._pointCount):
                names.append(rowHolder)

            for i in source:
                pname = self.points.getName(i)
                # omit default valued names
                if pname[:DEFAULT_PREFIX_LENGTH] == DEFAULT_PREFIX:
                    pname = ""

                # truncate names which extend past the given length
                if len(pname) > nameLength:
                    pname = pname[:nameCutIndex] + nameHold

                names.append(pname)

                # keep track of bound.
                if len(pname) > pnamesWidth:
                    pnamesWidth = len(pname)

        return names, pnamesWidth

    def _arrangeDataWithLimits(self, maxWidth, maxHeight, sigDigits=3,
                               maxStrLength=19, colSep=' ', colHold='--',
                               rowHold='|', strHold='...'):
        """
        Arrange the data in this object into a table structure, while
        respecting the given boundaries. If there is more data than
        what fits within the limitations, then omit points or features
        from the middle portions of the data.

        Returns a list of list of strings. The length of the outer list
        is less than or equal to maxHeight. The length of the inner lists
        will all be the same, a length we will designate as n. The sum of
        the individual strings in each inner list will be less than or
        equal to maxWidth - ((n-1) * len(colSep)).
        """
        if self._pointCount == 0 or self._featureCount == 0:
            return [[]], []

        if maxHeight < 2 and maxHeight != self._pointCount:
            msg = "If the number of points in this object is two or greater, "
            msg += "then we require that the input argument maxHeight also "
            msg += "be greater than or equal to two."
            raise InvalidArgumentValue(msg)

        cHoldWidth = len(colHold)
        cHoldTotal = len(colSep) + cHoldWidth
        nameCutIndex = maxStrLength - len(strHold)

        #setup a bundle of default values
        if maxHeight is None:
            maxHeight = self._pointCount
        if maxWidth is None:
            maxWidth = float('inf')

        maxRows = min(maxHeight, self._pointCount)
        maxDataRows = maxRows

        (tRowIDs, bRowIDs) = dataHelpers.indicesSplit(maxDataRows,
                                                      self._pointCount)
        combinedRowIDs = tRowIDs + bRowIDs
        if len(combinedRowIDs) < self._pointCount:
            rowHolderIndex = len(tRowIDs)
        else:
            rowHolderIndex = sys.maxsize

        lTable, rTable = [], []
        lColWidths, rColWidths = [], []

        # total width will always include the column placeholder column,
        # until it is shown that it isn't needed
        totalWidth = cHoldTotal

        # going to add indices from the beginning and end of the data until
        # we've used up our available space, or we've gone through all of
        # the columns. currIndex makes use of negative indices, which is
        # why the end condition makes use of an exact stop value, which
        # varies between positive and negative depending on the number of
        # features
        endIndex = self._featureCount // 2
        if self._featureCount % 2 == 1:
            endIndex *= -1
            endIndex -= 1
        currIndex = 0
        numAdded = 0
        while totalWidth < maxWidth and currIndex != endIndex:
            currWidth = 0
            currTable = lTable if currIndex >= 0 else rTable
            currCol = []

            # check all values in this column (in the accepted rows)
            for i in range(len(combinedRowIDs)):
                rID = combinedRowIDs[i]
                val = self[rID, currIndex]
                valFormed = formatIfNeeded(val, sigDigits)
                if len(valFormed) < maxStrLength:
                    valLimited = valFormed
                else:
                    valLimited = valFormed[:nameCutIndex] + strHold
                valLen = len(valLimited)
                if valLen > currWidth:
                    currWidth = valLen

                # If these are equal, it is time to add the holders
                if i == rowHolderIndex:
                    currCol.append(rowHold)

                currCol.append(valLimited)

            totalWidth += currWidth + len(colSep)
            # test: total width is under max without column holder
            allCols = totalWidth - (cHoldTotal) < maxWidth
            # test: the column we are trying to add is the last one possible
            allCols = allCols and (numAdded == (self._featureCount - 1))
            # only add this column if it won't put us over the limit
            if totalWidth < maxWidth or allCols:
                numAdded += 1
                for i in range(len(currCol)):
                    if len(currTable) != len(currCol):
                        currTable.append([currCol[i]])
                    else:
                        currTable[i].append(currCol[i])

                # the width value goes in different lists depending on index
                if currIndex < 0:
                    currIndex = abs(currIndex)
                    rColWidths.append(currWidth)
                else:
                    currIndex = (-1 * currIndex) - 1
                    lColWidths.append(currWidth)

        # combine the tables. Have to reverse rTable because entries were
        # appended in a right to left order
        rColWidths.reverse()
        if numAdded == self._featureCount:
            lColWidths += rColWidths
        else:
            lColWidths += [cHoldWidth] + rColWidths
        for rowIndex in range(len(lTable)):
            if len(rTable) > 0:
                rTable[rowIndex].reverse()
                toAdd = rTable[rowIndex]
            else:
                toAdd = []

            if numAdded == self._featureCount:
                lTable[rowIndex] += toAdd
            else:
                lTable[rowIndex] += [colHold] + toAdd

        return lTable, lColWidths

    def _defaultNamesGeneration_NamesSetOperations(self, other, axis):
        """
        TODO: Find a shorter descriptive name.
        TODO: Should we place this function in dataHelpers.py?
        """
        if axis == 'point':
            if self.pointNames is None:
                self.points._setAllDefault()
            if other.pointNames is None:
                other.points._setAllDefault()
        elif axis == 'feature':
            if self.featureNames is None:
                self.features._setAllDefault()
            if other.featureNames is None:
                other.features._setAllDefault()
        else:
            raise InvalidArgumentValue("invalid axis")

    def _pointNameDifference(self, other):
        """
        Returns a set containing those pointNames in this object that
        are not also in the input object.
        """
        if other is None:
            raise InvalidArgumentType("The other object cannot be None")
        if not isinstance(other, Base):
            msg = "Must provide another representation type to determine "
            msg += "pointName difference"
            raise InvalidArgumentType(msg)

        self._defaultNamesGeneration_NamesSetOperations(other, 'point')

        return six.viewkeys(self.pointNames) - six.viewkeys(other.pointNames)

    def _featureNameDifference(self, other):
        """
        Returns a set containing those featureNames in this object that
        are not also in the input object.
        """
        if other is None:
            raise InvalidArgumentType("The other object cannot be None")
        if not isinstance(other, Base):
            msg = "Must provide another representation type to determine "
            msg += "featureName difference"
            raise InvalidArgumentType(msg)

        self._defaultNamesGeneration_NamesSetOperations(other, 'feature')

        return (six.viewkeys(self.featureNames)
                - six.viewkeys(other.featureNames))

    def _pointNameIntersection(self, other):
        """
        Returns a set containing only those pointNames that are shared
        by this object and the input object.
        """
        if other is None:
            raise InvalidArgumentType("The other object cannot be None")
        if not isinstance(other, Base):
            msg = "Must provide another representation type to determine "
            msg += "pointName intersection"
            raise InvalidArgumentType(msg)

        self._defaultNamesGeneration_NamesSetOperations(other, 'point')

        return six.viewkeys(self.pointNames) & six.viewkeys(other.pointNames)

    def _featureNameIntersection(self, other):
        """
        Returns a set containing only those featureNames that are shared
        by this object and the input object.
        """
        if other is None:
            raise InvalidArgumentType("The other object cannot be None")
        if not isinstance(other, Base):
            msg = "Must provide another representation type to determine "
            msg += "featureName intersection"
            raise InvalidArgumentType(msg)

        self._defaultNamesGeneration_NamesSetOperations(other, 'feature')

        return (six.viewkeys(self.featureNames)
                & six.viewkeys(other.featureNames))

    def _pointNameSymmetricDifference(self, other):
        """
        Returns a set containing only those pointNames not shared
        between this object and the input object.
        """
        if other is None:
            raise InvalidArgumentType("The other object cannot be None")
        if not isinstance(other, Base):
            msg = "Must provide another representation type to determine "
            msg += "pointName difference"
            raise InvalidArgumentType(msg)

        self._defaultNamesGeneration_NamesSetOperations(other, 'point')

        return six.viewkeys(self.pointNames) ^ six.viewkeys(other.pointNames)

    def _featureNameSymmetricDifference(self, other):
        """
        Returns a set containing only those featureNames not shared
        between this object and the input object.
        """
        if other is None:
            raise InvalidArgumentType("The other object cannot be None")
        if not isinstance(other, Base):
            msg = "Must provide another representation type to determine "
            msg += "featureName difference"
            raise InvalidArgumentType(msg)

        self._defaultNamesGeneration_NamesSetOperations(other, 'feature')

        return (six.viewkeys(self.featureNames)
                ^ six.viewkeys(other.featureNames))

    def _pointNameUnion(self, other):
        """
        Returns a set containing all pointNames in either this object or
        the input object.
        """
        if other is None:
            raise InvalidArgumentType("The other object cannot be None")
        if not isinstance(other, Base):
            msg = "Must provide another representation type to determine "
            msg += "pointNames union"
            raise InvalidArgumentType(msg)

        self._defaultNamesGeneration_NamesSetOperations(other, 'point')

        return six.viewkeys(self.pointNames) | six.viewkeys(other.pointNames)

    def _featureNameUnion(self, other):
        """
        Returns a set containing all featureNames in either this object
        or the input object.
        """
        if other is None:
            raise InvalidArgumentType("The other object cannot be None")
        if not isinstance(other, Base):
            msg = "Must provide another representation type to determine "
            msg += "featureName union"
            raise InvalidArgumentType(msg)

        self._defaultNamesGeneration_NamesSetOperations(other, 'feature')

        return (six.viewkeys(self.featureNames)
                | six.viewkeys(other.featureNames))

    def _equalPointNames(self, other):
        if other is None or not isinstance(other, Base):
            return False
        return self._equalNames(self.points.getNames(),
                                other.points.getNames())

    def _equalFeatureNames(self, other):
        if other is None or not isinstance(other, Base):
            return False
        return (self._equalNames(self.features.getNames(),
                                 other.features.getNames()))

    def _equalNames(self, selfNames, otherNames):
        """
        Private function to determine equality of either pointNames of
        featureNames. It ignores equality of default values, considering
        only whether non default names consistent (position by position)
        and uniquely positioned (if a non default name is present in
        both, then it is in the same position in both).
        """
        if len(selfNames) != len(otherNames):
            return False

        unequalNames = self._unequalNames(selfNames, otherNames)
        return unequalNames == {}

    def _validateEqualNames(self, leftAxis, rightAxis, callSym, other):

        def _validateEqualNames_implementation():
            if leftAxis == 'point':
                lnames = self.points.getNames()
            else:
                lnames = self.features.getNames()
            if rightAxis == 'point':
                rnames = other.points.getNames()
            else:
                rnames = other.features.getNames()
            inconsistencies = self._inconsistentNames(lnames, rnames)

            if inconsistencies != {}:
                table = [['left', 'ID', 'right']]
                for i in sorted(inconsistencies.keys()):
                    lname = '"' + lnames[i] + '"'
                    rname = '"' + rnames[i] + '"'
                    table.append([lname, str(i), rname])

                msg = leftAxis + " to " + rightAxis + " name inconsistencies "
                msg += "when calling left." + callSym + "(right) \n"
                msg += UML.logger.tableString.tableString(table)
                print(msg, file=sys.stderr)
                raise InvalidArgumentValue(msg)

        if leftAxis == 'point' and rightAxis == 'point':
            if self._pointNamesCreated() or other._pointNamesCreated():
                _validateEqualNames_implementation()
        elif leftAxis == 'feature' and rightAxis == 'feature':
            if self._featureNamesCreated() or other._featureNamesCreated():
                _validateEqualNames_implementation()
        elif leftAxis == 'point' and rightAxis == 'feature':
            if self._pointNamesCreated() or other._featureNamesCreated():
                _validateEqualNames_implementation()
        elif leftAxis == 'feature' and rightAxis == 'point':
            if self._featureNamesCreated() or other._pointNamesCreated():
                _validateEqualNames_implementation()

    def _inconsistentNames(self, selfNames, otherNames):
        """Private function to find and return all name inconsistencies
        between the given two sets. It ignores equality of default
        values, considering only whether non default names consistent
        (position by position) and uniquely positioned (if a non default
        name is present in both, then it is in the same position in
        both). The return value is a dict between integer IDs and the
        pair of offending names at that position in both objects.

        Assumptions: the size of the two name sets is equal.
        """
        inconsistencies = {}

        def checkFromLeftKeys(ret, leftNames, rightNames):
            for index in range(len(leftNames)):
                lname = leftNames[index]
                rname = rightNames[index]
                if lname[:DEFAULT_PREFIX_LENGTH] != DEFAULT_PREFIX:
                    if rname[:DEFAULT_PREFIX_LENGTH] != DEFAULT_PREFIX:
                        if lname != rname:
                            ret[index] = (lname, rname)
                    else:
                        # if a name in one is mirrored by a default name,
                        # then it must not appear in any other index;
                        # and therefore, must not appear at all.
                        if rightNames.count(lname) > 0:
                            ret[index] = (lname, rname)
                            ret[rightNames.index(lname)] = (lname, rname)


        # check both name directions
        checkFromLeftKeys(inconsistencies, selfNames, otherNames)
        checkFromLeftKeys(inconsistencies, otherNames, selfNames)

        return inconsistencies

    def _unequalNames(self, selfNames, otherNames):
        """Private function to find and return all name inconsistencies
        between the given two sets. It ignores equality of default
        values, considering only whether non default names consistent
        (position by position) and uniquely positioned (if a non default
        name is present in both, then it is in the same position in
        both). The return value is a dict between integer IDs and the
        pair of offending names at that position in both objects.

        Assumptions: the size of the two name sets is equal.
        """
        inconsistencies = {}

        def checkFromLeftKeys(ret, leftNames, rightNames):
            for index in range(len(leftNames)):
                lname = leftNames[index]
                rname = rightNames[index]
                if lname[:DEFAULT_PREFIX_LENGTH] != DEFAULT_PREFIX:
                    if rname[:DEFAULT_PREFIX_LENGTH] != DEFAULT_PREFIX:
                        if lname != rname:
                            ret[index] = (lname, rname)
                    else:
                        ret[index] = (lname, rname)

        # check both name directions
        checkFromLeftKeys(inconsistencies, selfNames, otherNames)
        checkFromLeftKeys(inconsistencies, otherNames, selfNames)

        return inconsistencies

    def _getAxis(self, axis):
        if axis == 'point':
            return self.points
        else:
            return self.features

    def _validateAxis(self, axis):
        if axis != 'point' and axis != 'feature':
            msg = 'axis parameter may only be "point" or "feature"'
            raise InvalidArgumentValue(msg)

    def _incrementDefaultIfNeeded(self, name, axis):
        self._validateAxis(axis)
        if name[:DEFAULT_PREFIX_LENGTH] == DEFAULT_PREFIX:
            intString = name[DEFAULT_PREFIX_LENGTH:]
            try:
                nameNum = int(intString)
            # Case: default prefix with non-integer suffix. This cannot
            # cause a future integer suffix naming collision, so we
            # return without making any chagnes.
            except ValueError:
                return
            if axis == 'point':
                if nameNum >= self._nextDefaultValuePoint:
                    self._nextDefaultValuePoint = nameNum + 1
            else:
                if nameNum >= self._nextDefaultValueFeature:
                    self._nextDefaultValueFeature = nameNum + 1

    def _validateMatPlotLibImport(self, error, name):
        if error is not None:
            msg = "The module matplotlib is required to be installed "
            msg += "in order to call the " + name + "() method. "
            msg += "However, when trying to import, an ImportError with "
            msg += "the following message was raised: '"
            msg += str(error) + "'"

            raise ImportError(msg)

    def _validateRangeOrder(self, startName, startVal, endName, endVal):
        """
        Validate a range where both values are inclusive.
        """
        if startVal > endVal:
            msg = "When specifying a range, the arguments were resolved to "
            msg += "having the values " + startName
            msg += "=" + str(startVal) + " and " + endName + "=" + str(endVal)
            msg += ", yet the starting value is not allowed to be greater "
            msg += "than the ending value (" + str(startVal) + ">"
            msg += str(endVal) + ")"

            raise InvalidArgumentValueCombination(msg)

    ####################
    # Abstract Methods #
    ####################

    @abstractmethod
    def _isIdentical_implementation(self, other):
        pass

    @abstractmethod
    def _writeFile_implementation(self, outPath, format, includePointNames,
                                  includeFeatureNames):
        pass

    @abstractmethod
    def _getTypeString_implementation(self):
        pass

    @abstractmethod
    def _getitem_implementation(self, x, y):
        pass

    @abstractmethod
    def _view_implementation(self, pointStart, pointEnd, featureStart,
                             featureEnd):
        pass

    @abstractmethod
    def _validate_implementation(self, level):
        pass

    @abstractmethod
    def _containsZero_implementation(self):
        pass

    @abstractmethod
    def _transpose_implementation(self):
        pass

    @abstractmethod
    def _referenceDataFrom_implementation(self, other):
        pass

    @abstractmethod
    def _copyAs_implementation(self, format):
        pass

    @abstractmethod
    def _fillWith_implementation(self, values, pointStart, featureStart,
                                 pointEnd, featureEnd):
        pass

    @abstractmethod
    def _flattenToOnePoint_implementation(self):
        pass

    @abstractmethod
    def _flattenToOneFeature_implementation(self):
        pass

    @abstractmethod
    def _unflattenFromOnePoint_implementation(self, numPoints):
        pass

    @abstractmethod
    def _unflattenFromOneFeature_implementation(self, numFeatures):
        pass

    @abstractmethod
    def _merge_implementation(self, other, point, feature, onFeature,
                              matchingFtIdx):
        pass

    @abstractmethod
    def _mul__implementation(self, other):
        pass

class BasePoints(Axis, Points):
    """
    Access for point-based methods.
    """
    pass

class BaseFeatures(Axis, Features):
    """
    Access for feature-based methods.
    """
    pass

class BaseElements(Elements):
    """
    Access for element-based methods.
    """
    pass

def cmp(x, y):
    """
    Comparison function.
    """
    if x < y:
        return -1
    elif x > y:
        return 1
    else:
        return 0<|MERGE_RESOLUTION|>--- conflicted
+++ resolved
@@ -2724,14 +2724,9 @@
             msg = "point must be 'strict', 'left', 'union', or 'intersection'"
             raise InvalidArgumentValue(msg)
         if feature not in valid:
-<<<<<<< HEAD
             msg = "feature must be 'strict', 'left', 'union', or "
             msg += "'intersection'"
-            raise ArgumentException(msg)
-=======
-            msg = "feature must be 'strict', 'left', 'union', or 'intersection'"
             raise InvalidArgumentValue(msg)
->>>>>>> 56bae6cc
 
         if point == 'strict' or feature == 'strict':
             return self._genericStrictMerge_implementation(
@@ -2802,21 +2797,13 @@
                 self[0, onFeature]
                 tmpOther[0, onFeature]
             except KeyError:
-<<<<<<< HEAD
                 msg = "could not locate feature '{0}' ".format(onFeature)
                 msg += "in both objects"
-                raise ArgumentException(msg)
+                raise InvalidArgumentValue(msg)
             if len(set(self[:, onFeature])) != len(self.points):
                 msg = "when point='strict', onFeature must contain only "
                 msg += "unique values"
-                raise ArgumentException(msg)
-=======
-                msg = "could not locate feature '{0}' in both objects".format(onFeature)
-                raise InvalidArgumentValue(msg)
-            if len(set(self[:, onFeature])) != len(self.points):
-                msg = "when point='strict', onFeature must contain only unique values"
                 raise InvalidArgumentValueCombination(msg)
->>>>>>> 56bae6cc
             if sorted(self[:, onFeature]) != sorted(tmpOther[:, onFeature]):
                 msg = "When point='strict', onFeature must have a unique, "
                 msg += "matching value in each object"
@@ -2834,37 +2821,22 @@
                 and not bothNamesCreated):
             msg = "Point names are required in both objects when "
             msg += "point='intersection'"
-<<<<<<< HEAD
-            raise ArgumentException(msg)
+            raise InvalidArgumentValueCombination(msg)
         bothNamesCreated = (self._featureNamesCreated()
                             and other._featureNamesCreated())
         if feature == "intersection" and not bothNamesCreated:
             msg = "Feature names are required in both objects when "
             msg += "feature='intersection'"
-            raise ArgumentException(msg)
-
-=======
             raise InvalidArgumentValueCombination(msg)
-        if feature == "intersection" and not (self._featureNamesCreated() and other._featureNamesCreated()):
-            msg = "Feature names are required in both objects when "
-            msg += "feature='intersection'"
-            raise InvalidArgumentValueCombination(msg)
-        defaultPtsL = self._anyDefaultPointNames() and not self._allDefaultPointNames()
-        defaultPtsR = other._anyDefaultPointNames() and not other._allDefaultPointNames()
->>>>>>> 56bae6cc
+
         if onFeature is not None:
             try:
                 self[0, onFeature]
                 other[0, onFeature]
             except KeyError:
-<<<<<<< HEAD
                 msg = "could not locate feature '{0}' ".format(onFeature)
                 msg += "in both objects"
-                raise ArgumentException(msg)
-=======
-                msg = "could not locate feature '{0}' in both objects".format(onFeature)
                 raise InvalidArgumentValue(msg)
->>>>>>> 56bae6cc
             uniqueFtL = len(set(self[:, onFeature])) == len(self.points)
             uniqueFtR = len(set(other[:, onFeature])) == len(other.points)
             if not (uniqueFtL or uniqueFtR):

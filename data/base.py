"""
Anchors the hierarchy of data representation types, providing stubs and common functions.

"""

# TODO conversions
# TODO who sorts inputs to derived implementations?

from __future__ import division
from __future__ import absolute_import
from __future__ import print_function
import six
from six.moves import map
from six.moves import range
from six.moves import zip
import sys
import warnings
import cloudpickle

import __main__ as main
mplError = None
try:
    import matplotlib
    # for .show() to work in interactive sessions
    # a backend different than Agg needs to be use
    # The interactive session can choose by default e.g.,
    # in jupyter-notebook inline is the default.
    if hasattr(main, '__file__'):
        # It must be agg  for non-interactive sessions
        # otherwise the combination of matplotlib and multiprocessing
        # produces a segfault.
        # Open matplotlib issue here: https://github.com/matplotlib/matplotlib/issues/8795
        # It applies for both for python 2 and 3
        matplotlib.use('Agg')

except ImportError as e:
    mplError = e

#print('matplotlib backend: {}'.format(matplotlib.get_backend()))

import math
import numbers
import itertools
import copy
import numpy
import os.path
import inspect
import operator
from multiprocessing import Process

import UML

pd = UML.importModule('pandas')

cython = UML.importModule('cython')
if cython is None or not cython.compiled:
    from math import sin, cos

from UML.exceptions import ArgumentException, PackageException
from UML.exceptions import ImproperActionException
from UML.logger import produceFeaturewiseReport
from UML.logger import produceAggregateReport
from UML.randomness import pythonRandom

from . import dataHelpers

# the prefix for default point and feature names
from .dataHelpers import DEFAULT_PREFIX, DEFAULT_PREFIX2, DEFAULT_PREFIX_LENGTH

from .dataHelpers import DEFAULT_NAME_PREFIX

from .dataHelpers import formatIfNeeded

from .dataHelpers import makeConsistentFNamesAndData

def to2args(f):
    """
    this function is for __pow__. In cython, __pow__ must have 3 arguments and default can't be used there.
    so this function is used to convert a function with 3 arguments to a function with 2 arguments when it is used
    in python environment.
    """
    def tmpF(x, y):
        return f(x, y, None)
    return tmpF

def hashCodeFunc(elementValue, pointNum, featureNum):
    return ((sin(pointNum) + cos(featureNum)) / 2.0) * elementValue


<<<<<<< HEAD
=======
def valuesToPythonList(values, argName):
    """
    Create a python list of values from an integer (python or numpy),
    string, or an iterable container object

    """
    if isinstance(values, (int, numpy.integer, six.string_types)):
        return [values]
    valuesList = []
    try:
        for val in values:
            valuesList.append(val)
    except TypeError:
        msg = "The argument '{0}' is not an integer ".format(argName)
        msg += "(python or numpy), string, or an iterable container object."
        raise ArgumentException(msg)

    return valuesList

>>>>>>> ee8c773b
class Base(object):
    """
    Class defining important data manipulation operations and giving functionality
    for the naming the features of that data. A mapping from feature names to feature
    indices is given by the featureNames attribute, the inverse of that mapping is
    given by featureNamesInverse.

    """

    def __init__(self, shape, pointNames=None, featureNames=None, name=None,
                 paths=(None, None), **kwds):
        """
        Instantiates the book-keeping structures that are taken to be common
        across all data types. Specifically, this includes point and feature
        names, an object name, and originating pathes for the data in this
        object. Note: this method (as should all other __init__ methods in
        this hierarchy) makes use of super()

        pointNames: may be an iterable, list-like container or dict mapping
        names to indices. None is given if default names are desired.

        featureNames: may be an iterable, list-like container or dict mapping
        names to indices. None is given if default names are desired.

        name: the name to be associated with this object.

        paths: a tuple, where the first entry is taken to be the string
        representing the absolute path to the source file of the data and
        the second entry is taken to be the relative path. Both may be
        None if these values are to be unspecified.

        **kwds: potentially full of arguments further up the class hierarchy,
        as following best practices for use of super(). Note however, that
        this class is the root of the object hierarchy as statically defined.

        """
        self._pointCount = shape[0]
        self._featureCount = shape[1]
        if pointNames is not None and len(pointNames) != shape[0]:
            msg = "The length of the pointNames (" + str(len(pointNames))
            msg += ") must match the points given in shape (" + str(shape[0])
            msg += ")"
            raise ArgumentException(msg)
        if featureNames is not None and len(featureNames) != shape[1]:
            msg = "The length of the featureNames (" + str(len(featureNames))
            msg += ") must match the features given in shape ("
            msg += str(shape[1]) + ")"
            raise ArgumentException(msg)

        # Set up point names
        self._nextDefaultValuePoint = 0
        if pointNames is None:
            self.pointNamesInverse = None
            self.pointNames = None
        elif isinstance(pointNames, dict):
            self._nextDefaultValuePoint = self._pointCount
            self.setPointNames(pointNames)
        else:
            pointNames = valuesToPythonList(pointNames, 'pointNames')
            self._nextDefaultValuePoint = self._pointCount
            self.setPointNames(pointNames)

        # Set up feature names
        self._nextDefaultValueFeature = 0
        if featureNames is None:
            self.featureNamesInverse = None
            self.featureNames = None
        elif isinstance(featureNames, dict):
            self._nextDefaultValueFeature = self._featureCount
            self.setFeatureNames(featureNames)
        else:
            featureNames = valuesToPythonList(featureNames, 'featureNames')
            self._nextDefaultValueFeature = self._featureCount
            self.setFeatureNames(featureNames)

        # Set up object name
        if name is None:
            self._name = dataHelpers.nextDefaultObjectName()
        else:
            self._name = name

        # Set up paths
        if paths[0] is not None and not isinstance(paths[0], six.string_types):
            raise ArgumentException(
                "paths[0] must be None or an absolute path to the file from which the data originates")
        if paths[0] is not None and not os.path.isabs(paths[0]) and not paths[0].startswith('http'):
            raise ArgumentException("paths[0] must be an absolute path")
        self._absPath = paths[0]

        if paths[1] is not None and not isinstance(paths[1], six.string_types):
            raise ArgumentException(
                "paths[1] must be None or a relative path to the file from which the data originates")
        self._relPath = paths[1]

        # call for safety
        super(Base, self).__init__(**kwds)


    #######################
    # Property Attributes #
    #######################

    def _getpointCount(self):
        return self._pointCount

    points = property(_getpointCount, doc="The number of points in this object")

    def _getfeatureCount(self):
        return self._featureCount

    features = property(_getfeatureCount, doc="The number of features in this object")

    def _setpointCount(self, value):
        self._pointCount = value

    def _setfeatureCount(self, value):
        self._featureCount = value

    def _getObjName(self):
        return self._name

    def _setObjName(self, value):
        if value is None:
            self._name = dataHelpers.nextDefaultObjectName()
        else:
            if not isinstance(value, six.string_types):
                msg = "The name of an object may only be a string, or the value None"
                raise ValueError(msg)
            self._name = value

    name = property(_getObjName, _setObjName, doc="A name to be displayed when printing or logging this object")

    def _getAbsPath(self):
        return self._absPath

    absolutePath = property(_getAbsPath, doc="The path to the file this data originated from, in absolute form")

    def _getRelPath(self):
        return self._relPath

    relativePath = property(_getRelPath, doc="The path to the file this data originated from, in relative form")

    def _getPath(self):
        return self.absolutePath

    path = property(_getPath, doc="The path to the file this data originated from")

    def _pointNamesCreated(self):
        """
        Returns True if point default names have been created/assigned
        to the object.
        If the object does not have points it returns True.
        """
        if self.pointNamesInverse is None:
            return False
        else:
            return True

    def _featureNamesCreated(self):
        """
        Returns True if feature default names have been created/assigned
        to the object.
        If the object does not have features it returns True.
        """
        if self.featureNamesInverse is None:
            return False
        else:
            return True

    ########################
    # Low Level Operations #
    ########################

    def __len__(self):
        # ordered such that the larger axis is always printed, even
        # if they are both in the range [0,1]
        if self.points == 0 or self.features == 0:
            return 0
        if self.points == 1:
            return self.features
        if self.features == 1:
            return self.points

        msg = "len() is undefined when the number of points ("
        msg += str(self.points)
        msg += ") and the number of features ("
        msg += str(self.features)
        msg += ") are both greater than 1"
        raise ImproperActionException(msg)


    def setPointName(self, oldIdentifier, newName):
        """
        Changes the pointName specified by previous to the supplied input name.

        oldIdentifier must be a non None string or integer, specifying either a current pointName
        or the index of a current pointName. newName may be either a string not currently
        in the pointName set, or None for an default pointName. newName cannot begin with the
        default prefix.

        None is always returned.

        """
        if self.points == 0:
            raise ArgumentException("Cannot set any point names; this object has no points ")
        if self.pointNames is None:
            self._setAllDefault('point')
        self._setName_implementation(oldIdentifier, newName, 'point', False)

    def setFeatureName(self, oldIdentifier, newName):
        """
        Changes the featureName specified by previous to the supplied input name.

        oldIdentifier must be a non None string or integer, specifying either a current featureName
        or the index of a current featureName. newName may be either a string not currently
        in the featureName set, or None for an default featureName. newName cannot begin with the
        default prefix.

        None is always returned.

        """
        if self.features == 0:
            raise ArgumentException("Cannot set any feature names; this object has no features ")
        if self.featureNames is None:
            self._setAllDefault('feature')
        self._setName_implementation(oldIdentifier, newName, 'feature', False)


    def setPointNames(self, assignments=None):
        """
        Rename all of the point names of this object according to the values
        specified by the assignments parameter. If given an iterable, list-like
        container, then we use the mapping between names and array indices to
        define the point names. If given a dict, then that mapping will be used
        to define the point names. If assignments is None, then all point names
        will be given new default values. If assignment is an unexpected type,
        the names are not strings, the names are not unique, or point indices
        are missing, then an ArgumentException will be raised.

        """
        if assignments is None:
            self.pointNames = None
            self.pointNamesInverse = None
        elif isinstance(assignments, dict):
            self._setNamesFromDict(assignments, self.points, 'point')
        else:
            assignments = valuesToPythonList(assignments, 'assignments')
            self._setNamesFromList(assignments, self.points, 'point')

    def setFeatureNames(self, assignments=None):
        """
        Rename all of the feature names of this object according to the values
        specified by the assignments parameter. If given a iterable, list-like
        container, then we use the mapping between names and array indices to
        define the feature names. If given a dict, then that mapping will be
        used to define the feature names. If assignments is None, then all
        feature names will be given new default values. If assignment is an
        unexpected type, the names are not strings, the names are not unique, or
        feature indices are missing, then an ArgumentException will be raised.

        """
        if assignments is None:
            self.featureNames = None
            self.featureNamesInverse = None
        elif isinstance(assignments, dict):
            self._setNamesFromDict(assignments, self.features, 'feature')
        else:
            assignments = valuesToPythonList(assignments, 'assignments')
            self._setNamesFromList(assignments, self.features, 'feature')


    def nameIsDefault(self):
        """Returns True if self.name has a default value"""
        return self.name.startswith(UML.data.dataHelpers.DEFAULT_NAME_PREFIX)

    def getPointNames(self):
        """Returns a list containing all point names, where their index
        in the list is the same as the index of the point they correspond
        to.

        """
        if not self._pointNamesCreated():
            self._setAllDefault('point')
        return copy.copy(self.pointNamesInverse)

    def getFeatureNames(self):
        """Returns a list containing all feature names, where their index
        in the list is the same as the index of the feature they
        correspond to.

        """
        if not self._featureNamesCreated():
            self._setAllDefault('feature')
        return copy.copy(self.featureNamesInverse)

    def getPointName(self, index):
        if not self._pointNamesCreated():
            self._setAllDefault('point')
        return self.pointNamesInverse[index]

    def getPointIndex(self, name):
        if not self._pointNamesCreated():
            self._setAllDefault('point')
        return self.pointNames[name]

    def getPointIndices(self, names):
        if not self._pointNamesCreated():
            self._setAllDefault('point')
        return [self.pointNames[n] for n in names]

    def hasPointName(self, name):
        try:
            self.getPointIndex(name)
            return True
        except KeyError:
            return False

    def getFeatureName(self, index):
        if not self._featureNamesCreated():
            self._setAllDefault('feature')
        return self.featureNamesInverse[index]

    def getFeatureIndex(self, name):
        if not self._featureNamesCreated():
            self._setAllDefault('feature')
        return self.featureNames[name]

    def getFeatureIndices(self, names):
        if not self._featureNamesCreated():
            self._setAllDefault('feature')
        return [self.featureNames[n] for n in names]

    def hasFeatureName(self, name):
        try:
            self.getFeatureIndex(name)
            return True
        except KeyError:
            return False

    ###########################
    # Higher Order Operations #
    ###########################

    def dropFeaturesContainingType(self, typeToDrop):
        """
        Modify this object so that it no longer contains features which have the specified
        type as values. None is always returned.

        """
        if not isinstance(typeToDrop, (list, tuple)):
            if not isinstance(typeToDrop, type):
                raise ArgumentException(
                    "The only allowed inputs are a list of types or a single type, yet the input is neither a list or a type")
            typeToDrop = [typeToDrop]
        else:
            for value in typeToDrop:
                if not isinstance(value, type):
                    raise ArgumentException("When giving a list as input, every contained value must be a type")

        if self.points == 0 or self.features == 0:
            return

        def hasType(feature):
            for value in feature:
                for typeValue in typeToDrop:
                    if isinstance(value, typeValue):
                        return True
            return False

        removed = self.extractFeatures(hasType)
        return


    def replaceFeatureWithBinaryFeatures(self, featureToReplace):
        """
        Modify this object so that the chosen feature is removed, and binary valued
        features are added, one for each possible value seen in the original feature.
        None is always returned.

        """
        if self.points == 0:
            raise ImproperActionException("This action is impossible, the object has 0 points")

        index = self._getFeatureIndex(featureToReplace)
        # extract col.
        toConvert = self.extractFeatures([index])

        # MR to get list of values
        def getValue(point):
            return [(point[0], 1)]

        def simpleReducer(identifier, valuesList):
            return (identifier, 0)

        values = toConvert.mapReducePoints(getValue, simpleReducer)
        values.setFeatureName(0, 'values')
        values = values.extractFeatures([0])

        # Convert to List, so we can have easy access
        values = values.copyAs(format="List")

        # for each value run calculateForEachPoint to produce a category
        # point for each value
        def makeFunc(value):
            def equalTo(point):
                if point[0] == value:
                    return 1
                return 0

            return equalTo

        varName = toConvert.getFeatureName(0)

        for point in values.data:
            value = point[0]
            ret = toConvert.calculateForEachPoint(makeFunc(value))
            ret.setFeatureName(0, varName + "=" + str(value).strip())
            toConvert.appendFeatures(ret)

        # remove the original feature, and combine with self
        toConvert.extractFeatures([varName])
        self.appendFeatures(toConvert)

        return toConvert.getFeatureNames()


    def transformFeatureToIntegers(self, featureToConvert):
        """
        Modify this object so that the chosen feature in removed, and a new integer
        valued feature is added with values 0 to n-1, one for each of n values present
        in the original feature. None is always returned.

        """
        if self.points == 0:
            raise ImproperActionException("This action is impossible, the object has 0 points")

        index = self._getFeatureIndex(featureToConvert)

        # extract col.
        toConvert = self.extractFeatures([index])

        # MR to get list of values
        def getValue(point):
            return [(point[0], 1)]

        def simpleReducer(identifier, valuesList):
            return (identifier, 0)

        values = toConvert.mapReducePoints(getValue, simpleReducer)
        values.setFeatureName(0, 'values')
        values = values.extractFeatures([0])

        # Convert to List, so we can have easy access
        values = values.copyAs(format="List")

        mapping = {}
        index = 0
        for point in values.data:
            if point[0] not in mapping:
                mapping[point[0]] = index
                index = index + 1

        def lookup(point):
            return mapping[point[0]]

        converted = toConvert.calculateForEachPoint(lookup)
        converted.setPointNames(toConvert.getPointNames())
        converted.setFeatureName(0, toConvert.getFeatureName(0))

        self.appendFeatures(converted)

    def extractPointsByCoinToss(self, extractionProbability):
        """
        Return a new object containing a randomly selected sample of points
        from this object, where a random experiment is performed for each
        point, with the chance of selection equal to the extractionProbabilty
        parameter. Those selected values are also removed from this object.

        """
        #		if self.points == 0:
        #			raise ImproperActionException("Cannot extract points from an object with 0 points")

        if extractionProbability is None:
            raise ArgumentException("Must provide a extractionProbability")
        if extractionProbability <= 0:
            raise ArgumentException("extractionProbability must be greater than zero")
        if extractionProbability >= 1:
            raise ArgumentException("extractionProbability must be less than one")

        def experiment(point):
            return bool(pythonRandom.random() < extractionProbability)

        ret = self.extractPoints(experiment)

        return ret


    def calculateForEachPoint(self, function, points=None):
        """
        Calculates the results of the given function on the specified points
        in this object, with output values collected into a new object that
        is returned upon completion.

        function: must accept the view of a point as an argument

        points: may be None to indicate application to all points, a single
        point identifier (name or index) or an iterable, list-like container of
        point identifiers to limit application only to those specified.

        """
        if points is not None:
            points = copy.copy(points)
            points = self._constructIndicesList('point', points)
        if self.points == 0:
            raise ImproperActionException("We disallow this function when there are 0 points")
        if self.features == 0:
            raise ImproperActionException("We disallow this function when there are 0 features")
        if function is None:
            raise ArgumentException("function must not be None")

        self.validate()

        ret = self._calculateForEach_implementation(function, points, 'point')

        if points is not None:
            setNames = [self.getPointName(x) for x in sorted(points)]
            ret.setPointNames(setNames)
        else:
            ret.setPointNames(self.getPointNames())

        ret._absPath = self.absolutePath
        ret._relPath = self.relativePath

        return ret


    def calculateForEachFeature(self, function, features=None):
        """
        Calculates the results of the given function on the specified features
        in this object, with output values collected into a new object that is
        returned upon completion.

        function: must accept the view of a feature as an argument

        features: may be None to indicate application to all features, a single
        feature identifier (name or index) or an iterable, list-like container
        of feature identifiers to limit application only to those specified.

        """
        if features is not None:
            features = copy.copy(features)
            features = self._constructIndicesList('feature', features)
        if self.points == 0:
            raise ImproperActionException("We disallow this function when there are 0 points")
        if self.features == 0:
            raise ImproperActionException("We disallow this function when there are 0 features")
        if function is None:
            raise ArgumentException("function must not be None")

        self.validate()

        ret = self._calculateForEach_implementation(function, features, 'feature')

        if features is not None:
            setNames = [self.getFeatureName(x) for x in sorted(features)]
            ret.setFeatureNames(setNames)
        else:
            ret.setFeatureNames(self.getFeatureNames())

        ret._absPath = self.absolutePath
        ret._relPath = self.relativePath
        return ret


    def _calculateForEach_implementation(self, function, included, axis):
        if axis == 'point':
            viewIterator = self.pointIterator()
        else:
            viewIterator = self.featureIterator()

        retData = []
        for viewID, view in enumerate(viewIterator):
            if included is not None and viewID not in included:
                continue
            currOut = function(view)
            # first we branch on whether the output has multiple values or is singular.
            if hasattr(currOut, '__iter__') and not isinstance(currOut, six.string_types):#in python3, string has __iter__ too.
                # if there are multiple values, they must be random accessible
                if not hasattr(currOut, '__getitem__'):
                    raise ArgumentException(
                        "function must return random accessible data (ie has a __getitem__ attribute)")

                toCopyInto = []
                for value in currOut:
                    toCopyInto.append(value)
                retData.append(toCopyInto)
            # singular return
            else:
                retData.append([currOut])

        ret = UML.createData(self.getTypeString(), retData)
        if axis != 'point':
            ret.transpose()

        return ret


    def mapReducePoints(self, mapper, reducer):
        """
        Return a new object containing the results of the given mapper and
        reducer functions

        mapper:  a function receiving a point as the input and outputting an
                 iterable containing two-tuple(s) of mapping identifier and
                 point values

        reducer: a function receiving the output of mapper as input and outputting
                 a two-tuple containing the identifier and the reduced value
        """
        return self._mapReduce_implementation('point', mapper, reducer)

    def mapReduceFeatures(self, mapper, reducer):
        """
        Return a new object containing the results of the given mapper and
        reducer functions

        mapper:  a function receiving a feature as the input and outputting an
                 iterable containing two-tuple(s) of mapping identifier and
                 feature values

        reducer: a function receiving the output of mapper as input and outputting
                 a two-tuple containing the identifier and the reduced value
        """
        return self._mapReduce_implementation('feature', mapper, reducer)

    def _mapReduce_implementation(self, axis, mapper, reducer):
        if axis == 'point':
            targetCount = self.points
            otherCount = self.features
            valueIterator = self.pointIterator
            otherAxis = 'feature'
        else:
            targetCount = self.features
            otherCount = self.points
            valueIterator = self.featureIterator
            otherAxis = 'point'

        if targetCount == 0:
            return UML.createData(self.getTypeString(), numpy.empty(shape=(0, 0)))
        if otherCount == 0:
            msg = "We do not allow operations over {0}s if there are 0 {1}s".format(axis, otherAxis)
            raise ImproperActionException(msg)

        if mapper is None or reducer is None:
            raise ArgumentException("The arguments must not be none")
        if not hasattr(mapper, '__call__'):
            raise ArgumentException("The mapper must be callable")
        if not hasattr(reducer, '__call__'):
            raise ArgumentException("The reducer must be callable")

        self.validate()

        mapResults = {}
        # apply the mapper to each point in the data
        for value in valueIterator():
            currResults = mapper(value)
            # the mapper will return a list of key value pairs
            for (k, v) in currResults:
                # if key is new, we must add an empty list
                if k not in mapResults:
                    mapResults[k] = []
                # append this value to the list of values associated with the key
                mapResults[k].append(v)

        # apply the reducer to the list of values associated with each key
        ret = []
        for mapKey in mapResults.keys():
            mapValues = mapResults[mapKey]
            # the reducer will return a tuple of a key to a value
            redRet = reducer(mapKey, mapValues)
            if redRet is not None:
                (redKey, redValue) = redRet
                ret.append([redKey, redValue])
        ret = UML.createData(self.getTypeString(), ret)

        ret._absPath = self.absolutePath
        ret._relPath = self.relativePath

        return ret

    def groupByFeature(self, by, countUniqueValueOnly=False):
        """
        Group data object by one or more features.
        Input:
        by: can be an int, string or a list of int or a list of string
        """
        def findKey1(point, by):#if by is a string or int
            return point[by]

        def findKey2(point, by):#if by is a list of string or a list of int
            return tuple([point[i] for i in by])

        if isinstance(by, (six.string_types, numbers.Number)):#if by is a list, then use findKey2; o.w. use findKey1
            findKey = findKey1
        else:
            findKey = findKey2

        res = {}
        if countUniqueValueOnly:
            for point in self.pointIterator():
                k = findKey(point, by)
                if k not in res:
                    res[k] = 1
                else:
                    res[k] += 1
        else:
            for point in self.pointIterator():
                k = findKey(point, by)
                if k not in res:
                    res[k] = point.getPointNames()
                else:
                    res[k].extend(point.getPointNames())

            for k in res:
                tmp = self.copyPoints(toCopy=res[k])
                tmp.extractFeatures(by)
                res[k] = tmp

        return res

    def countUniqueFeatureValues(self, feature):
        """
        Count unique values for one feature or multiple features combination.
        Input:
        feature: can be an int, string or a list of int or a list of string
        """
        return self.groupByFeature(feature, countUniqueValueOnly=True)

    def pointIterator(self):
    #		if self.features == 0:
    #			raise ImproperActionException("We do not allow iteration over points if there are 0 features")

        class pointIt():
            def __init__(self, outer):
                self._outer = outer
                self._position = 0

            def __iter__(self):
                return self

            def next(self):
                while (self._position < self._outer.points):
                    value = self._outer.pointView(self._position)
                    self._position += 1
                    return value
                raise StopIteration

            def __next__(self):
                return self.next()

        return pointIt(self)

    def featureIterator(self):
    #		if self.points == 0:
    #			raise ImproperActionException("We do not allow iteration over features if there are 0 points")

        class featureIt():
            def __init__(self, outer):
                self._outer = outer
                self._position = 0

            def __iter__(self):
                return self

            def next(self):
                while (self._position < self._outer.features):
                    value = self._outer.featureView(self._position)
                    self._position += 1
                    return value
                raise StopIteration

            def __next__(self):
                return self.next()

        return featureIt(self)


    def calculateForEachElement(self, function, points=None, features=None, preserveZeros=False,
                                skipNoneReturnValues=False, outputType=None):
        """
        Returns a new object containing the results of calling function(elementValue)
        or function(elementValue, pointNum, featureNum) for each element.

        points: Limit to only elements of the specified points; may be None for
        all points, a single identifier (name or index), or an iterable,
        list-like container of identifiers; this will affect the shape of the
        returned object.

        features: Limit to only elements of the specified features; may be None
        for all features, a single identifier (name or index), or an iterable,
        list-like container of identifiers; this will affect the shape of the
        returned object.

        preserveZeros: If True it does not apply the function to elements in
        the data that are 0 and a 0 is placed in its place in the output.

        skipNoneReturnValues: If True, any time function() returns None, the
        value that was input to the function will be put in the output in place
        of None.

        """
        oneArg = False
        try:
            function(0, 0, 0)
        except TypeError:
            oneArg = True

        if points is not None:
            points = self._constructIndicesList('point', points)
        if features is not None:
            features = self._constructIndicesList('feature', features)

        if outputType is not None:
            optType = outputType
        else:
            optType = self.getTypeString()

        # Use vectorized for functions with oneArg
        if oneArg:
            if not preserveZeros:
                # check if the function preserves zero values
                preserveZeros = function(0) == 0
            def functionWrap(value):
                if preserveZeros and value == 0:
                    return 0
                currRet = function(value)
                if skipNoneReturnValues and currRet is None:
                    return value
                else:
                    return currRet

            vectorized = numpy.vectorize(functionWrap)
            ret = self._calculateForEachElement_implementation(
                     vectorized, points, features, preserveZeros, optType)
        else:
            points = points if points else list(range(self.points))
            features = features if features else list(range(self.features))
            valueArray = numpy.empty([len(points), len(features)])
            p = 0
            for pi in points:
                f = 0
                for fj in features:
                    value = self[pi, fj]
                    if preserveZeros and value == 0:
                        valueArray[p, f] = 0
                    else:
                        currRet = function(value) if oneArg else function(value, pi, fj)
                        if skipNoneReturnValues and currRet is None:
                            valueArray[p, f] = value
                        else:
                            valueArray[p, f] = currRet
                    f += 1
                p += 1

            ret = UML.createData(optType, valueArray)

        ret._absPath = self.absolutePath
        ret._relPath = self.relativePath

        self.validate()

        return ret

    def _calculateForEachElementGenericVectorized(self, function, points, features,
                                                  outputType):
        # need points/features as arrays for indexing
        points = numpy.array(points) if points else numpy.array(range(self.points))
        features = numpy.array(features) if features else numpy.array(range(self.features))
        toCalculate = self.copyAs('numpyarray')
        # array with only desired points and features
        toCalculate = toCalculate[points[:,None], features]
        values = function(toCalculate)
        return UML.createData(outputType, values)


    def countElements(self, function):
        """
        Apply the function onto each element, the result should be True or False, or 1 or 0. Then return back the sum of
        True (1).
        function: can be a function object or a string like '>0'.
        """
        if callable(function):
            ret = self.calculateForEachElement(function=function, outputType='Matrix')
        elif isinstance(function, six.string_types):
            func = lambda x: eval('x'+function)
            ret = self.calculateForEachElement(function=func, outputType='Matrix')
        else:
            raise ArgumentException('function can only be a function or str, not else')
        return int(numpy.sum(ret.data))

    def hashCode(self):
        """returns a hash for this matrix, which is a number x in the range 0<= x < 1 billion
        that should almost always change when the values of the matrix are changed by a substantive amount"""
        if self.points == 0 or self.features == 0:
            return 0
        valueObj = self.calculateForEachElement(hashCodeFunc, preserveZeros=True, outputType='Matrix')
        valueList = valueObj.copyAs(format="python list")
        avg = sum(itertools.chain.from_iterable(valueList)) / float(self.points * self.features)
        bigNum = 1000000000
        #this should return an integer x in the range 0<= x < 1 billion
        return int(int(round(bigNum * avg)) % bigNum)


    def isApproximatelyEqual(self, other):
        """If it returns False, this DataMatrix and otherDataMatrix definitely don't store equivalent data.
        If it returns True, they probably do but you can't be absolutely sure.
        Note that only the actual data stored is considered, it doesn't matter whether the data matrix objects
        passed are of the same type (Matrix, Sparse, etc.)"""
        self.validate()
        #first check to make sure they have the same number of rows and columns
        if self.points != other.points: return False
        if self.features != other.features: return False
        #now check if the hashes of each matrix are the same
        if self.hashCode() != other.hashCode(): return False
        return True


    def shufflePoints(self):
        """
        Permute the indexing of the points so they are in a random order. Note: this relies on
        python's random.shuffle() so may not be sufficiently random for large number of points.
        See shuffle()'s documentation.

        """
        return self._genericShuffleFrontend('point')


    def shuffleFeatures(self):
        """
        Permute the indexing of the features so they are in a random order. Note: this relies on
        python's random.shuffle() so may not be sufficiently random for large number of features.
        See shuffle()'s documentation.

        """
        return self._genericShuffleFrontend('feature')


    def _genericShuffleFrontend(self, axis):
        """
        Generic function for shufflePoints and shuffleFeatures. Note: this relies on
        python's random.shuffle() so may not be sufficiently random for large number of features.
        See shuffle()'s documentation.

        """
        if axis == 'point':
            values = self.points
            sorter = self.sortPoints
        else:
            values = self.features
            sorter = self.sortFeatures

        indices = list(range(values))
        pythonRandom.shuffle(indices)

        sorter(sortHelper=indices)


    def copy(self):
        """
        Return a new object which has the same data (and featureNames, depending on
        the return type) and in the same UML format as this object.

        """
        return self.copyAs(self.getTypeString())

    def trainAndTestSets(self, testFraction, labels=None, randomOrder=True):
        """Partitions this object into training / testing, data / labels
        sets, returning a new object for each as needed.

        testFraction: the fraction of the data to be placed in the testing
        sets. If randomOrder is False, then the points are taken from the
        end of this object.

        labels: may be None, a single feature ID, or a list of feature
        IDs depending on whether one is dealing with data for unsupervised
        learning, single variable supervised learning, or multi-output
        supervised learning. This parameter will affect the shape of the
        returned tuple.

        randomOrder: controls whether the order of the points in the returns
        sets matches that of the original object, or if their order is
        randomized.

        Returns either a length 2 or a length 4 tuple. If labels=None, then
        returns a length 2 tuple containing the training object, then the
        testing object (trainX, testX). If labels is non-None, a length 4
        tuple is returned, containing the training data object, then the
        training labels object, then the testing data object, and finally
        the testing labels (trainX, trainY, testX, testY).

        """
        toSplit = self.copy()
        if randomOrder:
            toSplit.shufflePoints()

        testXSize = int(round(testFraction * self.points))
        startIndex = self.points - testXSize

        #pull out a testing set
        if testXSize == 0:
            testX = toSplit.extractPoints([])
        else:
            testX = toSplit.extractPoints(start=startIndex)

        if labels is None:
            toSplit.name = self.name + " trainX"
            testX.name = self.name + " testX"
            return toSplit, testX

        # safety for empty objects
        toExtract = labels
        if testXSize == 0:
            toExtract = []

        trainY = toSplit.extractFeatures(toExtract)
        testY = testX.extractFeatures(toExtract)

        toSplit.name = self.name + " trainX"
        trainY.name = self.name + " trainY"
        testX.name = self.name + " testX"
        testY.name = self.name + " testY"

        return toSplit, trainY, testX, testY


    def normalizePoints(self, subtract=None, divide=None, applyResultTo=None):
        """
        Modify all points in this object according to the given
        operations.

        applyResultTo: default None, if a UML object is given, then
        perform the same operations to it as are applied to the calling
        object. However, if a statistical method is specified as subtract
        or divide, then	concrete values are first calculated only from
        querying the calling object, and the operation is performed on
        applyResultTo using the results; as if a UML object was given
        for the subtract or divide arguments.

        subtract: what should be subtracted from data. May be a fixed
        numerical value, a string defining a statistical function (all of
        the same ones callable though pointStatistics), or a UML data
        object. If a vector shaped object is given, then the value
        associated with each point will be subtracted from all values of
        that point. Otherwise, the values in the object are used for
        elementwise subtraction. Default None - equivalent to subtracting
        0.

        divide: defines the denominator for dividing the data. May be a
        fixed numerical value, a string defining a statistical function
        (all of the same ones callable though pointStatistics), or a UML
        data object. If a vector shaped object is given, then the value
        associated with each point will be used in division of all values
        for that point. Otherwise, the values in the object are used for
        elementwise division. Default None - equivalent to dividing by
        1.

        Returns None while having affected the data of the calling
        object and applyResultTo (if non-None).

        """
        self._normalizeGeneric("point", subtract, divide, applyResultTo)

    def normalizeFeatures(self, subtract=None, divide=None, applyResultTo=None):
        """
        Modify all features in this object according to the given
        operations.

        applyResultTo: default None, if a UML object is given, then
        perform the same operations to it as are applied to the calling
        object. However, if a statistical method is specified as subtract
        or divide, then	concrete values are first calculated only from
        querying the calling object, and the operation is performed on
        applyResultTo using the results; as if a UML object was given
        for the subtract or divide arguments.

        subtract: what should be subtracted from data. May be a fixed
        numerical value, a string defining a statistical function (all of
        the same ones callable though featureStatistics), or a UML data
        object. If a vector shaped object is given, then the value
        associated with each feature will be subtracted from all values of
        that feature. Otherwise, the values in the object are used for
        elementwise subtraction. Default None - equivalent to subtracting
        0.

        divide: defines the denominator for dividing the data. May be a
        fixed numerical value, a string defining a statistical function
        (all of the same ones callable though featureStatistics), or a UML
        data object. If a vector shaped object is given, then the value
        associated with each feature will be used in division of all values
        for that feature. Otherwise, the values in the object are used for
        elementwise division. Default None - equivalent to dividing by
        1.

        Returns None while having affected the data of the calling
        object and applyResultTo (if non-None).

        """
        self._normalizeGeneric("feature", subtract, divide, applyResultTo)

    def _normalizeGeneric(self, axis, subtract, divide, applyResultTo):

        # used to trigger later conditionals
        alsoIsObj = isinstance(applyResultTo, UML.data.Base)

        # the operation is different when the input is a vector
        # or produces a vector (ie when the input is a statistics
        # string) so during the validation steps we check for
        # those cases
        subIsVec = False
        divIsVec = False

        # check it is within the desired types
        if subtract is not None:
            if not isinstance(subtract, (int, float, six.string_types, UML.data.Base)):
                msg = "The argument named subtract must have a value that is "
                msg += "an int, float, string, or is a UML data object"
                raise ArgumentException(msg)
        if divide is not None:
            if not isinstance(divide, (int, float, six.string_types, UML.data.Base)):
                msg = "The argument named divide must have a value that is "
                msg += "an int, float, string, or is a UML data object"
                raise ArgumentException(msg)

        # check that if it is a string, it is one of the accepted values
        if isinstance(subtract, six.string_types):
            self._validateStatisticalFunctionInputString(subtract)
        if isinstance(divide, six.string_types):
            self._validateStatisticalFunctionInputString(divide)

        # arg generic helper to check that objects are of the
        # correct shape/size
        def validateInObjectSize(argname, argval):
            inPC = argval.points
            inFC = argval.features
            selfPC = self.points
            selfFC = self.features

            inMainLen = inPC if axis == "point" else inFC
            inOffLen = inFC if axis == "point" else inPC
            selfMainLen = selfPC if axis == "point" else selfFC
            selfOffLen = selfFC if axis == 'point' else selfPC

            if inMainLen != selfMainLen or inOffLen != selfOffLen:
                vecErr = argname + " "
                vecErr += "was a UML object in the shape of a "
                vecErr += "vector (" + str(inPC) + " x "
                vecErr += str(inFC) + "), "
                vecErr += "but the length of long axis did not match "
                vecErr += "the number of " + axis + "s in this object ("
                vecErr += str(self.points) + ")."
                # treat it as a vector
                if inMainLen == 1:
                    if inOffLen != selfMainLen:
                        raise ArgumentException(vecErr)
                    return True
                # treat it as a vector
                elif inOffLen == 1:
                    if inMainLen != selfMainLen:
                        raise ArgumentException(vecErr)
                    argval.transpose()
                    return True
                # treat it as a mis-sized object
                else:
                    msg = argname + " "
                    msg += "was a UML obejct with a shape of ("
                    msg += str(inPC) + " x " + str(inFC) + "), "
                    msg += "but it doesn't match the shape of the calling"
                    msg += "object (" + str(selfPC) + " x "
                    msg += str(selfFC) + ")"
                    raise ArgumentException(msg)
            return False

        def checkAlsoShape(caller, also, objIn, axis):
            """
            Raises an exception if the normalized axis shape doesn't match the
            calling object, or if when subtract of divide takes an object, also
            doesn't match the shape of the caller (this is to be called after)
            the check that the caller's shape matches that of the subtract or
            divide argument.
            """
            offAxis = 'feature' if axis == 'point' else 'point'
            callerP = caller.points
            callerF = caller.features
            alsoP = also.points
            alsoF = also.features

            callMainLen = callerP if axis == "point" else callerF
            alsoMainLen = alsoP if axis == "point" else alsoF
            callOffLen = callerF if axis == "point" else callerP
            alsoOffLen = alsoF if axis == "point" else alsoP

            if callMainLen != alsoMainLen:
                msg = "applyResultTo must have the same number of " + axis
                msg += "s (" + str(alsoMainLen) + ") as the calling object "
                msg += "(" + str(callMainLen) + ")"
                raise ArgumentException(msg)
            if objIn and callOffLen != alsoOffLen:
                msg = "When a non-vector UML object is given for the subtract "
                msg += "or divide arguments, then applyResultTo "
                msg += "must have the same number of " + offAxis
                msg += "s (" + str(alsoOffLen) + ") as the calling object "
                msg += "(" + str(callOffLen) + ")"
                raise ArgumentException(msg)

        # actually check that objects are the correct shape/size
        objArg = False
        if isinstance(subtract, UML.data.Base):
            subIsVec = validateInObjectSize("subtract", subtract)
            objArg = True
        if isinstance(divide, UML.data.Base):
            divIsVec = validateInObjectSize("divide", divide)
            objArg = True

        # check the shape of applyResultTo
        if alsoIsObj:
            checkAlsoShape(self, applyResultTo, objArg, axis)

        # if a statistics string was entered, generate the results
        # of that statistic
        #		if isinstance(subtract, basestring):
        #			if axis == 'point':
        #				subtract = self.pointStatistics(subtract)
        #			else:
        #				subtract = self.featureStatistics(subtract)
        #			subIsVec = True
        #		if isinstance(divide, basestring):
        #			if axis == 'point':
        #				divide = self.pointStatistics(divide)
        #			else:
        #				divide = self.featureStatistics(divide)
        #			divIsVec = True

        if axis == 'point':
            indexGetter = lambda x: self.getPointIndex(x.getPointName(0))
            if isinstance(subtract, six.string_types):
                subtract = self.pointStatistics(subtract)
                subIsVec = True
            if isinstance(divide, six.string_types):
                divide = self.pointStatistics(divide)
                divIsVec = True
        else:
            indexGetter = lambda x: self.getFeatureIndex(x.getFeatureName(0))
            if isinstance(subtract, six.string_types):
                subtract = self.featureStatistics(subtract)
                subIsVec = True
            if isinstance(divide, six.string_types):
                divide = self.featureStatistics(divide)
                divIsVec = True

        # helper for when subtract is a vector of values
        def subber(currView):
            ret = []
            for val in currView:
                ret.append(val - subtract[indexGetter(currView)])
            return ret

        # helper for when divide is a vector of values
        def diver(currView):
            ret = []
            for val in currView:
                ret.append(val / divide[indexGetter(currView)])
            return ret

        # first perform the subtraction operation
        if subtract is not None and subtract != 0:
            if subIsVec:
                if axis == 'point':
                    self.transformEachPoint(subber)
                    if alsoIsObj:
                        applyResultTo.transformEachPoint(subber)
                else:
                    self.transformEachFeature(subber)
                    if alsoIsObj:
                        applyResultTo.transformEachFeature(subber)
            else:
                self -= subtract
                if alsoIsObj:
                    applyResultTo -= subtract

        # then perform the division operation
        if divide is not None and divide != 1:
            if divIsVec:
                if axis == 'point':
                    self.transformEachPoint(diver)
                    if alsoIsObj:
                        applyResultTo.transformEachPoint(diver)
                else:
                    self.transformEachFeature(diver)
                    if alsoIsObj:
                        applyResultTo.transformEachFeature(diver)
            else:
                self /= divide
                if alsoIsObj:
                    applyResultTo /= divide

        # this operation is self modifying, so we return None
        return None


    ########################################
    ########################################
    ###   Functions related to logging   ###
    ########################################
    ########################################


    def featureReport(self, maxFeaturesToCover=50, displayDigits=2):
        """
        Produce a report, in a string formatted as a table, containing summary and statistical
        information about each feature in the data set, up to 50 features.  If there are more
        than 50 features, only information about 50 of those features will be reported.
        """
        return produceFeaturewiseReport(self, maxFeaturesToCover=maxFeaturesToCover, displayDigits=displayDigits)

    def summaryReport(self, displayDigits=2):
        """
        Produce a report, in a string formatted as a table, containing summary
        information about the data set contained in this object.  Includes
        proportion of missing values, proportion of zero values, total # of points,
        and number of features.
        """
        return produceAggregateReport(self, displayDigits=displayDigits)


    ###############################################################
    ###############################################################
    ###   Subclass implemented information querying functions   ###
    ###############################################################
    ###############################################################


    def isIdentical(self, other):
        if not self._equalFeatureNames(other):
            return False
        if not self._equalPointNames(other):
            return False

        return self._isIdentical_implementation(other)


    def writeFile(self, outPath, format=None, includeNames=True):
        """
        Write the data in this object to a file using the specified format.

        outPath: the location (including file name and extension) where
        we want to write the output file.

        format: the formating of the file we write. May be None, 'csv', or
        'mtx'; if None, we use the extension of outPath to determine the format.

        includeNames: True or False indicating whether the file will embed the point
        and feature names into the file. The format of the embedding is dependant
        on the format of the file: csv will embed names into the data, mtx will
        place names in a comment.

        """
        if self.points == 0 or self.features == 0:
            raise ImproperActionException("We do not allow writing to file when an object has 0 points or features")

        self.validate()

        # if format is not specified, we fall back on the extension in outPath
        if format is None:
            split = outPath.rsplit('.', 1)
            format = None
            if len(split) > 1:
                format = split[1].lower()

        if format not in ['csv', 'mtx']:
            msg = "Unrecognized file format. Accepted types are 'csv' and 'mtx'. They may "
            msg += "either be input as the format parameter, or as the extension in the "
            msg += "outPath"
            raise ArgumentException(msg)

        includePointNames = includeNames
        if includePointNames:
            seen = False
            for name in self.getPointNames():
                if name[:DEFAULT_PREFIX_LENGTH] != DEFAULT_PREFIX:
                    seen = True
            if not seen:
                includePointNames = False

        includeFeatureNames = includeNames
        if includeFeatureNames:
            seen = False
            for name in self.getFeatureNames():
                if name[:DEFAULT_PREFIX_LENGTH] != DEFAULT_PREFIX:
                    seen = True
            if not seen:
                includeFeatureNames = False

        try:
            self._writeFile_implementation(outPath, format, includePointNames, includeFeatureNames)
        except Exception:
            if format.lower() == "csv":
                toOut = self.copyAs("Matrix")
                toOut._writeFile_implementation(outPath, format, includePointNames, includeFeatureNames)
                return
            if format.lower() == "mtx":
                toOut = self.copyAs('Sparse')
                toOut._writeFile_implementation(outPath, format, includePointNames, includeFeatureNames)
                return

    def save(self, outputPath):
        """
        Save object to a file.

        outputPath: the location (including file name and extension) where
            we want to write the output file.
            
        If filename extension .umld is not included in file name it would
        be added to the output file.
            
        Uses dill library to serialize it.
        """
        
        extension = '.umld'
        if not outputPath.endswith(extension):
            outputPath = outputPath + extension

        with open(outputPath, 'wb') as file:
            try:
                cloudpickle.dump(self, file)
            except Exception as e:
                raise(e)
        # TODO: save session     
        # print('session_' + outputFilename)
        # print(globals())
        # dill.dump_session('session_' + outputFilename)

    def getTypeString(self):
        """
        Return a string representing the non-abstract type of this object (e.g. Matrix,
        Sparse, etc.) that can be passed to createData() function to create a new object
        of the same type.
        """
        return self._getTypeString_implementation()

    def _processSingleX(self, x):
        """

        """
        length = self._pointCount
        if x.__class__ is int or x.__class__ is numpy.integer:
            if x < -length or x >= length:
                msg = "The given index " + str(x) + " is outside of the range "
                msg += "of possible indices in the point axis (0 to "
                msg += str(length - 1) + ")."
                raise IndexError(msg)
            if x >= 0:
                return x, True
            else:
                return x + length, True

        if x.__class__ is str or x.__class__ is six.text_type:
            return self.getPointIndex(x), True

        if x.__class__ is float:
            if x % 1: # x!=int(x)
                msg = "A float valued key of value x is only accepted if x == "
                msg += "int(x). The given value was " + str(x) + " yet int("
                msg += str(x) + ") = " + str(int(x))
                raise ArgumentException(msg)
            else:
                x = int(x)
                if x < -length or x >= length:
                    msg = "The given index " + str(x) + " is outside of the range "
                    msg += "of possible indices in the point axis (0 to "
                    msg += str(length - 1) + ")."
                    raise IndexError(msg)
                if x >= 0:
                    return x, True
                else:
                    return x + length, True

        return x, False

    def _processSingleY(self, y):
        """

        """
        length = self._featureCount
        if y.__class__ is int or y.__class__ is numpy.integer:
            if y < -length or y >= length:
                msg = "The given index " + str(y) + " is outside of the range "
                msg += "of possible indices in the point axis (0 to "
                msg += str(length - 1) + ")."
                raise IndexError(msg)
            if y >= 0:
                return y, True
            else:
                return y + length, True

        if y.__class__ is str or y.__class__ is six.text_type:
            return self.getFeatureIndex(y), True

        if y.__class__ is float:
            if y % 1: # y!=int(y)
                msg = "A float valued key of value y is only accepted if y == "
                msg += "int(y). The given value was " + str(y) + " yet int("
                msg += str(y) + ") = " + str(int(y))
                raise ArgumentException(msg)
            else:
                y = int(y)
                if y < -length or y >= length:
                    msg = "The given index " + str(y) + " is outside of the range "
                    msg += "of possible indices in the point axis (0 to "
                    msg += str(length - 1) + ")."
                    raise IndexError(msg)
                if y >= 0:
                    return y, True
                else:
                    return y + length, True

        return y, False

    def __getitem__(self, key):
        """
        The followings are allowed:
        X[1, :]            ->    (2d) that just has that one point
        X["age", :]    -> same as above
        X[1:5, :]         -> 4 points (1, 2, 3, 4)
        X[[3,8], :]       -> 2 points (3, 8) IN THE ORDER GIVEN
        X[["age","gender"], :]       -> same as above

        --get based on features only : ALWAYS returns a new copy UML object (2d)
        X[:,2]         -> just has that 1 feature
        X[:,"bob"] -> same as above
        X[:,1:5]    -> 4 features (1,2,3,4)
        X[:,[3,8]]  -> 2 features (3,8) IN THE ORDER GIVEN

        --both features and points : can give a scalar value OR UML object 2d depending on case
        X[1,2]           -> single scalar number value
        X["age","bob"]    -> single scalar number value
        X[1:5,4:7]           -> UML object (2d) that has just that rectangle
        X[[1,2],[3,8]]      -> UML object (2d) that has just 2 points (points 1,2) but only 2 features for each of them (features 3,8)
        """
        # Make it a tuple if it isn't one
        if key.__class__ is tuple:
            x, y = key
        else:
            if self._pointCount == 1:
                x = 0
                y = key
            elif self._featureCount == 1:
                x = key
                y = 0
            else:
                msg = "Must include both a point and feature index; or, "
                msg += "if this is vector shaped, a single index "
                msg += "into the axis whose length > 1"
                raise ArgumentException(msg)

        #process x
        x, singleX = self._processSingleX(x)
        #process y
        y, singleY = self._processSingleY(y)
        #if it is the simplest data retrieval such as X[1,2], we'd like to return it back in the fastest way.
        if singleX and singleY:
            return self._getitem_implementation(x, y)

        if not singleX:
            if x.__class__ is slice:
                start = x.start if x.start is not None else 0
                if start < 0:
                    start += self.points
                stop = x.stop if x.stop is not None else self.points
                if stop < 0:
                    stop += self.points
                step = x.step if x.step is not None else 1
                x = [self._processSingleX(xi)[0] for xi in range(start, stop, step)]
            else:
                x = [self._processSingleX(xi)[0] for xi in x]

        if not singleY:
            if y.__class__ is slice:
                start = y.start if y.start is not None else 0
                if start < 0:
                    start += self.features
                stop = y.stop if y.stop is not None else self.features
                if stop < 0:
                    stop += self.features
                step = y.step if y.step is not None else 1
                y = [self._processSingleY(yi)[0] for yi in range(start, stop, step)]
            else:
                y = [self._processSingleY(yi)[0] for yi in y]

        return self.copyPoints(toCopy=x).copyFeatures(toCopy=y)

    def pointView(self, ID):
        """
        Returns a View object into the data of the point with the given ID. See View object
        comments for its capabilities. This View is only valid until the next modification
        to the shape or ordering of the internal data. After such a modification, there is
        no guarantee to the validity of the results.
        """
        if self.points == 0:
            raise ImproperActionException("ID is invalid, This object contains no points")

        index = self._getPointIndex(ID)
        return self.view(index, index, None, None)

    def featureView(self, ID):
        """
        Returns a View object into the data of the point with the given ID. See View object
        comments for its capabilities. This View is only valid until the next modification
        to the shape or ordering of the internal data. After such a modification, there is
        no guarantee to the validity of the results.
        """
        if self.features == 0:
            raise ImproperActionException("ID is invalid, This object contains no features")

        index = self._getFeatureIndex(ID)
        return self.view(None, None, index, index)

    def view(self, pointStart=None, pointEnd=None, featureStart=None,
             featureEnd=None):
        """
        Factory function to create a read only view into the calling data
        object. Views may only be constructed from contiguous, in-order
        points and features whose overlap defines a window into the data.
        The returned View object is part of UML's datatypes hiearchy, and
        will have access to all of the same methods as anything that
        inherits from UML.data.Base; though only those that do not modify
        the data can be called without an exception being raised. The
        returned view will also reflect any subsequent changes made to the
        original object. This is the only accepted method for a user to
        construct a View object (it should never be done directly), though
        view objects may be provided to the user, for example via user
        defined functions passed to extractPoints or calculateForEachFeature.

        pointStart: the inclusive index of the first point to be accessible
        in the returned view. Is None by default, meaning to include from
        the beginning of the object.

        pointEnd: the inclusive index of the last point to be accessible in
        the returned view. Is None by default, meaning to include up to the
        end of the object.

        featureStart: the inclusive index of the first feature to be
        accessible in the returned view. Is None by default, meaning to
        include from the beginning of the object.

        featureEnd: the inclusive index of the last feature to be accessible in
        the returned view. Is None by default, meaning to include up to the
        end of the object.

        """
        # transform defaults to mean take as much data as possible,
        # transform end values to be EXCLUSIVE
        if pointStart is None:
            pointStart = 0
        else:
            pointStart = self._getIndex(pointStart, 'point')

        if pointEnd is None:
            pointEnd = self.points
        else:
            pointEnd = self._getIndex(pointEnd, 'point')
            # this is the only case that could be problematic and needs
            # checking
            self._validateRangeOrder("pointStart", pointStart, "pointEnd", pointEnd)
            # make exclusive now that it won't ruin the validation check
            pointEnd += 1

        if featureStart is None:
            featureStart = 0
        else:
            featureStart = self._getIndex(featureStart, 'feature')

        if featureEnd is None:
            featureEnd = self.features
        else:
            featureEnd = self._getIndex(featureEnd, 'feature')
            # this is the only case that could be problematic and needs
            # checking
            self._validateRangeOrder("featureStart", featureStart, "featureEnd", featureEnd)
            # make exclusive now that it won't ruin the validation check
            featureEnd += 1

        return self._view_implementation(pointStart, pointEnd, featureStart,
                                         featureEnd)

    def validate(self, level=1):
        """
        Checks the integrity of the data with respect to the limitations and invariants
        that our objects enforce.
        """
        if self._pointNamesCreated():
            assert self.points == len(self.getPointNames())
        if self._featureNamesCreated():
            assert self.features == len(self.getFeatureNames())

        if level > 0:
            if self._pointNamesCreated():
                for key in self.getPointNames():
                    assert self.getPointName(self.getPointIndex(key)) == key
            if self._featureNamesCreated():
                for key in self.getFeatureNames():
                    assert self.getFeatureName(self.getFeatureIndex(key)) == key

        self._validate_implementation(level)


    def containsZero(self):
        """
        Returns True if there is a value that is equal to integer 0 contained
        in this object. False otherwise

        """
        # trivially False.
        if self.points == 0 or self.features == 0:
            return False
        return self._containsZero_implementation()

    def __eq__(self, other):
        return self.isIdentical(other)

    def __ne__(self, other):
        return not self.__eq__(other)


    def toString(self, includeNames=True, maxWidth=120, maxHeight=30,
                 sigDigits=3, maxColumnWidth=19):

        if self.points == 0 or self.features == 0:
            return ""

        # setup a bundle of fixed constants
        colSep = ' '
        colHold = '--'
        rowHold = '|'
        pnameSep = ' '
        nameHolder = '...'
        holderOrientation = 'center'
        dataOrientation = 'center'
        pNameOrientation = 'rjust'
        fNameOrientation = 'center'

        #setup a bundle of default values
        maxHeight = self.points + 2 if maxHeight is None else maxHeight
        maxWidth = float('inf') if maxWidth is None else maxWidth
        maxRows = min(maxHeight, self.points)
        maxDataRows = maxRows
        includePNames = False
        includeFNames = False

        if includeNames:
            includePNames = dataHelpers.hasNonDefault(self, 'point')
            includeFNames = dataHelpers.hasNonDefault(self, 'feature')
            if includeFNames:
                # plus or minus 2 because we will be dealing with both
                # feature names and a gap row
                maxRows = min(maxHeight, self.points + 2)
                maxDataRows = maxRows - 2

        # Set up point Names and determine how much space they take up
        pnames = None
        pnamesWidth = None
        maxDataWidth = maxWidth
        if includePNames:
            pnames, pnamesWidth = self._arrangePointNames(maxDataRows, maxColumnWidth,
                                                          rowHold, nameHolder)
            # The available space for the data is reduced by the width of the
            # pnames, a column separator, the pnames seperator, and another
            # column seperator
            maxDataWidth = maxWidth - (pnamesWidth + 2 * len(colSep) + len(pnameSep))

        # Set up data values to fit in the available space
        dataTable, colWidths = self._arrangeDataWithLimits(maxDataWidth, maxDataRows,
                                                           sigDigits, maxColumnWidth, colSep, colHold, rowHold,
                                                           nameHolder)

        # set up feature names list, record widths
        fnames = None
        if includeFNames:
            fnames = self._arrangeFeatureNames(maxWidth, maxColumnWidth,
                                               colSep, colHold, nameHolder)

            # adjust data or fnames according to the more restrictive set
            # of col widths
            makeConsistentFNamesAndData(fnames, dataTable, colWidths, colHold)

        # combine names into finalized table
        finalTable, finalWidths = self._arrangeFinalTable(pnames, pnamesWidth,
                                                          dataTable, colWidths, fnames, pnameSep)

        # set up output string
        out = ""
        for r in range(len(finalTable)):
            row = finalTable[r]
            for c in range(len(row)):
                val = row[c]
                if c == 0 and includePNames:
                    padded = getattr(val, pNameOrientation)(finalWidths[c])
                elif r == 0 and includeFNames:
                    padded = getattr(val, fNameOrientation)(finalWidths[c])
                else:
                    padded = getattr(val, dataOrientation)(finalWidths[c])
                row[c] = padded
            line = colSep.join(finalTable[r]) + "\n"
            out += line

        return out


    def __repr__(self):
        indent = '    '
        maxW = 120
        maxH = 40

        # setup type call
        ret = self.getTypeString() + "(\n"

        # setup data
        dataStr = self.toString(includeNames=False, maxWidth=maxW, maxHeight=maxH)
        byLine = dataStr.split('\n')
        # toString ends with a \n, so we get rid of the empty line produced by
        # the split
        byLine = byLine[:-1]
        # convert self.data into a string with nice format
        newLines = (']\n' + indent + ' [').join(byLine)
        ret += (indent + '[[%s]]\n') % newLines

        numRows = min(self.points, maxW)
        # if exists non default point names, print all (truncated) point names
        ret += dataHelpers.makeNamesLines(indent, maxW, numRows, self.points,
                                          self.getPointNames(), 'pointNames')
        # if exists non default feature names, print all (truncated) feature names
        numCols = 0
        if byLine:
            splited = byLine[0].split(' ')
            for val in splited:
                if val != '' and val != '...':
                    numCols += 1
        elif self.features > 0:
            # if the container is empty, then roughly compute length of
            # the string of feature names, and then calculate numCols
            strLength = len("___".join(self.getFeatureNames())) + \
                        len(''.join([str(i) for i in range(self.features)]))
            numCols = int(min(1, maxW / float(strLength)) * self.features)
        # because of how dataHelers.indicesSplit works, we need this to be plus one
        # in some cases this means one extra feature name is displayed. But that's
        # acceptable
        if numCols <= self.features:
            numCols += 1
        ret += dataHelpers.makeNamesLines(indent, maxW, numCols, self.features,
                                          self.getFeatureNames(), 'featureNames')

        # if name not None, print
        if not self.name.startswith(DEFAULT_NAME_PREFIX):
            prep = indent + 'name="'
            toUse = self.name
            nonNameLen = len(prep) + 1
            if nonNameLen + len(toUse) > 80:
                toUse = toUse[:(80 - nonNameLen - 3)]
                toUse += '...'

            ret += prep + toUse + '"\n'

        # if path not None, print
        if self.path is not None:
            prep = indent + 'path="'
            toUse = self.path
            nonPathLen = len(prep) + 1
            if nonPathLen + len(toUse) > 80:
                toUse = toUse[:(80 - nonPathLen - 3)]
                toUse += '...'

            ret += prep + toUse + '"\n'

        ret += indent + ')'

        return ret

    def __str__(self):
        return self.toString()

    def show(self, description, includeObjectName=True, includeAxisNames=True, maxWidth=120,
             maxHeight=30, sigDigits=3, maxColumnWidth=19):
        """Method to simplify printing a representation of this data object,
        with some context. The backend is the toString() method, and this
        method includes control over all of the same functionality via
        arguments. Prior to the names and data, it additionally prints a
        description provided by the user, (optionally) this object's name
        attribute, and the number of points and features that are in the
        data.

        description: Unless None, this is printed as-is before the rest of
        the output.

        includeObjectName: if True, the object's name attribute will be
        printed.

        includeAxisNames: if True, the point and feature names will be
        printed.

        maxWidth: a bound on the maximum number of characters printed on
        each line of the output.

        maxHeight: a bound on the maximum number of lines printed in the
        outout.

        sigDigits: the number of decimal places to show when printing
        float valued data.

        nameLength: a bound on the maximum number of characters we allow
        for each point or feature name.

        """
        if description is not None:
            print(description)

        if includeObjectName:
            context = self.name + " : "
        else:
            context = ""
        context += str(self.points) + "pt x "
        context += str(self.features) + "ft"
        print(context)
        print(self.toString(includeAxisNames, maxWidth, maxHeight, sigDigits, maxColumnWidth))


    def plot(self, outPath=None, includeColorbar=False):
        self._plot(outPath, includeColorbar)


    def _setupOutFormatForPlotting(self, outPath):
        outFormat = None
        if isinstance(outPath, six.string_types):
            (path, ext) = os.path.splitext(outPath)
            if len(ext) == 0:
                outFormat = 'png'
        return outFormat

    def _matplotlibBackendHandleing(self, outPath, plotter, **kwargs):
        if outPath is None:
            if matplotlib.get_backend() == 'agg':
                import matplotlib.pyplot as plt
                plt.switch_backend('TkAgg')
                plotter(**kwargs)
                plt.switch_backend('agg')
            else:
                plotter(**kwargs)
            p = Process(target=lambda: None)
            p.start()
        else:
            p = Process(target=plotter, kwargs=kwargs)
            p.start()
        return p

    def _plot(self, outPath=None, includeColorbar=False):
        self._validateMatPlotLibImport(mplError, 'plot')
        outFormat = self._setupOutFormatForPlotting(outPath)

        def plotter(d):
            import matplotlib.pyplot as plt

            plt.matshow(d, cmap=matplotlib.cm.gray)

            if includeColorbar:
                plt.colorbar()

            if not self.name.startswith(DEFAULT_NAME_PREFIX):
                #plt.title("Heatmap of " + self.name)
                plt.title(self.name)
            plt.xlabel("Feature Values", labelpad=10)
            plt.ylabel("Point Values")

            if outPath is None:
                plt.show()
            else:
                plt.savefig(outPath, format=outFormat)

        # toPlot = self.copyAs('numpyarray')

        # problem if we were to use mutiprocessing with backends
        # different than Agg.
        p = self._matplotlibBackendHandleing(outPath, plotter, d=self.data)
        return p

    def plotFeatureDistribution(self, feature, outPath=None, xMin=None, xMax=None):
        """Plot a histogram of the distribution of values in the specified
        Feature. Along the x axis of the plot will be the values seen in
        the feature, grouped into bins; along the y axis will be the number
        of values in each bin. Bin width is calculated using
        Freedman-Diaconis' rule. Control over the width of the x axis
        is also given, with the warning that user specified values
        can obscure data that would otherwise be plotted given default
        inputs.

        feature: the identifier (index of name) of the feature to show

        xMin: the least value shown on the x axis of the resultant plot.

        xMax: the largest value shown on the x axis of teh resultant plot

        """
        self._plotFeatureDistribution(feature, outPath, xMin, xMax)

    def _plotFeatureDistribution(self, feature, outPath=None, xMin=None, xMax=None):
        self._validateMatPlotLibImport(mplError, 'plotFeatureDistribution')
        return self._plotDistribution('feature', feature, outPath, xMin, xMax)

    def _plotDistribution(self, axis, identifier, outPath, xMin, xMax):
        outFormat = self._setupOutFormatForPlotting(outPath)
        index = self._getIndex(identifier, axis)
        if axis == 'point':
            getter = self.pointView
            name = self.getPointName(index)
        else:
            getter = self.featureView
            name = self.getFeatureName(index)

        toPlot = getter(index)

        quartiles = UML.calculate.quartiles(toPlot)

        IQR = quartiles[2] - quartiles[0]
        binWidth = (2 * IQR) / (len(toPlot) ** (1. / 3))
        # TODO: replace with calculate points after it subsumes
        # pointStatistics?
        valMax = max(toPlot)
        valMin = min(toPlot)
        if binWidth == 0:
            binCount = 1
        else:
            # we must convert to int, in some versions of numpy, the helper
            # functions matplotlib calls will require it.
            binCount = int(math.ceil((valMax - valMin) / binWidth))

        def plotter(d, xLim):
            import matplotlib.pyplot as plt

            plt.hist(d, binCount)

            if name[:DEFAULT_PREFIX_LENGTH] == DEFAULT_PREFIX:
                titlemsg = '#' + str(index)
            else:
                titlemsg = "named: " + name
            plt.title("Distribution of " + axis + " " + titlemsg)
            plt.xlabel("Values")
            plt.ylabel("Number of values")

            plt.xlim(xLim)

            if outPath is None:
                plt.show()
            else:
                plt.savefig(outPath, format=outFormat)

        # problem if we were to use mutiprocessing with backends
        # different than Agg.
        p= self._matplotlibBackendHandleing(outPath, plotter, d=toPlot, xLim=(xMin, xMax))
        return p

    def plotFeatureAgainstFeatureRollingAverage(self, x, y, outPath=None, xMin=None, xMax=None, yMin=None,
                                  yMax=None, sampleSizeForAverage=20):

        self._plotFeatureAgainstFeature(x, y, outPath, xMin, xMax, yMin, yMax, sampleSizeForAverage)

    def plotFeatureAgainstFeature(self, x, y, outPath=None, xMin=None, xMax=None, yMin=None,
                                  yMax=None):
        """Plot a scatter plot of the two input features using the pairwise
        combination of their values as coordinates. Control over the width
        of the both axes is given, with the warning that user specified
        values can obscure data that would otherwise be plotted given default
        inputs.

        x: the identifier (index of name) of the feature from which we
        draw x-axis coordinates

        y: the identifier (index of name) of the feature from which we
        draw y-axis coordinates

        xMin: the least value shown on the x axis of the resultant plot.

        xMax: the largest value shown on the x axis of the resultant plot

        yMin: the least value shown on the y axis of the resultant plot.

        yMax: the largest value shown on the y axis of the resultant plot

        """
        self._plotFeatureAgainstFeature(x, y, outPath, xMin, xMax, yMin, yMax)

    def _plotFeatureAgainstFeature(self, x, y, outPath=None, xMin=None, xMax=None, yMin=None,
                                   yMax=None, sampleSizeForAverage=None):
        self._validateMatPlotLibImport(mplError, 'plotFeatureComparison')
        return self._plotCross(x, 'feature', y, 'feature', outPath, xMin, xMax, yMin, yMax, sampleSizeForAverage)

    def _plotCross(self, x, xAxis, y, yAxis, outPath, xMin, xMax, yMin, yMax, sampleSizeForAverage=None):
        outFormat = self._setupOutFormatForPlotting(outPath)
        xIndex = self._getIndex(x, xAxis)
        yIndex = self._getIndex(y, yAxis)

        def customGetter(index, axis):
            copied = self.copyPoints(index) if axis == 'point' else self.copyFeatures(index)
            return copied.copyAs('numpyarray', outputAs1D=True)

        def pGetter(index):
            return customGetter(index, 'point')

        def fGetter(index):
            return customGetter(index, 'feature')

        if xAxis == 'point':
            xGetter = pGetter
            xName = self.getPointName(xIndex)
        else:
            xGetter = fGetter
            xName = self.getFeatureName(xIndex)

        if yAxis == 'point':
            yGetter = pGetter
            yName = self.getPointName(yIndex)
        else:
            yGetter = fGetter
            yName = self.getFeatureName(yIndex)

        xToPlot = xGetter(xIndex)
        yToPlot = yGetter(yIndex)

        if sampleSizeForAverage:
            #do rolling average
            xToPlot, yToPlot = list(zip(*sorted(zip(xToPlot, yToPlot), key=lambda x: x[0])))
            convShape = numpy.ones(sampleSizeForAverage)/float(sampleSizeForAverage)
            startIdx = sampleSizeForAverage-1
            xToPlot = numpy.convolve(xToPlot, convShape)[startIdx:-startIdx]
            yToPlot = numpy.convolve(yToPlot, convShape)[startIdx:-startIdx]

        def plotter(inX, inY, xLim, yLim, sampleSizeForAverage):
            import matplotlib.pyplot as plt
            #plt.scatter(inX, inY)
            plt.scatter(inX, inY, marker='.')

            xlabel = xAxis + ' #' + str(xIndex) if xName[:DEFAULT_PREFIX_LENGTH] == DEFAULT_PREFIX else xName
            ylabel = yAxis + ' #' + str(yIndex) if yName[:DEFAULT_PREFIX_LENGTH] == DEFAULT_PREFIX else yName

            xName2 = xName
            yName2 = yName
            if sampleSizeForAverage:
                tmpStr = ' (%s sample average)' % sampleSizeForAverage
                xlabel += tmpStr
                ylabel += tmpStr
                xName2 += ' average'
                yName2 += ' average'

            if self.name.startswith(DEFAULT_NAME_PREFIX):
                titleStr = ('%s vs. %s') % (xName2, yName2)
            else:
                titleStr = ('%s: %s vs. %s') % (self.name, xName2, yName2)


            plt.title(titleStr)
            plt.xlabel(xlabel)
            plt.ylabel(ylabel)

            plt.xlim(xLim)
            plt.ylim(yLim)

            if outPath is None:
                plt.show()
            else:
                plt.savefig(outPath, format=outFormat)

        # problem if we were to use mutiprocessing with backends
        # different than Agg.
        p= self._matplotlibBackendHandleing(outPath, plotter, inX=xToPlot, inY=yToPlot,
                                             xLim=(xMin, xMax), yLim=(yMin, yMax),
                                             sampleSizeForAverage=sampleSizeForAverage)
        return p

    def nonZeroIterator(self, iterateBy='points'):
        """
        Returns an iterator for all non-zero elements contained in this
        object, where the values in the same point|feature will be contiguous,
        with the earlier indexed points|features coming before the later indexed
        points|features.

        iterateBy: Genereate an iterator over 'points' or 'features'. Default is 'points'.

        If the object is one dimensional, iterateBy is ignored.
        """

        class EmptyIt(object):
            def __iter__(self):
                return self

            def next(self):
                raise StopIteration

            def __next__(self):
                return self.next()

        if self.points == 0 or self.features == 0:
            return EmptyIt()

        if self.points == 1:
            return self._nonZeroIteratorPointGrouped_implementation()
        if self.features == 1:
            return self._nonZeroIteratorFeatureGrouped_implementation()

        if iterateBy == 'points':
            return self._nonZeroIteratorPointGrouped_implementation()
        elif iterateBy == 'features':
            return self._nonZeroIteratorFeatureGrouped_implementation()
        else:
            msg = "iterateBy can just be 'points' or 'features'"
            raise ArgumentException(msg)

    ##################################################################
    ##################################################################
    ###   Subclass implemented structural manipulation functions   ###
    ##################################################################
    ##################################################################

    def transpose(self):
        """
        Function to transpose the data, ie invert the feature and point indices of the data.
        The point and feature names are also swapped. None is always returned.

        """
        self._transpose_implementation()

        self._pointCount, self._featureCount = self._featureCount, self._pointCount

        if self._pointNamesCreated() and self._featureNamesCreated():
            self.pointNames, self.featureNames = self.featureNames, self.pointNames
            self.setFeatureNames(self.featureNames)
            self.setPointNames(self.pointNames)
        elif self._pointNamesCreated():
            self.featureNames = self.pointNames
            self.pointNames = None
            self.pointNamesInverse = None
            self.setFeatureNames(self.featureNames)
        elif self._featureNamesCreated():
            self.pointNames = self.featureNames
            self.featureNames = None
            self.featureNamesInverse = None
            self.setPointNames(self.pointNames)
        else:
            pass

        self.validate()

    def appendPoints(self, toAppend):
        """
        Expand this object by appending the points from the toAppend object
        after the points currently in this object, merging together their
        features. The features in toAppend do not need to be in the same
        order as in the calling object; the data will automatically be
        placed using the calling object's feature order if there is an
        unambiguous mapping. toAppend will be unaffected by calling this
        method.

        toAppend - the UML data object whose contents we will be including
        in this object. Must have the same number of features as the calling
        object. Must not share any point names with the calling object. Must
        have the same feature names as the calling object, but not necessarily
        in the same order.

        """
        self._append_implementation('point', toAppend)


    def appendFeatures(self, toAppend):
        """
        Expand this object by appending the features from the toAppend object
        after the features currently in this object, merging together their
        points. The points in toAppend do not need to be in the same
        order as in the calling object; the data will automatically be
        placed using the calling object's point order if there is an
        unambiguous mapping. toAppend will be unaffected by calling this
        method.

        toAppend - the UML data object whose contents we will be including
        in this object. Must have the same number of points as the calling
        object. Must not share any feature names with the calling object.
        Must have the same point names as the calling object, but not
        necessarily in the same order.

        """
        self._append_implementation('feature', toAppend)


    def _append_implementation(self, axis, toAppend):
        self._validateValueIsNotNone("toAppend", toAppend)
        self._validateValueIsUMLDataObject("toAppend", toAppend, True)
        self._validateEmptyNamesIntersection(axis, "toAppend", toAppend)

        if axis == 'point':
            self._validateObjHasSameNumberOfFeatures("toAppend", toAppend)
            # need this in case we are self appending
            origCountS = self.points
            origCountTA = toAppend.points

            otherAxis = 'feature'
            funcString = 'appendPoints'
            selfSetName = self.setPointName
            toAppendGetName = toAppend.getPointName
            selfAppendImplementation = self._appendPoints_implementation
            selfSetCount = self._setpointCount
            selfCount = self._pointCount
            toAppendCount = toAppend.points
            selfAddName = self._addPointName
        else:
            self._validateObjHasSameNumberOfPoints("toAppend", toAppend)
            # need this in case we are self appending
            origCountS = self.features
            origCountTA = toAppend.features

            otherAxis = 'point'
            funcString = 'appendFeatures'
            selfSetName = self.setFeatureName
            selfAppendImplementation = self._appendFeatures_implementation
            toAppendGetName = toAppend.getFeatureName
            selfSetName = self.setFeatureName
            selfSetCount = self._setfeatureCount
            selfCount = self._featureCount
            toAppendCount = toAppend.features
            selfAddName = self._addFeatureName

        # Two cases will require us to use a generic implementation with
        # reordering capabilities: the names are consistent but out of order,
        # or the type of the objects is different.
        isReordered = self._validateReorderedNames(otherAxis, funcString, toAppend)
        differentType = self.getTypeString() != toAppend.getTypeString()

        if isReordered or differentType:
            self._appendReorder_implementation(axis, toAppend)
        else:
            selfAppendImplementation(toAppend)
            selfSetCount(selfCount + toAppendCount)

        # Have to make sure the point/feature names match the extended data. In
        # the case that the reordering implementation is used, the new points or
        # features already have default name assignments, so we set the correct
        # names. In the case of the standard implementation, we must use Base's
        # helper to add new names.
        for i in range(origCountTA):
            currName = toAppendGetName(i)
            # This insures there is no name collision with defaults already
            # present in the original object
            if currName[:DEFAULT_PREFIX_LENGTH] == DEFAULT_PREFIX:
                currName = self._nextDefaultName(axis)
            if isReordered or differentType:
                selfSetName(origCountS + i, currName)
            else:
                selfAddName(currName)

        self.validate()


    def _appendReorder_implementation(self, axis, toAppend):
        if axis == 'point':
            newPointNames = self.getPointNames() + ([None] * toAppend.points)
            newFeatureNames = toAppend.getFeatureNames()
            newPointSize = self.points + toAppend.points
            newFeatureSize = self.features
        else:
            newPointNames = toAppend.getPointNames()
            newFeatureNames = self.getFeatureNames() + ([None] * toAppend.features)
            newPointSize = self.points
            newFeatureSize = self.features + toAppend.features

        newObj = UML.zeros(self.getTypeString(), newPointSize, newFeatureSize,
                           pointNames=newPointNames, featureNames=newFeatureNames, name=self.name)

        if axis == 'point':
            newObj.fillWith(toAppend, self.points, 0, newObj.points - 1, newObj.features - 1)
            resortOrder = [self.getFeatureIndex(toAppend.getFeatureName(i)) for i in range(self.features)]
            orderObj = UML.createData(self.getTypeString(), resortOrder)
            newObj.fillWith(orderObj, self.points - 1, 0, self.points - 1, newObj.features - 1)
            newObj.sortFeatures(sortBy=self.points - 1)
            newObj.fillWith(self, 0, 0, self.points - 1, newObj.features - 1)
            self.referenceDataFrom(newObj)
        else:
            newObj.fillWith(toAppend, 0, self.features, newObj.points - 1, newObj.features - 1)
            resortOrder = [self.getPointIndex(toAppend.getPointName(i)) for i in range(self.points)]
            orderObj = UML.createData(self.getTypeString(), resortOrder)
            orderObj.transpose()
            newObj.fillWith(orderObj, 0, self.features - 1, newObj.points - 1, self.features - 1)
            newObj.sortPoints(sortBy=self.features - 1)
            newObj.fillWith(self, 0, 0, newObj.points - 1, self.features - 1)
            self.referenceDataFrom(newObj)



    def sortPoints(self, sortBy=None, sortHelper=None):
        """
        Modify this object so that the points are sorted in place.

        sortBy: may indicate the feature to sort by or None if the entire point
        is to be taken as a key

        sortHelper: either an iterable, list-like object of identifiers (names
        and/or indices), a comparator or a scoring function, or None to indicate
        the natural ordering

        """
        self._genericSortFrontend('point', sortBy, sortHelper)


    def sortFeatures(self, sortBy=None, sortHelper=None):
        """
        Modify this object so that the features are sorted in place.

        sortBy: indicates the point to sort by or None if the entire point
        is to be taken as a key

        sortHelper: either an iterable, list-like object of identifiers (names
        and/or indices), a comparator or a scoring function, or None to indicate
        the natural ordering

        """
        self._genericSortFrontend('feature', sortBy, sortHelper)


    def _genericSortFrontend(self, axis, sortBy, sortHelper):
        """Generic sorting function for SortPoints and SortFeatures"""
        if sortBy is not None and sortHelper is not None:
            raise ArgumentException("Cannot specify a feature to sort by and a helper function")
        if sortBy is None and sortHelper is None:
            raise ArgumentException("Either sortBy or sortHelper must not be None")

        if axis == 'point':
            otherAxis = 'feature'
            axisCount = self.points
            otherCount = self.features
            sort_implementation = self._sortPoints_implementation
            namesCreated = self._pointNamesCreated()
            setNames = self.setPointNames
        else:
            otherAxis = 'point'
            axisCount = self.features
            otherCount = self.points
            sort_implementation = self._sortFeatures_implementation
            namesCreated = self._featureNamesCreated()
            setNames = self.setFeatureNames

        if sortBy is not None and isinstance(sortBy, six.string_types):
            sortBy = self._getIndex(sortBy, otherAxis)

        if sortHelper is not None and not hasattr(sortHelper, '__call__'):
            indices = self._constructIndicesList(axis, sortHelper)
            if len(indices) != axisCount:
                msg = "This object contains {0} {1}s, ".format(axisCount, axis)
                msg += "but sortHelper has {0} identifiers".format(len(indices))
                raise ArgumentException(msg)
            if len(indices) != len(set(indices)):
                msg = "This object contains {0} {1}s, ".format(axisCount, axis)
                msg += "but sortHelper has {0} ".format(len(set(indices)))
                msg += "unique identifiers"
                raise ArgumentException(msg)

            sortHelper = indices

        # its already sorted in these cases
        if otherCount == 0 or axisCount == 0 or axisCount == 1:
            return

        newNameOrder = sort_implementation(sortBy, sortHelper)
        setNames(newNameOrder)

        self.validate()


    def extractPoints(self, toExtract=None, start=None, end=None, number=None, randomize=False):
        """
        Modify this object, removing those points that are specified by the
        input, and returning an object containing those removed points.

        toExtract: may take the form of any of the following:
          1. a single identifier (name or index)
          2. an iterable, list-like container of identifiers
          3. a function that when given a point will return True if it is to
             be extracted
          4. a filter function, as a string, containing a comparison operator
             between a feature name and a value (i.e 'feat1<10')

        start and end: parameters indicating range based extraction. If range
        based extraction is employed, toExtract must be None, and vice versa. If
        only one of start and end are non-None, the other defaults to 0 and
        self.points, respectively.

        number: the quantity of points that are to be extracted, the default
        None means unrestricted extraction.

        randomize: indicates whether random sampling is to be used in
        conjunction with the number parameter, if randomize is False, the chosen
        points are determined by point order, otherwise it is uniform random
        across the space of possible points.

        """
        ret = self._genericStructuralFrontend('extract', 'point', toExtract, start, end,
                                              number, randomize)

        ret.setFeatureNames(self.getFeatureNames())
        self._adjustCountAndNames('point', ret)

        ret._relPath = self.relativePath
        ret._absPath = self.absolutePath

        self.validate()

        return ret


    def extractFeatures(self, toExtract=None, start=None, end=None, number=None, randomize=False):
        """
        Modify this object, removing those features that are specified by the
        input, and returning an object containing those removed features.

        toExtract: may take the form of any of the following:
          1. a single identifier (name or index)
          2. an iterable, list-like container of identifiers
          3. a function that when given a feature will return True if it is to
             be extracted
          4. a filter function, as a string, containing a comparison operator
             between a point name and a value (i.e 'point1<10')

        start and end: parameters indicating range based extraction. If range
        based extraction is employed, toExtract must be None, and vice versa. If
        only one of start and end are non-None, the other defaults to 0 and
        self.features, respectively.

        number: the quantity of features that are to be extracted, the default
        None means unrestricted extraction.

        randomize: indicates whether random sampling is to be used in
        conjunction with the number parameter, if randomize is False, the chosen
        features are determined by feature order, otherwise it is uniform random
        across the space of possible features.

        """
        ret = self._genericStructuralFrontend('extract', 'feature', toExtract, start, end,
                                              number, randomize)

        ret.setPointNames(self.getPointNames())
        self._adjustCountAndNames('feature', ret)

        ret._relPath = self.relativePath
        ret._absPath = self.absolutePath

        self.validate()

        return ret

    def deletePoints(self, toDelete=None, start=None, end=None, number=None, randomize=False):
        """
        Modify this object, removing those points that are specified by the input.

        toDelete: may take the form of any of the following:
          1. a single identifier (name or index)
          2. an iterable, list-like container of identifiers
          3. a function that when given a point will return True if it is to
             be deleted
          4. a filter function, as a string, containing a comparison operator
             between a feature name and a value (i.e 'feat1<10')

        start and end: parameters indicating range based deletion. If range
        based deletion is employed, toDelete must be None, and vice versa. If
        only one of start and end are non-None, the other defaults to 0 and
        self.points, respectively.

        number: the quantity of points that are to be deleted, the default
        None means unrestricted deletion.

        randomize: indicates whether random sampling is to be used in
        conjunction with the number parameter, if randomize is False, the chosen
        points are determined by point order, otherwise it is uniform random
        across the space of possible points.

        """
        ret = self.extractPoints(toExtract=toDelete, start=start, end=end, number=number, randomize=randomize)


    def deleteFeatures(self, toDelete=None, start=None, end=None, number=None, randomize=False):
        """
        Modify this object, removing those features that are specified by the input.

        toDelete: may take the form of any of the following:
          1. a single identifier (name or index)
          2. an iterable, list-like container of identifiers
          3. a function that when given a feature will return True if it is to
             be deleted
          4. a filter function, as a string, containing a comparison operator
             between a point name and a value (i.e 'point1<10')

        start and end: parameters indicating range based deletion. If range
        based deletion is employed, toDelete must be None, and vice versa. If
        only one of start and end are non-None, the other defaults to 0 and
        self.features, respectively.

        number: the quantity of features that are to be deleted, the default
        None means unrestricted deletion.

        randomize: indicates whether random sampling is to be used in
        conjunction with the number parameter, if randomize is False, the chosen
        features are determined by feature order, otherwise it is uniform random
        across the space of possible features.

        """
        ret = self.extractFeatures(toExtract=toDelete, start=start, end=end, number=number, randomize=randomize)


    def retainPoints(self, toRetain=None, start=None, end=None, number=None, randomize=False):
        """
        Modify this object, retaining those points that are specified by the input.

        toRetain: may take the form of any of the following:
          1. a single identifier (name or index)
          2. an iterable, list-like container of identifiers
          3. a function that when given a point will return True if it is to
             be retained
          4. a filter function, as a string, containing a comparison operator
             between a feature name and a value (i.e 'feat1<10')

        start and end: parameters indicating range based retention. If range
        based retention is employed, toRetain must be None, and vice versa. If
        only one of start and end are non-None, the other defaults to 0 and
        self.points, respectively.

        number: the quantity of points that are to be retained, the default
        None means unrestricted retention.

        randomize: indicates whether random sampling is to be used in
        conjunction with the number parameter, if randomize is False, the chosen
        points are determined by point order, otherwise it is uniform random
        across the space of possible points.

        """
        self._retain_implementation('retain', 'point', toRetain, start, end, number, randomize)


    def retainFeatures(self, toRetain=None, start=None, end=None, number=None, randomize=False):
        """
        Modify this object, retaining those features that are specified by the input.

        toRetain: may take the form of any of the following:
          1. a single identifier (name or index)
          2. an iterable, list-like container of identifiers
          3. a function that when given a feature will return True if it is to
             be retained
          4. a filter function, as a string, containing a comparison operator
             between a point name and a value (i.e 'point1<10')

        start and end: parameters indicating range based retention. If range
        based retention is employed, toRetain must be None, and vice versa. If
        only one of start and end are non-None, the other defaults to 0 and
        self.features, respectively.

        number: the quantity of features that are to be retained, the default
        None means unrestricted retention.

        randomize: indicates whether random sampling is to be used in
        conjunction with the number parameter, if randomize is False, the chosen
        features are determined by feature order, otherwise it is uniform random
        across the space of possible features.

        """
        self._retain_implementation('retain', 'feature', toRetain, start, end, number, randomize)


    def _retain_implementation(self, structure, axis, toRetain, start, end, number, randomize):
        """Generic retaining function for retainPoints or retainFeatures. The complements
        of toRetain are identified to use the extract backend, this is done within this
        implementation except when toRetain is a function which is complemented within
        the next helper function

        """
        if axis == 'point':
            hasName = self.hasPointName
            getNames = self.getPointNames
            axisLength = self.points
            sortValues = self.sortPoints
        else:
            hasName = self.hasFeatureName
            getNames = self.getFeatureNames
            axisLength = self.features
            sortValues = self.sortFeatures

        self._validateStructuralArguments(structure, axis, toRetain, start, end,
                                          number, randomize)
        # will use number and randomize as necessary here unless toRetain is
        # a function where it will be handled in _genericStructuralFrontend
        passNumber = None
        passRandomize = False

        # generic exception message if number is too large
        msg = "The value for 'number', {0}, ".format(number)
        msg += "is greater than the number of {0}s ".format(axis)

        # extract points not in toRetain
        if toRetain is not None:
            if isinstance(toRetain, six.string_types):
                if hasName(toRetain):
                    toExtract = [value for value in getNames() if value != toRetain]
                else:
                    # toRetain is a function passed as a string
                    toExtract = toRetain
                    passNumber = number
                    passRandomize = randomize

            elif isinstance(toRetain, (int, numpy.integer)):
                toExtract = [value for value in range(axisLength) if value != toRetain]

            # list-like container objects
            elif not hasattr(toRetain, '__call__'):
                # toRetain is other container type or range() in python3
                toRetain = self._constructIndicesList(axis, toRetain, 'toRetain')
                if number and number > len(toRetain):
                    msg += "to retain, {0}".format(len(toRetain))
                    raise ArgumentException(msg)
                if randomize:
                    toRetain = pythonRandom.sample(toRetain, number)
                elif number:
                    toRetain = toRetain[:number]
                toExtract = [value for value in range(axisLength) if value not in toRetain]
                # change the index order of the values to match toRetain
                if not randomize:
                    reindex = toRetain + toExtract
                    sortValues(sortHelper=reindex)
                    # extract any values after the toRetain values
                    extractValues = range(len(toRetain), axisLength)
                    toExtract = list(extractValues)

            # toRetain is a function
            else:
                toExtract = toRetain
                passNumber = number
                passRandomize = randomize

        # extract points not in start to end range
        elif start is not None or end is not None:
            start = 0 if start is None else self._getIndex(start, axis)
            end = axisLength - 1 if end is None else self._getIndex(end, axis)
            self._validateStartEndRange(start, end, axisLength)
            toRetain = [value for value in range(start, end + 1)]
            if number and number > len(toRetain):
                msg += "to retain, {0}".format(len(toRetain))
                raise ArgumentException(msg)
            if randomize:
                toRetain = pythonRandom.sample(toRetain, number)
            elif number:
                toRetain = toRetain[:number]
            toExtract = [value for value in range(axisLength) if value not in toRetain]

        # extract points after number
        else:
            allIndexes = [i for i in range(axisLength)]
            if number > len(allIndexes):
                raise ArgumentException(msg)
            if randomize:
                toRetain = pythonRandom.sample(allIndexes, number)
            else:
                toRetain = allIndexes[:number]
            toExtract = [value for value in range(axisLength) if value not in toRetain]

        ret = self._genericStructuralFrontend('retain', axis, target=toExtract,
                                              number=passNumber, randomize=passRandomize)
        self._adjustCountAndNames(axis, ret)


    def countPoints(self, condition):
        """
        Similar to function extractPoints. Here we return back the number of points which satisfy the condition.
        condition: can be a string or a function object.
        """
        return self._genericStructuralFrontend('count', 'point', condition)


    def countFeatures(self, condition):
        """
        Similar to function extractFeatures. Here we return back the number of features which satisfy the condition.
        condition: can be a string or a function object.
        """
        return self._genericStructuralFrontend('count', 'feature', condition)


    def referenceDataFrom(self, other):
        """
        Modifies the internal data of this object to refer to the same data as other. In other
        words, the data wrapped by both the self and other objects resides in the
        same place in memory. Other must be an object of the same type as
        the calling object. Also, the shape of other should be consistent with the set
        of featureNames currently in this object. None is always returned.

        """
        # this is called first because it checks the data type
        self._referenceDataFrom_implementation(other)
        self.pointNames = other.pointNames
        self.pointNamesInverse = other.pointNamesInverse
        self.featureNames = other.featureNames
        self.featureNamesInverse = other.featureNamesInverse

        self._pointCount = other._pointCount
        self._featureCount = other._featureCount

        self._absPath = other.absolutePath
        self._relPath = other.relativePath

        self._nextDefaultValuePoint = other._nextDefaultValuePoint
        self._nextDefaultValueFeature = other._nextDefaultValueFeature

        self.validate()

    def copyAs(self, format, rowsArePoints=True, outputAs1D=False):
        """
        Return a new object which has the same data (and featureNames, depending on
        the return type) as this object. To return a specific kind of UML data
        object, one may specify the format parameter to be 'List', 'Matrix', or
        'Sparse'. To specify a raw return type (which will not include feature names),
        one may specify 'python list', 'numpy array', or 'numpy matrix', 'scipy csr',
        'scypy csc', 'list of dict' or 'dict of list'.

        """
        #make lower case, strip out all white space and periods, except if format
        # is one of the accepted UML data types
        if format not in ['List', 'Matrix', 'Sparse', 'DataFrame']:
            format = format.lower()
            format = format.strip()
            tokens = format.split(' ')
            format = ''.join(tokens)
            tokens = format.split('.')
            format = ''.join(tokens)
            if format not in ['pythonlist', 'numpyarray', 'numpymatrix', 'scipycsr', 'scipycsc',
                              'listofdict', 'dictoflist']:
                msg = "The only accepted asTypes are: 'List', 'Matrix', 'Sparse'"
                msg += ", 'python list', 'numpy array', 'numpy matrix', 'scipy csr', 'scipy csc'"
                msg += ", 'list of dict', and 'dict of list'"
                raise ArgumentException(msg)

        # we only allow 'numpyarray' and 'pythonlist' to be used with the outpuAs1D flag
        if outputAs1D:
            if format != 'numpyarray' and format != 'pythonlist':
                raise ArgumentException("Cannot output as 1D if format != 'numpy array' or 'python list'")
            if self.points != 1 and self.features != 1:
                raise ArgumentException("To output as 1D there may either be only one point or one feature")

        # certain shapes and formats are incompatible
        if format.startswith('scipy'):
            if self.points == 0 or self.features == 0:
                raise ArgumentException('Cannot output a point or feature empty object in a scipy format')

        ret = self._copyAs_implementation_base(format, rowsArePoints, outputAs1D)

        if isinstance(ret, UML.data.Base):
            ret._name = self.name
            ret._relPath = self.relativePath
            ret._absPath = self.absolutePath

        return ret

    def _copyAs_implementation_base(self, format, rowsArePoints, outputAs1D):
        # in copyAs, we've already limited outputAs1D to the 'numpyarray' and 'python list' formats
        if outputAs1D:
            if self.points == 0 or self.features == 0:
                if format == 'numpyarray':
                    return numpy.array([])
                if format == 'pythonlist':
                    return []
            raw = self._copyAs_implementation('numpyarray').flatten()
            if format != 'numpyarray':
                raw = raw.tolist()
            return raw

        # we enforce very specific shapes in the case of emptiness along one
        # or both axes
        if format == 'pythonlist':
            if self.points == 0:
                return []
            if self.features == 0:
                ret = []
                for i in range(self.points):
                    ret.append([])
                return ret

        if format in ['listofdict', 'dictoflist']:
            ret = self._copyAs_implementation('numpyarray')
        else:
            ret = self._copyAs_implementation(format)
            if isinstance(ret, UML.data.Base):
                self._copyNames(ret)

        def _createListOfDict(data, featureNames):
            # creates a list of dictionaries mapping feature names to the point's values
            # dictionaries are in point order
            listofdict = []
            for point in data:
                feature_dict = {}
                for i, value in enumerate(point):
                    feature = featureNames[i]
                    feature_dict[feature] = value
                listofdict.append(feature_dict)
            return listofdict

        def _createDictOfList(data, featureNames, nFeatures):
            # creates a python dict maps feature names to python lists containing
            # all of that feature's values
            dictoflist = {}
            for i in range(nFeatures):
                feature = featureNames[i]
                values_list = data[:,i].tolist()
                dictoflist[feature] = values_list
            return dictoflist

        if not rowsArePoints:
            if format in ['List', 'Matrix', 'Sparse', 'DataFrame']:
                ret.transpose()
            elif format == 'listofdict':
                ret = ret.transpose()
                ret = _createListOfDict(data=ret, featureNames=self.getPointNames())
                return ret
            elif format == 'dictoflist':
                ret = ret.transpose()
                ret = _createDictOfList(data=ret, featureNames=self.getPointNames(), nFeatures=self.points)
                return ret
            elif format != 'pythonlist':
                ret = ret.transpose()
            else:
                ret = numpy.transpose(ret).tolist()

        if format == 'listofdict':
            ret = _createListOfDict(data=ret, featureNames=self.getFeatureNames())
        if format == 'dictoflist':
            ret = _createDictOfList(data=ret, featureNames=self.getFeatureNames(), nFeatures=self.features)

        return ret

    def _copyNames (self, CopyObj):
        if self._pointNamesCreated():
            CopyObj.pointNamesInverse = self.getPointNames()
            CopyObj.pointNames = copy.copy(self.pointNames)
            # if CopyObj.getTypeString() == 'DataFrame':
            #     CopyObj.data.index = self.getPointNames()
        else:
            CopyObj.pointNamesInverse = None
            CopyObj.pointNames = None

        if self._featureNamesCreated():
            CopyObj.featureNamesInverse = self.getFeatureNames()
            CopyObj.featureNames = copy.copy(self.featureNames)
            # if CopyObj.getTypeString() == 'DataFrame':
            #     CopyObj.data.columns = self.getFeatureNames()
        else:
            CopyObj.featureNamesInverse = None
            CopyObj.featureNames = None

        CopyObj._nextDefaultValueFeature = self._nextDefaultValueFeature
        CopyObj._nextDefaultValuePoint = self._nextDefaultValuePoint

    def copyPoints(self, toCopy=None, start=None, end=None, number=None, randomize=False):
        """
        Returns an object containing those points that are specified by the input, without
        modification to this object.

        toCopy: may take the form of any of the following:
          1. a single identifier (name or index)
          2. an iterable, list-like container of identifiers
          3. a function that when given a point will return True if it is to
             be copied
          4. a filter function, as a string, containing a comparison operator
             between a feature name and a value (i.e 'feat1<10')

        start and end: parameters indicating range based copying. If range
        based copying is employed, toCopy must be None, and vice versa. If
        only one of start and end are non-None, the other defaults to 0 and
        self.points, respectively.

        number: the quantity of points that are to be copied, the default
        None means unrestricted copying.

        randomize: indicates whether random sampling is to be used in
        conjunction with the number parameter, if randomize is False, the chosen
        points are determined by point order, otherwise it is uniform random
        across the space of possible points.

        """
        ret = self._genericStructuralFrontend('copy', 'point', toCopy, start, end,
                                              number, randomize)

        ret.setFeatureNames(self.getFeatureNames())

        ret._relPath = self.relativePath
        ret._absPath = self.absolutePath

        self.validate()
        return ret


    def copyFeatures(self, toCopy=None, start=None, end=None, number=None, randomize=False):
        """
        Returns an object containing those features that are specified by the input, without
        modification to this object.

        toCopy: may take the form of any of the following:
          1. a single identifier (name or index)
          2. an iterable, list-like container of identifiers
          3. a function that when given a feature will return True if it is to
             be copied
          4. a filter function, as a string, containing a comparison operator
             between a point name and a value (i.e 'point1<10')

        start and end: parameters indicating range based copying. If range
        based copying is employed, toCopy must be None, and vice versa. If
        only one of start and end are non-None, the other defaults to 0 and
        self.features, respectively.

        number: the quantity of features that are to be copied, the default
        None means unrestricted copying.

        randomize: indicates whether random sampling is to be used in
        conjunction with the number parameter, if randomize is False, the chosen
        features are determined by feature order, otherwise it is uniform random
        across the space of possible features.

        """
        ret = self._genericStructuralFrontend('copy', 'feature', toCopy, start, end,
                                              number, randomize)

        ret.setPointNames(self.getPointNames())

        ret._absPath = self.absolutePath
        ret._relPath = self.relativePath

        return ret


    def transformEachPoint(self, function, points=None):
        """
        Modifies this object to contain the results of the given function
        calculated on the specified points in this object.

        function: must accept the view of a point as an argument

        points: may be None to indicate application to all points, a single
        point identifier (name or index) or an iterable, list-like container of
        point identifiers to limit application only to those specified.

        """
        if self.points == 0:
            raise ImproperActionException("We disallow this function when there are 0 points")
        if self.features == 0:
            raise ImproperActionException("We disallow this function when there are 0 features")
        if function is None:
            raise ArgumentException("function must not be None")
        if points is not None:
            points = self._constructIndicesList('point', points)

        self.validate()

        self._transformEachPoint_implementation(function, points)


    def transformEachFeature(self, function, features=None):
        """
        Modifies this object to contain the results of the given function
        calculated on the specified features in this object.

        function: must accept the view of a feature as an argument

        features: may be None to indicate application to all features, a single
        feature identifier (name or index) or an iterable, list-like container
        of feature identifiers to limit application only to those specified.

        """
        if self.points == 0:
            raise ImproperActionException("We disallow this function when there are 0 points")
        if self.features == 0:
            raise ImproperActionException("We disallow this function when there are 0 features")
        if function is None:
            raise ArgumentException("function must not be None")
        if features is not None:
            features = self._constructIndicesList('feature', features)

        self.validate()

        self._transformEachFeature_implementation(function, features)


    def transformEachElement(self, toTransform, points=None, features=None, preserveZeros=False,
                             skipNoneReturnValues=False):
        """
        Modifies this object to contain the results of toTransform for each element.

        toTransform: May be a function in the form of toTransform(elementValue)
        or toTransform(elementValue, pointNum, featureNum), or a dictionary
        mapping the current element [key] to the transformed element [value].

        points: Limit to only elements of the specified points; may be None for
        all points, a single identifier (name or index), or an iterable,
        list-like container of identifiers.

        features: Limit to only elements of the specified features; may be None
        for all features, a single identifier (name or index), or an iterable,
        list-like container of identifiers.

        preserveZeros: If True it does not apply toTransform to elements in
        the data that are 0, and that 0 is not modified.

        skipNoneReturnValues: If True, any time toTransform() returns None, the
        value originally in the data will remain unmodified.

        """
        if points is not None:
            points = self._constructIndicesList('point', points)
        if features is not None:
            features = self._constructIndicesList('feature', features)

        self.validate()

        self._transformEachElement_implementation(toTransform, points, features, preserveZeros, skipNoneReturnValues)


    def fillWith(self, values, pointStart, featureStart, pointEnd, featureEnd):
        """
        Revise the contents of the calling object so that it contains the provided
        values in the given location.

        values - Either a constant value or a UML object whose size is consistent
        with the given start and end indices.

        pointStart - the inclusive ID of the first point in the calling object
        whose contents will be modified.

        featureStart - the inclusive ID of the first feature in the calling object
        whose contents will be modified.

        pointEnd - the inclusive ID of the last point in the calling object
        whose contents will be modified.

        featureEnd - the inclusive ID of the last feature in the calling object
        whose contents will be modified.

        """
        psIndex = self._getPointIndex(pointStart)
        peIndex = self._getPointIndex(pointEnd)
        fsIndex = self._getFeatureIndex(featureStart)
        feIndex = self._getFeatureIndex(featureEnd)

        if psIndex > peIndex:
            msg = "pointStart (" + str(pointStart) + ") must be less than or "
            msg += "equal to pointEnd (" + str(pointEnd) + ")."
            raise ArgumentException(msg)
        if fsIndex > feIndex:
            msg = "featureStart (" + str(featureStart) + ") must be less than or "
            msg += "equal to featureEnd (" + str(featureEnd) + ")."
            raise ArgumentException(msg)

        if isinstance(values, UML.data.Base):
            prange = (peIndex - psIndex) + 1
            frange = (feIndex - fsIndex) + 1
            if values.points != prange:
                msg = "When the values argument is a UML data object, the size "
                msg += "of values must match the range of modification. There are "
                msg += str(values.points) + " points in values, yet pointStart ("
                msg += str(pointStart) + ") and pointEnd ("
                msg += str(pointEnd) + ") define a range of length " + str(prange)
                raise ArgumentException(msg)
            if values.features != frange:
                msg = "When the values argument is a UML data object, the size "
                msg += "of values must match the range of modification. There are "
                msg += str(values.features) + " features in values, yet featureStart ("
                msg += str(featureStart) + ") and featureEnd ("
                msg += str(featureEnd) + ") define a range of length " + str(frange)
                raise ArgumentException(msg)
            if values.getTypeString() != self.getTypeString():
                values = values.copyAs(self.getTypeString())

        elif dataHelpers._looksNumeric(values) or isinstance(values, six.string_types):
            pass  # no modificaitons needed
        else:
            msg = "values may only be a UML data object, or a single numeric value, yet "
            msg += "we received something of " + str(type(values))
            raise ArgumentException(msg)

        self._fillWith_implementation(values, psIndex, fsIndex, peIndex, feIndex)
        self.validate()


    def handleMissingValues(self, method='remove points', features=None, arguments=None,
                            alsoTreatAsMissing=[], markMissing=False):
        """
        This function is to remove, replace or impute missing values in an UML
        container data object.

        method - a string in the form of one of the following:
        'remove points', 'remove features', 'feature mean', 'feature median',
        'feature mode', 'zero', 'constant', 'forward fill', 'backward fill',
        'interpolate'

        features - can be None to indicate all features, a single feature
        identifier (name or index) or an iterable, list-like container of
        feature identifiers. In this function, only those features in the input
        'features' will be processed.

        arguments - for some kind of methods, we need to setup arguments.
        for method = 'remove points', 'remove features', arguments can be 'all'
        or 'any' etc.
        for method = 'constant', arguments must be a value
        for method = 'interpolate', arguments can be a dict which stores inputs
        for numpy.interp

        alsoTreatAsMissing - a list. In this function, numpy.NaN and None are
        always treated as missing. You can add extra values which should be
        treated as missing values too, in alsoTreatAsMissing.

        markMissing - True or False. If it is True, then extra columns for those
        features will be added, in which 0 (False) or 1 (True) will be filled to
        indicate if the value in a cell is originally missing or not.

        """
        #convert features to a list of index
        if features is not None:
            featuresList = self._constructIndicesList('feature', features)
        else:
            featuresList = list(range(self._getfeatureCount()))

        #convert single value alsoTreatAsMissing to a list
        if not hasattr(alsoTreatAsMissing, '__len__') or isinstance(alsoTreatAsMissing, six.string_types):
            alsoTreatAsMissing = [alsoTreatAsMissing]

        if isinstance(self, UML.data.DataFrame):
            #for DataFrame, pass column names instead of indices
            featuresList = [self.getFeatureName(i) for i in featuresList]

        self._handleMissingValues_implementation(method, featuresList, arguments, alsoTreatAsMissing, markMissing)


    def _flattenNames(self, discardAxis):
        """
        Helper calculating the axis names for the unflattend axis after a flatten operation.

        """
        self._validateAxis(discardAxis)
        if discardAxis == 'point':
            keepNames = self.getFeatureNames()
            dropNames = self.getPointNames()
        else:
            keepNames = self.getPointNames()
            dropNames = self.getFeatureNames()

        ret = []
        for d in dropNames:
            for k in keepNames:
                ret.append(k + ' | ' + d)

        return ret

    def flattenToOnePoint(self):
        """
        Adjust this object in place so that the same values are all in a single point.

        Each feature in the result maps to exactly one value from the original object.
        The order of values respects the point order from the original object,
        if there were n features in the original, the first n values in the result
        will exactly match the first point, the nth to (2n-1)th values will exactly
        match the original second point, etc. The feature names will be transformed
        such that the value at the intersection of the "pn_i" named point and "fn_j"
        named feature from the original object will have a feature name of "fn_j | pn_i".
        The single point will have a name of "Flattened".

        Raises: ImproperActionException if an axis has length 0

        """
        if self.points == 0:
            msg = "Can only flattenToOnePoint when there is one or more points. " \
                  "This object has 0 points."
            raise ImproperActionException(msg)
        if self.features == 0:
            msg = "Can only flattenToOnePoint when there is one or more features. " \
                  "This object has 0 features."
            raise ImproperActionException(msg)

        # TODO: flatten nameless Objects without the need to generate default names for them.
        if not self._pointNamesCreated():
            self._setAllDefault('point')
        if not self._featureNamesCreated():
            self._setAllDefault('feature')

        self._flattenToOnePoint_implementation()

        self._featureCount = self.points * self.features
        self._pointCount = 1
        self.setFeatureNames(self._flattenNames('point'))
        self.setPointNames(['Flattened'])


    def flattenToOneFeature(self):
        """
        Adjust this object in place so that the same values are all in a single feature.

        Each point in the result maps to exactly one value from the original object.
        The order of values respects the feature order from the original object,
        if there were n points in the original, the first n values in the result
        will exactly match the first feature, the nth to (2n-1)th values will exactly
        match the original second feature, etc. The point names will be transformed
        such that the value at the intersection of the "pn_i" named point and "fn_j"
        named feature from the original object will have a point name of "pn_i | fn_j".
        The single feature will have a name of "Flattened".

        Raises: ImproperActionException if an axis has length 0

        """
        if self.points == 0:
            msg = "Can only flattenToOneFeature when there is one or more points. " \
                  "This object has 0 points."
            raise ImproperActionException(msg)
        if self.features == 0:
            msg = "Can only flattenToOneFeature when there is one or more features. " \
                  "This object has 0 features."
            raise ImproperActionException(msg)

        # TODO: flatten nameless Objects without the need to generate default names for them.
        if not self._pointNamesCreated():
            self._setAllDefault('point')
        if not self._featureNamesCreated():
            self._setAllDefault('feature')

        self._flattenToOneFeature_implementation()

        self._pointCount = self.points * self.features
        self._featureCount = 1
        self.setPointNames(self._flattenNames('feature'))
        self.setFeatureNames(['Flattened'])


    def _unflattenNames(self, addedAxis, addedAxisLength):
        """
        Helper calculating the new axis names after an unflattening operation.

        """
        self._validateAxis(addedAxis)
        if addedAxis == 'point':
            both = self.getFeatureNames()
            keptAxisLength = self.features // addedAxisLength
            allDefault = self._namesAreFlattenFormatConsistent('point', addedAxisLength, keptAxisLength)
        else:
            both = self.getPointNames()
            keptAxisLength = self.points // addedAxisLength
            allDefault = self._namesAreFlattenFormatConsistent('feature', addedAxisLength, keptAxisLength)

        if allDefault:
            addedAxisName = None
            keptAxisName = None
        else:
            # we consider the split of the elements into keptAxisLength chunks (of
            # which there will be addedAxisLength number of chunks), and want the
            # index of the first of each chunk. We allow that first name to be
            # representative for that chunk: all will have the same stuff past
            # the vertical bar.
            locations = range(0, len(both), keptAxisLength)
            addedAxisName = [both[n].split(" | ")[1] for n in locations]
            keptAxisName = [name.split(" | ")[0] for name in both[:keptAxisLength]]

        return addedAxisName, keptAxisName

    def _namesAreFlattenFormatConsistent(self, flatAxis, newFLen, newUFLen):
        """
        Helper which validates the formatting of axis names prior to unflattening.

        Will raise ImproperActionException if an inconsistency with the formatting
        done by the flatten operations is discovered. Returns True if all the names
        along the unflattend axis are default, False otherwise.

        """
        flat = self.getPointNames() if flatAxis == 'point' else self.getFeatureNames()
        formatted = self.getFeatureNames() if flatAxis == 'point' else self.getPointNames()

        def checkIsDefault(axisName):
            ret = False
            try:
                if axisName[:DEFAULT_PREFIX_LENGTH] == DEFAULT_PREFIX:
                    int(axisName[DEFAULT_PREFIX_LENGTH:])
                    ret = True
            except ValueError:
                ret = False
            return ret

        # check the contents of the names along the flattened axis
        isDefault = checkIsDefault(flat[0])
        isExact = flat == ['Flattened']
        if not (isDefault or isExact):
            msg = "In order to unflatten this object, the names must be " \
                  "consistent with the results from a flatten call. Therefore, " \
                  "the " + flatAxis + " name for this object ('" + flat[0] + "') must " \
                  "either be a default name or exactly the string 'Flattened'"
            raise ImproperActionException(msg)

        # check the contents of the names along the unflattend axis
        msg = "In order to unflatten this object, the names must be " \
              "consistent with the results from a flatten call. Therefore, " \
              "the " + flatAxis + " names for this object must either be all " \
              "default, or they must be ' | ' split names with name values " \
              "consistent with the positioning from a flatten call."
        # each name - default or correctly formatted
        allDefaultStatus = None
        for name in formatted:
            isDefault = checkIsDefault(name)
            formatCorrect = len(name.split(" | ")) == 2
            if allDefaultStatus is None:
                allDefaultStatus = isDefault
            else:
                if isDefault != allDefaultStatus:
                    raise ImproperActionException(msg)

            if not (isDefault or formatCorrect):
                raise ImproperActionException(msg)

        # consistency only relevant if we have non-default names
        if not allDefaultStatus:
            # seen values - consistent wrt original flattend axis names
            for i in range(newFLen):
                same = formatted[newUFLen*i].split(' | ')[1]
                for name in formatted[newUFLen*i:newUFLen*(i+1)]:
                    if same != name.split(' | ')[1]:
                        raise ImproperActionException(msg)

            # seen values - consistent wrt original unflattend axis names
            for i in range(newUFLen):
                same = formatted[i].split(' | ')[0]
                for j in range(newFLen):
                    name = formatted[i + (j * newUFLen)]
                    if same != name.split(' | ')[0]:
                        raise ImproperActionException(msg)

        return allDefaultStatus


    def unflattenFromOnePoint(self, numPoints):
        """
        Adjust this point vector in place to an object that it could have been flattend from.

        This is an inverse of the method flattenToOnePoint: if an object foo with n
        points calls the flatten method, then this method with n as the argument, the
        result should be identical to the original foo. It is not limited to objects
        that have previously had flattenToOnePoint called on them; any object whose
        structure and names are consistent with a previous call to flattenToOnePoint
        may call this method. This includes objects with all default names.

        Raises: ArgumentException if numPoints does not divide the length of the point
        vector.

        Raises: ImproperActionException if an axis has length 0, there is more than one
        point, or the names are inconsistent with a previous call to flattenToOnePoint.

        """
        if self.features == 0:
            msg = "Can only unflattenFromOnePoint when there is one or more features. " \
                  "This object has 0 features."
            raise ImproperActionException(msg)
        if self.points != 1:
            msg = "Can only unflattenFromOnePoint when there is only one point. " \
                  "This object has " + str(self.points) + " points."
            raise ImproperActionException(msg)
        if self.features % numPoints != 0:
            msg = "The argument numPoints (" + str(numPoints) + ") must be a divisor of " \
                  "this object's featureCount (" + str(self.features) + ") otherwise " \
                  "it will not be possible to equally divide the elements into the desired " \
                  "number of points."
            raise ArgumentException(msg)

        if not self._pointNamesCreated():
            self._setAllDefault('point')
        if not self._featureNamesCreated():
            self._setAllDefault('feature')

        self._unflattenFromOnePoint_implementation(numPoints)
        ret = self._unflattenNames('point', numPoints)
        self._featureCount = self.features // numPoints
        self._pointCount = numPoints
        self.setPointNames(ret[0])
        self.setFeatureNames(ret[1])


    def unflattenFromOneFeature(self, numFeatures):
        """
        Adjust this feature vector in place to an object that it could have been flattend from.

        This is an inverse of the method flattenToOneFeature: if an object foo with n
        features calls the flatten method, then this method with n as the argument, the
        result should be identical to the original foo. It is not limited to objects
        that have previously had flattenToOneFeature called on them; any object whose
        structure and names are consistent with a previous call to flattenToOneFeature
        may call this method. This includes objects with all default names.

        Raises: ArgumentException if numPoints does not divide the length of the point
        vector.

        Raises: ImproperActionException if an axis has length 0, there is more than one
        point, or the names are inconsistent with a previous call to flattenToOnePoint.

        """
        if self.points == 0:
            msg = "Can only unflattenFromOneFeature when there is one or more points. " \
                  "This object has 0 points."
            raise ImproperActionException(msg)
        if self.features != 1:
            msg = "Can only unflattenFromOneFeature when there is only one feature. " \
                  "This object has " + str(self.features) + " features."
            raise ImproperActionException(msg)

        if self.points % numFeatures != 0:
            msg = "The argument numFeatures (" + str(numFeatures) + ") must be a divisor of " \
                  "this object's pointCount (" + str(self.points) + ") otherwise " \
                  "it will not be possible to equally divide the elements into the desired " \
                  "number of features."
            raise ArgumentException(msg)

        if not self._pointNamesCreated():
            self._setAllDefault('point')
        if not self._featureNamesCreated():
            self._setAllDefault('feature')

        self._unflattenFromOneFeature_implementation(numFeatures)
        ret = self._unflattenNames('feature', numFeatures)
        self._pointCount = self.points // numFeatures
        self._featureCount = numFeatures
        self.setPointNames(ret[1])
        self.setFeatureNames(ret[0])


    ###############################################################
    ###############################################################
    ###   Subclass implemented numerical operation functions    ###
    ###############################################################
    ###############################################################

    def elementwiseMultiply(self, other):
        """
        Perform element wise multiplication of this UML data object against the
        provided other UML data object, with the result being stored in-place in
        the calling object. Both objects must contain only numeric data. The
        pointCount and featureCount of both objects must be equal. The types of
        the two objects may be different. None is always returned.

        """
        if not isinstance(other, UML.data.Base):
            raise ArgumentException("'other' must be an instance of a UML data object")
        # Test element type self
        if self.points > 0:
            for val in self.pointView(0):
                if not dataHelpers._looksNumeric(val):
                    raise ArgumentException("This data object contains non numeric data, cannot do this operation")

        # test element type other
        if other.points > 0:
            for val in other.pointView(0):
                if not dataHelpers._looksNumeric(val):
                    raise ArgumentException("This data object contains non numeric data, cannot do this operation")

        if self.points != other.points:
            raise ArgumentException("The number of points in each object must be equal.")
        if self.features != other.features:
            raise ArgumentException("The number of features in each object must be equal.")

        if self.points == 0 or self.features == 0:
            raise ImproperActionException("Cannot do elementwiseMultiply when points or features is emtpy")

        self._validateEqualNames('point', 'point', 'elementwiseMultiply', other)
        self._validateEqualNames('feature', 'feature', 'elementwiseMultiply', other)

        self._elementwiseMultiply_implementation(other)

        (retPNames, retFNames) = dataHelpers.mergeNonDefaultNames(self, other)
        self.setPointNames(retPNames)
        self.setFeatureNames(retFNames)
        self.validate()

    def elementwisePower(self, other):
        # other is UML or single numerical value
        singleValue = dataHelpers._looksNumeric(other)
        if not singleValue and not isinstance(other, UML.data.Base):
            raise ArgumentException("'other' must be an instance of a UML data object or a single numeric value")

        # Test element type self
        if self.points > 0:
            for val in self.pointView(0):
                if not dataHelpers._looksNumeric(val):
                    raise ArgumentException("This data object contains non numeric data, cannot do this operation")

        # test element type other
        if isinstance(other, UML.data.Base):
            if other.points > 0:
                for val in other.pointView(0):
                    if not dataHelpers._looksNumeric(val):
                        raise ArgumentException("This data object contains non numeric data, cannot do this operation")

            # same shape
            if self.points != other.points:
                raise ArgumentException("The number of points in each object must be equal.")
            if self.features != other.features:
                raise ArgumentException("The number of features in each object must be equal.")

        if self.points == 0 or self.features == 0:
            raise ImproperActionException("Cannot do elementwiseMultiply when points or features is emtpy")

        if isinstance(other, UML.data.Base):
            def powFromRight(val, pnum, fnum):
                return val ** other[pnum, fnum]

            self.transformEachElement(powFromRight)
        else:
            def powFromRight(val, pnum, fnum):
                return val ** other

            self.transformEachElement(powFromRight)

        self.validate()


    def __mul__(self, other):
        """
        Perform matrix multiplication or scalar multiplication on this object depending on
        the input 'other'

        """
        if not isinstance(other, UML.data.Base) and not dataHelpers._looksNumeric(other):
            return NotImplemented

        if self.points == 0 or self.features == 0:
            raise ImproperActionException("Cannot do a multiplication when points or features is empty")

        # Test element type self
        if self.points > 0:
            for val in self.pointView(0):
                if not dataHelpers._looksNumeric(val):
                    raise ArgumentException("This data object contains non numeric data, cannot do this operation")

        # test element type other
        if isinstance(other, UML.data.Base):
            if other.points == 0 or other.features == 0:
                raise ImproperActionException("Cannot do a multiplication when points or features is empty")

            if other.points > 0:
                for val in other.pointView(0):
                    if not dataHelpers._looksNumeric(val):
                        raise ArgumentException("This data object contains non numeric data, cannot do this operation")

            if self.features != other.points:
                raise ArgumentException("The number of features in the calling object must "
                                        + "match the point in the callee object.")

            self._validateEqualNames('feature', 'point', '__mul__', other)

        ret = self._mul__implementation(other)

        if isinstance(other, UML.data.Base):
            ret.setPointNames(self.getPointNames())
            ret.setFeatureNames(other.getFeatureNames())

        pathSource = 'merge' if isinstance(other, UML.data.Base) else 'self'

        dataHelpers.binaryOpNamePathMerge(self, other, ret, None, pathSource)

        return ret

    def __rmul__(self, other):
        """	Perform scalar multiplication with this object on the right """
        if dataHelpers._looksNumeric(other):
            return self.__mul__(other)
        else:
            return NotImplemented

    def __imul__(self, other):
        """
        Perform in place matrix multiplication or scalar multiplication, depending in the
        input 'other'

        """
        ret = self.__mul__(other)
        if ret is not NotImplemented:
            self.referenceDataFrom(ret)
            ret = self

        return ret

    def __add__(self, other):
        """
        Perform addition on this object, element wise if 'other' is a UML data
        object, or element wise with a scalar if other is some kind of numeric
        value.

        """
        return self._genericNumericBinary('__add__', other)

    def __radd__(self, other):
        """ Perform scalar addition with this object on the right """
        return self._genericNumericBinary('__radd__', other)

    def __iadd__(self, other):
        """
        Perform in-place addition on this object, element wise if 'other' is a UML data
        object, or element wise with a scalar if other is some kind of numeric
        value.

        """
        return self._genericNumericBinary('__iadd__', other)

    def __sub__(self, other):
        """
        Subtract from this object, element wise if 'other' is a UML data
        object, or element wise by a scalar if other is some kind of numeric
        value.

        """
        return self._genericNumericBinary('__sub__', other)

    def __rsub__(self, other):
        """
        Subtract each element of this object from the given scalar

        """
        return self._genericNumericBinary('__rsub__', other)

    def __isub__(self, other):
        """
        Subtract (in place) from this object, element wise if 'other' is a UML data
        object, or element wise with a scalar if other is some kind of numeric
        value.

        """
        return self._genericNumericBinary('__isub__', other)

    def __div__(self, other):
        """
        Perform division using this object as the numerator, element wise if 'other'
        is a UML data object, or element wise by a scalar if other is some kind of
        numeric value.

        """
        return self._genericNumericBinary('__div__', other)

    def __rdiv__(self, other):
        """
        Perform element wise division using this object as the denominator, and the
        given scalar value as the numerator

        """
        return self._genericNumericBinary('__rdiv__', other)

    def __idiv__(self, other):
        """
        Perform division (in place) using this object as the numerator, element
        wise if 'other' is a UML data object, or element wise by a scalar if other
        is some kind of numeric value.

        """
        return self._genericNumericBinary('__idiv__', other)

    def __truediv__(self, other):
        """
        Perform true division using this object as the numerator, element wise
        if 'other' is a UML data object, or element wise by a scalar if other is
        some kind of numeric value.

        """
        return self._genericNumericBinary('__truediv__', other)

    def __rtruediv__(self, other):
        """
        Perform element wise true division using this object as the denominator,
        and the given scalar value as the numerator

        """
        return self._genericNumericBinary('__rtruediv__', other)

    def __itruediv__(self, other):
        """
        Perform true division (in place) using this object as the numerator, element
        wise if 'other' is a UML data object, or element wise by a scalar if other
        is some kind of numeric value.

        """
        return self._genericNumericBinary('__itruediv__', other)

    def __floordiv__(self, other):
        """
        Perform floor division using this object as the numerator, element wise
        if 'other' is a UML data object, or element wise by a scalar if other is
        some kind of numeric value.

        """
        return self._genericNumericBinary('__floordiv__', other)

    def __rfloordiv__(self, other):
        """
        Perform element wise floor division using this object as the denominator,
        and the given scalar value as the numerator

        """
        return self._genericNumericBinary('__rfloordiv__', other)

    def __ifloordiv__(self, other):
        """
        Perform floor division (in place) using this object as the numerator, element
        wise if 'other' is a UML data object, or element wise by a scalar if other
        is some kind of numeric value.

        """
        return self._genericNumericBinary('__ifloordiv__', other)

    def __mod__(self, other):
        """
        Perform mod using the elements of this object as the dividends, element wise
        if 'other' is a UML data object, or element wise by a scalar if other is
        some kind of numeric value.

        """
        return self._genericNumericBinary('__mod__', other)

    def __rmod__(self, other):
        """
        Perform mod using the elements of this object as the divisors, and the
        given scalar value as the dividend

        """
        return self._genericNumericBinary('__rmod__', other)

    def __imod__(self, other):
        """
        Perform mod (in place) using the elements of this object as the dividends,
        element wise if 'other' is a UML data object, or element wise by a scalar
        if other is some kind of numeric value.

        """
        return self._genericNumericBinary('__imod__', other)

    @to2args
    def __pow__(self, other, z):
        """
        Perform exponentiation (iterated __mul__) using the elements of this object
        as the bases, element wise if 'other' is a UML data object, or element wise
        by a scalar if other is some kind of numeric value.

        """
        if self.points == 0 or self.features == 0:
            raise ImproperActionException("Cannot do ** when points or features is empty")
        if not dataHelpers._looksNumeric(other):
            raise ArgumentException("'other' must be an instance of a scalar")
        if other != int(other):
            raise ArgumentException("other may only be an integer type")
        if other < 0:
            raise ArgumentException("other must be greater than zero")

        retPNames = self.getPointNames()
        retFNames = self.getFeatureNames()

        if other == 1:
            ret = self.copy()
            ret._name = dataHelpers.nextDefaultObjectName()
            return ret

        # exact conditions in which we need to instantiate this object
        if other == 0 or other % 2 == 0:
            identity = UML.createData(self.getTypeString(), numpy.eye(self.points),
                                      pointNames=retPNames, featureNames=retFNames)
        if other == 0:
            return identity

        # this means that we don't start with a multiplication at the ones place,
        # so we need to reserve the identity as the in progress return value
        if other % 2 == 0:
            ret = identity
        else:
            ret = self.copy()

        # by setting up ret, we've taken care of the original ones place
        curr = other >> 1
        # the running binary exponent we've calculated. We've done the ones
        # place, so this is just a copy
        running = self.copy()

        while curr != 0:
            running = running._matrixMultiply_implementation(running)
            if (curr % 2) == 1:
                ret = ret._matrixMultiply_implementation(running)

            # shift right to put the next digit in the ones place
            curr = curr >> 1

        ret.setPointNames(retPNames)
        ret.setFeatureNames(retFNames)

        ret._name = dataHelpers.nextDefaultObjectName()

        return ret

    def __ipow__(self, other):
        """
        Perform in-place exponentiation (iterated __mul__) using the elements
        of this object as the bases, element wise if 'other' is a UML data
        object, or element wise by a scalar if other is some kind of numeric
        value.

        """
        ret = self.__pow__(other)
        self.referenceDataFrom(ret)
        return self

    def __pos__(self):
        """ Return this object. """
        ret = self.copy()
        ret._name = dataHelpers.nextDefaultObjectName()

        return ret

    def __neg__(self):
        """ Return this object where every element has been multiplied by -1 """
        ret = self.copy()
        ret *= -1
        ret._name = dataHelpers.nextDefaultObjectName()

        return ret

    def __abs__(self):
        """ Perform element wise absolute value on this object """
        ret = self.calculateForEachElement(abs)
        ret.setPointNames(self.getPointNames())
        ret.setFeatureNames(self.getFeatureNames())

        ret._name = dataHelpers.nextDefaultObjectName()
        ret._absPath = self.absolutePath
        ret._relPath = self.relativePath
        return ret

    def _genericNumericBinary_validation(self, opName, other):
        isUML = isinstance(other, UML.data.Base)

        if not isUML and not dataHelpers._looksNumeric(other):
            raise ArgumentException("'other' must be an instance of a UML data object or a scalar")

        # Test element type self
        if self.points > 0:
            for val in self.pointView(0):
                if not dataHelpers._looksNumeric(val):
                    raise ArgumentException("This data object contains non numeric data, cannot do this operation")

        # test element type other
        if isUML:
            if opName.startswith('__r'):
                return NotImplemented
            if other.points > 0:
                for val in other.pointView(0):
                    if not dataHelpers._looksNumeric(val):
                        raise ArgumentException("This data object contains non numeric data, cannot do this operation")

            if self.points != other.points:
                msg = "The number of points in each object must be equal. "
                msg += "(self=" + str(self.points) + " vs other="
                msg += str(other.points) + ")"
                raise ArgumentException(msg)
            if self.features != other.features:
                raise ArgumentException("The number of features in each object must be equal.")

        if self.points == 0 or self.features == 0:
            raise ImproperActionException("Cannot do " + opName + " when points or features is empty")

        # check name restrictions
        if isUML:
            if self._pointNamesCreated() and other._pointNamesCreated is not None:
                self._validateEqualNames('point', 'point', opName, other)
            if self._featureNamesCreated() and other._featureNamesCreated():
                self._validateEqualNames('feature', 'feature', opName, other)

        divNames = ['__div__', '__rdiv__', '__idiv__', '__truediv__', '__rtruediv__',
                    '__itruediv__', '__floordiv__', '__rfloordiv__', '__ifloordiv__',
                    '__mod__', '__rmod__', '__imod__', ]
        if isUML and opName in divNames:
            if other.containsZero():
                raise ZeroDivisionError("Cannot perform " + opName + " when the second argument"
                                        + "contains any zeros")
            if isinstance(other, UML.data.Matrix):
                if False in numpy.isfinite(other.data):
                    raise ArgumentException("Cannot perform " + opName + " when the second argument"
                                            + "contains any NaNs or Infs")
        if not isUML and opName in divNames:
            if other == 0:
                msg = "Cannot perform " + opName + " when the second argument"
                msg += + "is zero"
                raise ZeroDivisionError(msg)

    def _genericNumericBinary(self, opName, other):
        ret = self._genericNumericBinary_validation(opName, other)
        if ret == NotImplemented:
            return ret

        isUML = isinstance(other, UML.data.Base)

        # figure out return obj's point / feature names
        # if unary:
        (retPNames, retFNames) = (None, None)

        if opName in ['__pos__', '__neg__', '__abs__'] or not isUML:
            if self._pointNamesCreated():
                retPNames = self.getPointNames()
            if self._featureNamesCreated():
                retFNames = self.getFeatureNames()
        # else (everything else that uses this helper is a binary scalar op)
        else:
            (retPNames, retFNames) = dataHelpers.mergeNonDefaultNames(self, other)

        ret = self._genericNumericBinary_implementation(opName, other)

        if retPNames is not None:
            ret.setPointNames(retPNames)
        else:
            ret.setPointNames(None)

        if retFNames is not None:
            ret.setFeatureNames(retFNames)
        else:
            ret.setFeatureNames(None)

        nameSource = 'self' if opName.startswith('__i') else None
        pathSource = 'merge' if isUML else 'self'
        dataHelpers.binaryOpNamePathMerge(
            self, other, ret, nameSource, pathSource)
        return ret

    def _genericNumericBinary_implementation(self, opName, other):
        startType = self.getTypeString()
        implName = opName[1:] + 'implementation'
        if startType == 'Matrix' or startType == 'DataFrame':
            toCall = getattr(self, implName)
            ret = toCall(other)
        else:
            selfConv = self.copyAs("Matrix")
            toCall = getattr(selfConv, implName)
            ret = toCall(other)
            if opName.startswith('__i'):
                ret = ret.copyAs(startType)
                self.referenceDataFrom(ret)
                ret = self
            else:
                ret = UML.createData(startType, ret.data)

        return ret

    #################################
    #################################
    ###   Statistical functions   ###
    #################################
    #################################


    def pointSimilarities(self, similarityFunction):
        """ """
        return self._axisSimilaritiesBackend(similarityFunction, 'point')

    def featureSimilarities(self, similarityFunction):
        """ """
        return self._axisSimilaritiesBackend(similarityFunction, 'feature')

    def _axisSimilaritiesBackend(self, similarityFunction, axis):
        acceptedPretty = [
            'correlation', 'covariance', 'dot product', 'sample covariance',
            'population covariance'
        ]
        accepted = list(map(dataHelpers.cleanKeywordInput, acceptedPretty))

        msg = "The similarityFunction must be equivaltent to one of the "
        msg += "following: "
        msg += str(acceptedPretty) + ", but '" + str(similarityFunction)
        msg += "' was given instead. Note: casing and whitespace is "
        msg += "ignored when checking the input."

        if not isinstance(similarityFunction, six.string_types):
            raise ArgumentException(msg)

        cleanFuncName = dataHelpers.cleanKeywordInput(similarityFunction)

        if cleanFuncName not in accepted:
            raise ArgumentException(msg)

        if cleanFuncName == 'correlation':
            toCall = UML.calculate.correlation
        elif cleanFuncName == 'covariance' or cleanFuncName == 'samplecovariance':
            toCall = UML.calculate.covariance
        elif cleanFuncName == 'populationcovariance':
            def populationCovariance(X, X_T):
                return UML.calculate.covariance(X, X_T, False)

            toCall = populationCovariance
        elif cleanFuncName == 'dotproduct':
            def dotProd(X, X_T):
                return X * X_T

            toCall = dotProd

        transposed = self.copy()
        transposed.transpose()

        if axis == 'point':
            ret = toCall(self, transposed)
        else:
            ret = toCall(transposed, self)

        # TODO validation or result.

        ret._absPath = self.absolutePath
        ret._relPath = self.relativePath

        return ret

    def pointStatistics(self, statisticsFunction):
        """ """
        return self._axisStatisticsBackend(statisticsFunction, 'point')

    def featureStatistics(self, statisticsFunction, groupByFeature=None):
        """ """
        if groupByFeature is None:
            return self._axisStatisticsBackend(statisticsFunction, 'feature')
        else:
            res = self.groupByFeature(groupByFeature)
            for k in res:
                res[k] = res[k]._axisStatisticsBackend(statisticsFunction, 'feature')
            return res

    def _axisStatisticsBackend(self, statisticsFunction, axis):
        cleanFuncName = self._validateStatisticalFunctionInputString(statisticsFunction)

        if cleanFuncName == 'max':
            toCall = UML.calculate.maximum
        elif cleanFuncName == 'mean':
            toCall = UML.calculate.mean
        elif cleanFuncName == 'median':
            toCall = UML.calculate.median
        elif cleanFuncName == 'min':
            toCall = UML.calculate.minimum
        elif cleanFuncName == 'uniquecount':
            toCall = UML.calculate.uniqueCount
        elif cleanFuncName == 'proportionmissing':
            toCall = UML.calculate.proportionMissing
        elif cleanFuncName == 'proportionzero':
            toCall = UML.calculate.proportionZero
        elif cleanFuncName == 'std' or cleanFuncName == 'standarddeviation':
            def sampleStandardDeviation(values):
                return UML.calculate.standardDeviation(values, True)

            toCall = sampleStandardDeviation
        elif cleanFuncName == 'samplestd' or cleanFuncName == 'samplestandarddeviation':
            def sampleStandardDeviation(values):
                return UML.calculate.standardDeviation(values, True)

            toCall = sampleStandardDeviation
        elif cleanFuncName == 'populationstd' or cleanFuncName == 'populationstandarddeviation':
            toCall = UML.calculate.standardDeviation

        if axis == 'point':
            ret = self.calculateForEachPoint(toCall)
            ret.setPointNames(self.getPointNames())
            ret.setFeatureName(0, cleanFuncName)
        else:
            ret = self.calculateForEachFeature(toCall)
            ret.setPointName(0, cleanFuncName)
            ret.setFeatureNames(self.getFeatureNames())
        return ret

    ############################
    ############################
    ###   Helper functions   ###
    ############################
    ############################

    def _genericStructuralFrontend(self, structure, axis, target=None, start=None,
                                   end=None, number=None, randomize=False):
        if axis == 'point':
            axisLength = self.points
            hasNameChecker1, hasNameChecker2 = self.hasPointName, self.hasFeatureName
            viewIterator = self.pointIterator
        else:
            axisLength = self.features
            hasNameChecker1, hasNameChecker2 = self.hasFeatureName, self.hasPointName
            viewIterator = self.featureIterator

        self._validateStructuralArguments(structure, axis, target, start, end,
                                          number, randomize)
        if target is not None:
            if isinstance(target, six.string_types):
                if hasNameChecker1(target):
                    target = self._getIndex(target, axis)
                    targetList = [target]
                #if axis=point and target is not a point name, or
                # if axis=feature and target is not a feature name,
                # then check if it's a valid query string
                else:
                    optrDict = {'<=': operator.le, '>=': operator.ge, '!=': operator.ne, '==': operator.eq, \
                                        '=': operator.eq, '<': operator.lt, '>': operator.gt}
                    for optr in ['<=', '>=', '!=', '==', '=', '<', '>']:
                        if optr in target:
                            targetList = target.split(optr)
                            optr = '==' if optr == '=' else optr
                            #after splitting at the optr, 2 items must be in the list
                            if len(targetList) != 2:
                                msg = "the target(%s) is a query string but there is an error" % target
                                raise ArgumentException(msg)
                            nameOfFeatureOrPoint, valueOfFeatureOrPoint = targetList
                            nameOfFeatureOrPoint = nameOfFeatureOrPoint.strip()
                            valueOfFeatureOrPoint = valueOfFeatureOrPoint.strip()

                            #when axis=point, check if the feature exists or not
                            #when axis=feature, check if the point exists or not
                            if not hasNameChecker2(nameOfFeatureOrPoint):
                                msg = "the %s %s doesn't exist" % (
                                'feature' if axis == 'point' else 'point', nameOfFeatureOrPoint)
                                raise ArgumentException(msg)

                            optrOperator = optrDict[optr]
                            #convert valueOfFeatureOrPoint from a string, if possible
                            try:
                                valueOfFeatureOrPoint = float(valueOfFeatureOrPoint)
                            except ValueError:
                                pass
                            #convert query string to a function
                            def target_f(x):
                                return optrOperator(x[nameOfFeatureOrPoint], valueOfFeatureOrPoint)

                            target_f.vectorized = True
                            target_f.nameOfFeatureOrPoint = nameOfFeatureOrPoint
                            target_f.valueOfFeatureOrPoint = valueOfFeatureOrPoint
                            target_f.optr = optrOperator
                            target = target_f
                            break
                    #if the target can't be converted to a function
                    if isinstance(target, six.string_types):
                        try:
                            target = self._constructIndicesList(axis, target)
                        except ArgumentException:
                            argName = 'to' + structure.capitalize()
                            msg = '{0} '.format(argName)
                            msg += 'is not a valid point name nor a valid query string'
                            raise ArgumentException(msg)
            # list-like container types
            if not hasattr(target, '__call__'):
                argName = 'to' + structure.capitalize()
                targetList = self._constructIndicesList(axis, target, argName)
            # boolean function
            else:
                if structure == 'retain':
                    targetFunction = target
                    def complement(*args):
                        return not targetFunction(*args)
                    target = complement
                # construct list from function
                targetList = []
                if structure == 'retain':
                    keepList = []
                for targetID, view in enumerate(viewIterator()):
                    if target(view):
                        targetList.append(targetID)
                    elif structure == 'retain':
                        keepList.append(targetID)
                # add additional indexes to targetList if not keeping every
                # index from returned function
                if structure == 'retain' and number is not None:
                    addBack = len(keepList) - number
                    if addBack > 0:
                        if randomize:
                            pythonRandom.shuffle(keepList)
                        for i in range(addBack):
                            targetList.append(keepList[-i])
                    elif addBack < 0:
                        msg = "The value for 'number' ({0}) ".format(number)
                        msg += "is greater than the number of {0}s ".format(axis)
                        msg += "to retain ({0})".format(len(keepList))
                        raise ArgumentException(msg)

        elif start is not None or end is not None:
            start = 0 if start is None else self._getIndex(start, axis)
            end = axisLength - 1 if end is None else self._getIndex(end, axis)
            self._validateStartEndRange(start, end, axisLength)

            # end + 1 because our range is inclusive
            targetList = list(range(start,end + 1))

        else:
            targetList = [value for value in range(axisLength)]

        if number and structure != 'retain':
            if number > len(targetList):
                msg = "The value for 'number' ({0}) ".format(number)
                msg += "is greater than the number of {0}s ".format(axis)
                msg += "to {0} ({1})".format(structure, len(targetList))
                raise ArgumentException(msg)
            if randomize:
                targetList = pythonRandom.sample(targetList, number)
            else:
                targetList = targetList[:number]

        if structure == 'count':
            return len(targetList)
        else:
            return self._structuralBackend_implementation(structure, axis, targetList)


    def _arrangeFinalTable(self, pnames, pnamesWidth, dataTable, dataWidths,
                           fnames, pnameSep):

        if fnames is not None:
            fnamesWidth = list(map(len, fnames))
        else:
            fnamesWidth = []

        # We make extensive use of list addition in this helper in order
        # to prepend single values onto lists.

        # glue point names onto the left of the data
        if pnames is not None:
            for i in range(len(dataTable)):
                dataTable[i] = [pnames[i], pnameSep] + dataTable[i]
            dataWidths = [pnamesWidth, len(pnameSep)] + dataWidths

        # glue feature names onto the top of the data
        if fnames is not None:
            # adjust with the empty space in the upper left corner, if needed
            if pnames is not None:
                fnames = ["", ""] + fnames
                fnamesWidth = [0, 0] + fnamesWidth

            # make gap row:
            gapRow = [""] * len(fnames)

            dataTable = [fnames, gapRow] + dataTable
            # finalize widths by taking the largest of the two possibilities
            for i in range(len(fnames)):
                nameWidth = fnamesWidth[i]
                valWidth = dataWidths[i]
                dataWidths[i] = max(nameWidth, valWidth)

        return dataTable, dataWidths

    def _arrangeFeatureNames(self, maxWidth, nameLength, colSep, colHold, nameHold):
        """Prepare feature names for string output. Grab only those names that
        fit according to the given width limitation, process them for length,
        omit them if they are default. Returns a list of prepared names, and
        a list of the length of each name in the return.

        """
        colHoldWidth = len(colHold)
        colHoldTotal = len(colSep) + colHoldWidth
        nameCutIndex = nameLength - len(nameHold)

        lNames, rNames = [], []

        # total width will always include the column placeholder column,
        # until it is shown that it isn't needed
        totalWidth = colHoldTotal

        # going to add indices from the beginning and end of the data until
        # we've used up our available space, or we've gone through all of
        # the columns. currIndex makes use of negative indices, which is
        # why the end condition makes use of an exact stop value, which
        # varies between positive and negative depending on the number of
        # features
        endIndex = self.features // 2
        if self.features % 2 == 1:
            endIndex *= -1
            endIndex -= 1
        currIndex = 0
        numAdded = 0
        while totalWidth < maxWidth and currIndex != endIndex:
            nameIndex = currIndex
            if currIndex < 0:
                nameIndex = self.features + currIndex

            currName = self.getFeatureName(nameIndex)

            if currName[:DEFAULT_PREFIX_LENGTH] == DEFAULT_PREFIX:
                currName = ""
            if len(currName) > nameLength:
                currName = currName[:nameCutIndex] + nameHold
            currWidth = len(currName)

            currNames = lNames if currIndex >= 0 else rNames

            totalWidth += currWidth + len(colSep)
            # test: total width is under max without column holder
            rawStillUnder = totalWidth - (colHoldTotal) < maxWidth
            # test: the column we are trying to add is the last one possible
            allCols = rawStillUnder and (numAdded == (self.features - 1))
            # only add this column if it won't put us over the limit,
            # OR if it is the last one (and under the limit without the col
            # holder)
            if totalWidth < maxWidth or allCols:
                numAdded += 1
                currNames.append(currName)

                # the width value goes in different lists depending on the index
                if currIndex < 0:
                    currIndex = abs(currIndex)
                else:
                    currIndex = (-1 * currIndex) - 1

        # combine the tables. Have to reverse rTable because entries were appended
        # in a right to left order
        rNames.reverse()
        if numAdded == self.features:
            lNames += rNames
        else:
            lNames += [colHold] + rNames

        return lNames

    def _arrangePointNames(self, maxRows, nameLength, rowHolder, nameHold):
        """Prepare point names for string output. Grab only those names that
        fit according to the given row limitation, process them for length,
        omit them if they are default. Returns a list of prepared names, and
        a int bounding the length of each name representation.

        """
        names = []
        pnamesWidth = 0
        nameCutIndex = nameLength - len(nameHold)
        (tRowIDs, bRowIDs) = dataHelpers.indicesSplit(maxRows, self.points)

        # we pull indices from two lists: tRowIDs and bRowIDs
        for sourceIndex in range(2):
            source = list([tRowIDs, bRowIDs])[sourceIndex]

            # add in the rowHolder, if needed
            if sourceIndex == 1 and len(bRowIDs) + len(tRowIDs) < self.points:
                names.append(rowHolder)

            for i in source:
                pname = self.getPointName(i)
                # omit default valued names
                if pname[:DEFAULT_PREFIX_LENGTH] == DEFAULT_PREFIX:
                    pname = ""

                # truncate names which extend past the given length
                if len(pname) > nameLength:
                    pname = pname[:nameCutIndex] + nameHold

                names.append(pname)

                # keep track of bound.
                if len(pname) > pnamesWidth:
                    pnamesWidth = len(pname)

        return names, pnamesWidth

    def _arrangeDataWithLimits(self, maxWidth, maxHeight, sigDigits=3,
                               maxStrLength=19, colSep=' ', colHold='--', rowHold='|', strHold='...'):
        """
        Arrange the data in this object into a table structure, while
        respecting the given boundaries. If there is more data than
        what fits within the limitations, then omit points or features
        from the middle portions of the data.

        Returns a list of list of strings. The length of the outer list
        is less than or equal to maxHeight. The length of the inner lists
        will all be the same, a length we will designate as n. The sum of
        the individual strings in each inner list will be less than or
        equal to maxWidth - ((n-1) * len(colSep)).

        """
        if self.points == 0 or self.features == 0:
            return [[]], []

        if maxHeight < 2 and maxHeight != self.points:
            msg = "If the number of points in this object is two or greater, "
            msg += "then we require that the input argument maxHeight also "
            msg += "be greater than or equal to two."
            raise ArgumentException(msg)

        cHoldWidth = len(colHold)
        cHoldTotal = len(colSep) + cHoldWidth
        nameCutIndex = maxStrLength - len(strHold)

        #setup a bundle of default values
        if maxHeight is None:
            maxHeight = self.points
        if maxWidth is None:
            maxWidth = float('inf')

        maxRows = min(maxHeight, self.points)
        maxDataRows = maxRows

        (tRowIDs, bRowIDs) = dataHelpers.indicesSplit(maxDataRows, self.points)
        combinedRowIDs = tRowIDs + bRowIDs
        if len(combinedRowIDs) < self.points:
            rowHolderIndex = len(tRowIDs)
        else:
            rowHolderIndex = sys.maxsize

        lTable, rTable = [], []
        lColWidths, rColWidths = [], []

        # total width will always include the column placeholder column,
        # until it is shown that it isn't needed
        totalWidth = cHoldTotal

        # going to add indices from the beginning and end of the data until
        # we've used up our available space, or we've gone through all of
        # the columns. currIndex makes use of negative indices, which is
        # why the end condition makes use of an exact stop value, which
        # varies between positive and negative depending on the number of
        # features
        endIndex = self.features // 2
        if self.features % 2 == 1:
            endIndex *= -1
            endIndex -= 1
        currIndex = 0
        numAdded = 0
        while totalWidth < maxWidth and currIndex != endIndex:
            currWidth = 0
            currTable = lTable if currIndex >= 0 else rTable
            currCol = []

            # check all values in this column (in the accepted rows)
            for i in range(len(combinedRowIDs)):
                rID = combinedRowIDs[i]
                val = self[rID, currIndex]
                valFormed = formatIfNeeded(val, sigDigits)
                valLimited = valFormed if len(valFormed) < maxStrLength else valFormed[:nameCutIndex] + strHold
                valLen = len(valLimited)
                if valLen > currWidth:
                    currWidth = valLen

                # If these are equal, it is time to add the holders
                if i == rowHolderIndex:
                    currCol.append(rowHold)

                currCol.append(valLimited)

            totalWidth += currWidth + len(colSep)
            # test: total width is under max without column holder
            allCols = totalWidth - (cHoldTotal) < maxWidth
            # test: the column we are trying to add is the last one possible
            allCols = allCols and (numAdded == (self.features - 1))
            # only add this column if it won't put us over the limit
            if totalWidth < maxWidth or allCols:
                numAdded += 1
                for i in range(len(currCol)):
                    if len(currTable) != len(currCol):
                        currTable.append([currCol[i]])
                    else:
                        currTable[i].append(currCol[i])

                # the width value goes in different lists depending on the index
                if currIndex < 0:
                    currIndex = abs(currIndex)
                    rColWidths.append(currWidth)
                else:
                    currIndex = (-1 * currIndex) - 1
                    lColWidths.append(currWidth)

        # combine the tables. Have to reverse rTable because entries were appended
        # in a right to left order
        rColWidths.reverse()
        if numAdded == self.features:
            lColWidths += rColWidths
        else:
            lColWidths += [cHoldWidth] + rColWidths
        for rowIndex in range(len(lTable)):
            if len(rTable) > 0:
                rTable[rowIndex].reverse()
                toAdd = rTable[rowIndex]
            else:
                toAdd = []

            if numAdded == self.features:
                lTable[rowIndex] += toAdd
            else:
                lTable[rowIndex] += [colHold] + toAdd

        return lTable, lColWidths

    def _defaultNamesGeneration_NamesSetOperations(self, other, axis):
        """
        TODO: Find a shorter descriptive name.
        TODO: Should we place this function in dataHelpers.py?
        """
        if axis == 'point':
            if self.pointNames is None:
                self._setAllDefault('point')
            if other.pointNames is None:
                other._setAllDefault('point')
        elif axis == 'feature':
            if self.featureNames is None:
                self._setAllDefault('feature')
            if other.featureNames is None:
                other._setAllDefault('feature')
        else:
            raise ArgumentException("invalid axis")

    def _pointNameDifference(self, other):
        """
        Returns a set containing those pointNames in this object that are not also in the input object.

        """
        if other is None:
            raise ArgumentException("The other object cannot be None")
        if not isinstance(other, Base):
            raise ArgumentException("Must provide another representation type to determine pointName difference")

        self._defaultNamesGeneration_NamesSetOperations(other, 'point')

        return six.viewkeys(self.pointNames) - six.viewkeys(other.pointNames)

    def _featureNameDifference(self, other):
        """
        Returns a set containing those featureNames in this object that are not also in the input object.

        """
        if other is None:
            raise ArgumentException("The other object cannot be None")
        if not isinstance(other, Base):
            raise ArgumentException("Must provide another representation type to determine featureName difference")

        self._defaultNamesGeneration_NamesSetOperations(other, 'feature')

        return six.viewkeys(self.featureNames) - six.viewkeys(other.featureNames)

    def _pointNameIntersection(self, other):
        """
        Returns a set containing only those pointNames that are shared by this object and the input object.

        """
        if other is None:
            raise ArgumentException("The other object cannot be None")
        if not isinstance(other, Base):
            raise ArgumentException("Must provide another representation type to determine pointName intersection")

        self._defaultNamesGeneration_NamesSetOperations(other, 'point')

        return six.viewkeys(self.pointNames) & six.viewkeys(other.pointNames)

    def _featureNameIntersection(self, other):
        """
        Returns a set containing only those featureNames that are shared by this object and the input object.

        """
        if other is None:
            raise ArgumentException("The other object cannot be None")
        if not isinstance(other, Base):
            raise ArgumentException("Must provide another representation type to determine featureName intersection")

        self._defaultNamesGeneration_NamesSetOperations(other, 'feature')

        return six.viewkeys(self.featureNames) & six.viewkeys(other.featureNames)


    def _pointNameSymmetricDifference(self, other):
        """
        Returns a set containing only those pointNames not shared between this object and the input object.

        """
        if other is None:
            raise ArgumentException("The other object cannot be None")
        if not isinstance(other, Base):
            raise ArgumentException("Must provide another representation type to determine pointName difference")

        self._defaultNamesGeneration_NamesSetOperations(other, 'point')

        return six.viewkeys(self.pointNames) ^ six.viewkeys(other.pointNames)

    def _featureNameSymmetricDifference(self, other):
        """
        Returns a set containing only those featureNames not shared between this object and the input object.

        """
        if other is None:
            raise ArgumentException("The other object cannot be None")
        if not isinstance(other, Base):
            raise ArgumentException("Must provide another representation type to determine featureName difference")

        self._defaultNamesGeneration_NamesSetOperations(other, 'feature')

        return six.viewkeys(self.featureNames) ^ six.viewkeys(other.featureNames)

    def _pointNameUnion(self, other):
        """
        Returns a set containing all pointNames in either this object or the input object.

        """
        if other is None:
            raise ArgumentException("The other object cannot be None")
        if not isinstance(other, Base):
            raise ArgumentException("Must provide another representation type to determine pointNames union")

        self._defaultNamesGeneration_NamesSetOperations(other, 'point')

        return six.viewkeys(self.pointNames) | six.viewkeys(other.pointNames)

    def _featureNameUnion(self, other):
        """
        Returns a set containing all featureNames in either this object or the input object.

        """
        if other is None:
            raise ArgumentException("The other object cannot be None")
        if not isinstance(other, Base):
            raise ArgumentException("Must provide another representation type to determine featureName union")

        self._defaultNamesGeneration_NamesSetOperations(other, 'feature')

        return six.viewkeys(self.featureNames) | six.viewkeys(other.featureNames)


    def _equalPointNames(self, other):
        if other is None or not isinstance(other, Base):
            return False
        return self._equalNames(self.getPointNames(), other.getPointNames())

    def _equalFeatureNames(self, other):
        if other is None or not isinstance(other, Base):
            return False
        return self._equalNames(self.getFeatureNames(), other.getFeatureNames())

    def _equalNames(self, selfNames, otherNames):
        """Private function to determine equality of either pointNames of
        featureNames. It ignores equality of default values, considering only
        whether non default names consistent (position by position) and
        uniquely positioned (if a non default name is present in both, then
        it is in the same position in both).

        """
        if len(selfNames) != len(otherNames):
            return False

        unequalNames = self._unequalNames(selfNames, otherNames)
        return unequalNames == {}

    def _validateEqualNames(self, leftAxis, rightAxis, callSym, other):

        def _validateEqualNames_implementation():
            lnames = self.getPointNames() if leftAxis == 'point' else self.getFeatureNames()
            rnames = other.getPointNames() if rightAxis == 'point' else other.getFeatureNames()
            inconsistencies = self._inconsistentNames(lnames, rnames)

            if inconsistencies != {}:
                table = [['left', 'ID', 'right']]
                for i in sorted(inconsistencies.keys()):
                    lname = '"' + lnames[i] + '"'
                    rname = '"' + rnames[i] + '"'
                    table.append([lname, str(i), rname])

                msg = leftAxis + " to " + rightAxis + " name inconsistencies when "
                msg += "calling left." + callSym + "(right) \n"
                msg += UML.logger.tableString.tableString(table)
                print(msg, file=sys.stderr)
                raise ArgumentException(msg)

        if leftAxis == 'point' and rightAxis == 'point':
            if self._pointNamesCreated() or other._pointNamesCreated():
                _validateEqualNames_implementation()
        elif leftAxis == 'feature' and rightAxis == 'feature':
            if self._featureNamesCreated() or other._featureNamesCreated():
                _validateEqualNames_implementation()
        elif leftAxis == 'point' and rightAxis == 'feature':
            if self._pointNamesCreated() or other._featureNamesCreated():
                _validateEqualNames_implementation()
        elif leftAxis == 'feature' and rightAxis == 'point':
            if self._featureNamesCreated() or other._pointNamesCreated():
                _validateEqualNames_implementation()


    def _inconsistentNames(self, selfNames, otherNames):
        """Private function to find and return all name inconsistencies
        between the given two sets. It ignores equality of default values,
        considering only whether non default names consistent (position by
        position) and uniquely positioned (if a non default name is present
        in both, then it is in the same position in both). The return value
        is a dict between integer IDs and the pair of offending names at
        that position in both objects.

        Assumptions: the size of the two name sets is equal.

        """
        inconsistencies = {}

        def checkFromLeftKeys(ret, leftNames, rightNames):
            for index in range(len(leftNames)):
                lname = leftNames[index]
                rname = rightNames[index]
                if lname[:DEFAULT_PREFIX_LENGTH] != DEFAULT_PREFIX:
                    if rname[:DEFAULT_PREFIX_LENGTH] != DEFAULT_PREFIX:
                        if lname != rname:
                            ret[index] = (lname, rname)
                    else:
                        # if a name in one is mirrored by a default name,
                        # then it must not appear in any other index;
                        # and therefore, must not appear at all.
                        if rightNames.count(lname) > 0:
                            ret[index] = (lname, rname)
                            ret[rightNames[lname]] = (lname, rname)


        # check both name directions
        checkFromLeftKeys(inconsistencies, selfNames, otherNames)
        checkFromLeftKeys(inconsistencies, otherNames, selfNames)

        return inconsistencies


    def _unequalNames(self, selfNames, otherNames):
        """Private function to find and return all name inconsistencies
        between the given two sets. It ignores equality of default values,
        considering only whether non default names consistent (position by
        position) and uniquely positioned (if a non default name is present
        in both, then it is in the same position in both). The return value
        is a dict between integer IDs and the pair of offending names at
        that position in both objects.

        Assumptions: the size of the two name sets is equal.

        """
        inconsistencies = {}

        def checkFromLeftKeys(ret, leftNames, rightNames):
            for index in range(len(leftNames)):
                lname = leftNames[index]
                rname = rightNames[index]
                if lname[:DEFAULT_PREFIX_LENGTH] != DEFAULT_PREFIX:
                    if rname[:DEFAULT_PREFIX_LENGTH] != DEFAULT_PREFIX:
                        if lname != rname:
                            ret[index] = (lname, rname)
                    else:
                        ret[index] = (lname, rname)

        # check both name directions
        checkFromLeftKeys(inconsistencies, selfNames, otherNames)
        checkFromLeftKeys(inconsistencies, otherNames, selfNames)

        return inconsistencies


    def _validateReorderedNames(self, axis, callSym, other):
        """
        Validate axis names to check to see if they are equal ignoring order.
        Returns True if the names are equal but reordered, False if they are
        equal and the same order (ignoring defaults), and raises an exception
        if they do not share exactly the same names, or requires reordering in
        the presence of default names.
        """
        if axis == 'point':
            lnames = self.getPointNames()
            rnames = other.getPointNames()
            lGetter = self.getPointIndex
            rGetter = other.getPointIndex
        else:
            lnames = self.getFeatureNames()
            rnames = other.getFeatureNames()
            lGetter = self.getFeatureIndex
            rGetter = other.getFeatureIndex

        inconsistencies = self._inconsistentNames(lnames, rnames)

        if len(inconsistencies) != 0:
            # check for the presence of default names; we don't allow reordering
            # in that case.
            msgBase = "When calling caller." + callSym + "(callee) we require that the "
            msgBase += axis + " names all contain the same names, regardless of order."
            msg = copy.copy(msgBase)
            msg += "However, when default names are present, we don't allow reordering "
            msg += "to occur: either all names must be specified, or the order must be "
            msg += "the same."

            if True in [x[:DEFAULT_PREFIX_LENGTH] == DEFAULT_PREFIX for x in lnames]:
                raise ArgumentException(msg)
            if True in [x[:DEFAULT_PREFIX_LENGTH] == DEFAULT_PREFIX for x in rnames]:
                raise ArgumentException(msg)

            ldiff = numpy.setdiff1d(lnames, rnames, assume_unique=True)
            # names are not the same.
            if len(ldiff) != 0:
                rdiff = numpy.setdiff1d(rnames, lnames, assume_unique=True)
                msgBase += "Yet, the following names were unmatched (caller names "
                msgBase += "on the left, callee names on the right):\n"

                table = [['ID', 'name', '', 'ID', 'name']]
                for i, (lname, rname) in enumerate(zip(ldiff, rdiff)):
                    table.append([lGetter(lname), lname, "   ", rGetter(rname), rname])

                msg += UML.logger.tableString.tableString(table)
                print(msg, file=sys.stderr)

                raise ArgumentException(msg)
            else:  # names are not different, but are reordered
                return True
        else:  # names exactly equal
            return False


    def _getPointIndex(self, identifier):
        return self._getIndex(identifier, 'point')

    def _getFeatureIndex(self, identifier):
        return self._getIndex(identifier, 'feature')

    def _getIndex(self, identifier, axis):
        num = self.points if axis == 'point' else self.features
        nameGetter = self.getPointIndex if axis == 'point' else self.getFeatureIndex
        accepted = (six.string_types, int, numpy.integer)

        toReturn = identifier
        if num == 0:
            msg = "There are no valid " + axis + " identifiers; this object has 0 "
            msg += axis + "s"
            raise ArgumentException(msg)
        if identifier is None:
            msg = "An identifier cannot be None."
            raise ArgumentException(msg)
        if not isinstance(identifier, accepted):
            msg = "The identifier must be either a string (a valid " + axis
            msg += " name) or an integer (python or numpy) index between 0 and "
            msg += str(num - 1) + " inclusive. Instead we got: " + str(identifier)
            raise ArgumentException(msg)
        if isinstance(identifier, (int, numpy.integer)):
            if identifier < 0:
                identifier = num + identifier
                toReturn = identifier
            if identifier < 0 or identifier >= num:
                msg = "The given index " + str(identifier) + " is outside of the range "
                msg += "of possible indices in the " + axis + " axis (0 to "
                msg += str(num - 1) + ")."
                raise ArgumentException(msg)
        if isinstance(identifier, six.string_types):
            try:
                toReturn = nameGetter(identifier)
            except KeyError:
                msg = "The " + axis + " name '" + identifier + "' cannot be found."
                raise ArgumentException(msg)
        return toReturn



    def _nextDefaultName(self, axis):
        self._validateAxis(axis)
        if axis == 'point':
            ret = DEFAULT_PREFIX2%self._nextDefaultValuePoint
            self._nextDefaultValuePoint += 1
        else:
            ret = DEFAULT_PREFIX2%self._nextDefaultValueFeature
            self._nextDefaultValueFeature += 1
        return ret

    def _setAllDefault(self, axis):
        self._validateAxis(axis)
        if axis == 'point':
            self.pointNames = {}
            self.pointNamesInverse = []
            names = self.pointNames
            invNames = self.pointNamesInverse
            count = self._pointCount
        else:
            self.featureNames = {}
            self.featureNamesInverse = []
            names = self.featureNames
            invNames = self.featureNamesInverse
            count = self._featureCount
        for i in range(count):
            defaultName = self._nextDefaultName(axis)
            invNames.append(defaultName)
            names[defaultName] = i

    def _addPointName(self, pointName):
        if not self._pointNamesCreated():
            self._setAllDefault('point')
        self._addName(pointName, self.pointNames, self.pointNamesInverse, 'point')

    def _addFeatureName(self, featureName):
        if not self._featureNamesCreated():
            self._setAllDefault('feature')
        self._addName(featureName, self.featureNames, self.featureNamesInverse, 'feature')

    def _addName(self, name, selfNames, selfNamesInv, axis):
        """
        Name the next vector outside of the current possible range on the given axis using the
        provided name.

        name may be either a string, or None if you want a default name. If the name is
        not a string, or already being used as another name on this axis, an
        ArgumentException will be raised.

        """
        if name is not None and not isinstance(name, six.string_types):
            raise ArgumentException("The name must be a string")
        if name in selfNames:
            raise ArgumentException("This name is already in use")

        if name is None:
            name = self._nextDefaultName(axis)

        self._incrementDefaultIfNeeded(name, axis)

        numInAxis = len(selfNamesInv)
        selfNamesInv.append(name)
        selfNames[name] = numInAxis

    def _removePointNameAndShift(self, toRemove):
        """
        Removes the specified name from pointNames, changing the indices
        of other pointNames to fill in the missing index.

        toRemove must be a non None string or integer, specifying either a current pointName
        or the index of a current pointName in the given axis.

        """
        self._removeNameAndShift(toRemove, 'point', self.pointNames, self.pointNamesInverse)

    def _removeFeatureNameAndShift(self, toRemove):
        """
        Removes the specified name from featureNames, changing the indices
        of other featureNames to fill in the missing index.

        toRemove must be a non None string or integer, specifying either a current featureNames
        or the index of a current featureNames in the given axis.

        """
        self._removeNameAndShift(toRemove, 'feature', self.featureNames, self.featureNamesInverse)

    def _removeNameAndShift(self, toRemove, axis, selfNames, selfNamesInv):
        """
        Removes the specified name from the name set for the given axis, changing the indices
        of other names to fill in the missing index.

        toRemove must be a non None string or integer, specifying either a current name
        or the index of a current name in the given axis.

        axis must be either 'point' or 'feature'

        selfNames must be the names dict associated with the provided axis in this object

        selfNamesInv must be the indices to names dict associated with the provided axis
        in this object

		"""
        #this will throw the appropriate exceptions, if need be
        index = self._getIndex(toRemove, axis)
        name = selfNamesInv[index]
        numInAxis = len(selfNamesInv)

        del selfNames[name]
        # remapping each index starting with the one we removed
        for i in range(index, numInAxis - 1):
            nextName = selfNamesInv[i + 1]
            selfNames[nextName] = i

        #delete from inverse, since list, del will deal with 'remapping'
        del selfNamesInv[index]


    def _setName_implementation(self, oldIdentifier, newName, axis, allowDefaults=False):
        """
        Changes the featureName specified by previous to the supplied input featureName.

        oldIdentifier must be a non None string or integer, specifying either a current featureName
        or the index of a current featureName. newFeatureName may be either a string not currently
        in the featureName set, or None for an default featureName. newFeatureName may begin with the
        default prefix

        """
        self._validateAxis(axis)
        if axis == 'point':
            names = self.pointNames
            invNames = self.pointNamesInverse
            index = self._getPointIndex(oldIdentifier)
        else:
            names = self.featureNames
            invNames = self.featureNamesInverse
            index = self._getFeatureIndex(oldIdentifier)

        if newName is not None:
            if not isinstance(newName, six.string_types):
                raise ArgumentException("The new name must be either None or a string")
            #			if not allowDefaults and newFeatureName.startswith(DEFAULT_PREFIX):
            #				raise ArgumentException("Cannot manually add a featureName with the default prefix")
        if newName in names:
            if invNames[index] == newName:
                return
            raise ArgumentException("This name '" + newName + "' is already in use")

        if newName is None:
            newName = self._nextDefaultName(axis)

        #remove the current featureName
        oldName = invNames[index]
        del names[oldName]

        # setup the new featureName
        invNames[index] = newName
        names[newName] = index
        self._incrementDefaultIfNeeded(newName, axis)

    def _setNamesFromList(self, assignments, count, axis):
        if axis == 'point':
            def checkAndSet(val):
                if val >= self._nextDefaultValuePoint:
                    self._nextDefaultValuePoint = val + 1
        else:
            def checkAndSet(val):
                if val >= self._nextDefaultValueFeature:
                    self._nextDefaultValueFeature = val + 1

        self._validateAxis(axis)
        if assignments is None:
            self._setAllDefault(axis)
            return

        if count == 0:
            if len(assignments) > 0:
                msg = "assignments is too large (" + str(len(assignments))
                msg += "); this axis is empty"
                raise ArgumentException(msg)
            self._setNamesFromDict({}, count, axis)
            return
        if len(assignments) != count:
            msg = "assignments may only be an ordered container type, with as "
            msg += "many entries (" + str(len(assignments)) + ") as this axis "
            msg += "is long (" + str(count) + ")"
            raise ArgumentException(msg)

        for name in assignments:
            if name is not None and not isinstance(name, six.string_types):
                msg = 'assignments must contain only string values'
                raise ArgumentException(msg)
            if name is not None and name.startswith(DEFAULT_PREFIX):
                try:
                    num = int(name[DEFAULT_PREFIX_LENGTH:])
                # Case: default prefix with non-integer suffix. This cannot
                # cause a future integer suffix naming collision, so we
                # can ignore it.
                except ValueError:
                    continue
                checkAndSet(num)

        #convert to dict so we only write the checking code once
        temp = {}
        for index in range(len(assignments)):
            name = assignments[index]
            # take this to mean fill it in with a default name
            if name is None:
                name = self._nextDefaultName(axis)
            if name in temp:
                raise ArgumentException("Cannot input duplicate names: " + str(name))
            temp[name] = index
        assignments = temp

        self._setNamesFromDict(assignments, count, axis)

    def _setNamesFromDict(self, assignments, count, axis):
        self._validateAxis(axis)
        if assignments is None:
            self._setAllDefault(axis)
            return
        if not isinstance(assignments, dict):
            raise ArgumentException("assignments may only be a dict, with as many entries as this axis is long")
        if count == 0:
            if len(assignments) > 0:
                raise ArgumentException("assignments is too large; this axis is empty ")
            if axis == 'point':
                self.pointNames = {}
                self.pointNamesInverse = []
            else:
                self.featureNames = {}
                self.featureNamesInverse = []
            return
        if len(assignments) != count:
            raise ArgumentException("assignments may only be a dict, with as many entries as this axis is long")

        # at this point, the input must be a dict
        #check input before performing any action
        for name in assignments.keys():
            if not None and not isinstance(name, six.string_types):
                raise ArgumentException("Names must be strings")
            if not isinstance(assignments[name], int):
                raise ArgumentException("Indices must be integers")
            if assignments[name] < 0 or assignments[name] >= count:
                countName = 'pointCount' if axis == 'point' else 'featureCount'
                raise ArgumentException("Indices must be within 0 to self." + countName + " - 1")

        reverseMap = [None] * len(assignments)
        for name in assignments.keys():
            self._incrementDefaultIfNeeded(name, axis)
            reverseMap[assignments[name]] = name

        # have to copy the input, could be from another object
        if axis == 'point':
            self.pointNames = copy.deepcopy(assignments)
            self.pointNamesInverse = reverseMap
        else:
            self.featureNames = copy.deepcopy(assignments)
            self.featureNamesInverse = reverseMap


    def _constructIndicesList(self, axis, values, argName=None):
        """
        Construct a list of indices from a valid integer (python or numpy) or
        string, or an iterable, list-like container of valid integers and/or
        strings

        """
        if argName is None:
            argName = axis + 's'
        # pandas DataFrames are iterable but do not iterate through the values
        if pd and isinstance(values, pd.DataFrame):
            msg = "A pandas DataFrame object is not a valid input "
            msg += "for '{0}'. ".format(argName)
            msg += "Only one-dimensional objects are accepted."
            raise ArgumentException(msg)

        valuesList = valuesToPythonList(values, argName)
        try:
            indicesList = [self._getIndex(val, axis) for val in valuesList]
        except ArgumentException as ae:
            msg = "Invalid index value for the argument '{0}'. ".format(argName)
            # add more detail to msg; slicing to exclude quotes
            msg += str(ae)[1:-1]
            raise ArgumentException(msg)

        return indicesList


    def _validateAxis(self, axis):
        if axis != 'point' and axis != 'feature':
            raise ArgumentException('axis parameter may only be "point" or "feature"')

    def _incrementDefaultIfNeeded(self, name, axis):
        self._validateAxis(axis)
        if name[:DEFAULT_PREFIX_LENGTH] == DEFAULT_PREFIX:
            intString = name[DEFAULT_PREFIX_LENGTH:]
            try:
                nameNum = int(intString)
            # Case: default prefix with non-integer suffix. This cannot
            # cause a future integer suffix naming collision, so we
            # return without making any chagnes.
            except ValueError:
                return
            if axis == 'point':
                if nameNum >= self._nextDefaultValuePoint:
                    self._nextDefaultValuePoint = nameNum + 1
            else:
                if nameNum >= self._nextDefaultValueFeature:
                    self._nextDefaultValueFeature = nameNum + 1


    def _validateValueIsNotNone(self, name, value):
        if value is None:
            msg = "The argument named " + name + " must not have a value of None"
            raise ArgumentException(msg)

    def _validateValueIsUMLDataObject(self, name, value, same):
        if not isinstance(value, UML.data.Base):
            msg = "The argument named " + name + " must be an instance "
            msg += "of the UML.data.Base class. The value we recieved was "
            msg += str(value) + ", had the type " + str(type(value))
            msg += ", and a method resolution order of "
            msg += str(inspect.getmro(value.__class__))
            raise ArgumentException(msg)

    def _shapeCompareString(self, argName, argValue):
        selfPoints = self.points
        sps = "" if selfPoints == 1 else "s"
        selfFeats = self.features
        sfs = "" if selfFeats == 1 else "s"
        argPoints = argValue.points
        aps = "" if argPoints == 1 else "s"
        argFeats = argValue.features
        afs = "" if argFeats == 1 else "s"

        ret = "Yet, " + argName + " has "
        ret += str(argPoints) + " point" + aps + " and "
        ret += str(argFeats) + " feature" + afs + " "
        ret += "while the caller has "
        ret += str(selfPoints) + " point" + sps + " and "
        ret += str(selfFeats) + " feature" + sfs + "."

        return ret

    def _validateObjHasSameNumberOfFeatures(self, argName, argValue):
        selfFeats = self.features
        argFeats = argValue.features

        if selfFeats != argFeats:
            msg = "The argument named " + argName + " must have the same number "
            msg += "of features as the caller object. "
            msg += self._shapeCompareString(argName, argValue)
            raise ArgumentException(msg)

    def _validateObjHasSameNumberOfPoints(self, argName, argValue):
        selfPoints = self.points
        argValuePoints = argValue.points
        if selfPoints != argValuePoints:
            msg = "The argument named " + argName + " must have the same number "
            msg += "of points as the caller object. "
            msg += self._shapeCompareString(argName, argValue)
            raise ArgumentException(msg)

    def _validateEmptyNamesIntersection(self, axis, argName, argValue):
        if axis == 'point':
            intersection = self._pointNameIntersection(argValue)
            nString = 'pointNames'
        elif axis == 'feature':
            intersection = self._featureNameIntersection(argValue)
            nString = 'featureNames'
        else:
            raise ArgumentException("invalid axis")

        shared = []
        if intersection:
            for name in intersection:
                if name[:DEFAULT_PREFIX_LENGTH] != DEFAULT_PREFIX:
                    shared.append(name)

        if shared != []:
            truncated = False
            if len(shared) > 10:
                full = len(shared)
                shared = shared[:10]
                truncated = True

            msg = "The argument named " + argName + " must not share any "
            msg += nString + " with the calling object, yet the following "
            msg += "names occured in both: "
            msg += UML.exceptions.prettyListString(shared)
            if truncated:
                msg += "... (only first 10 entries out of " + str(full)
                msg += " total)"
            raise ArgumentException(msg)

    def _validateMatPlotLibImport(self, error, name):
        if error is not None:
            msg = "The module matplotlib is required to be installed "
            msg += "in order to call the " + name + "() method. "
            msg += "However, when trying to import, an ImportError with "
            msg += "the following message was raised: '"
            msg += str(error) + "'"

            raise ImportError(msg)

    def _validateStatisticalFunctionInputString(self, statisticsFunction):
        acceptedPretty = [
            'max', 'mean', 'median', 'min', 'unique count', 'proportion missing',
            'proportion zero', 'standard deviation', 'std', 'population std',
            'population standard deviation', 'sample std',
            'sample standard deviation'
        ]
        accepted = list(map(dataHelpers.cleanKeywordInput, acceptedPretty))

        msg = "The statisticsFunction must be equivaltent to one of the "
        msg += "following: "
        msg += str(acceptedPretty) + ", but '" + str(statisticsFunction)
        msg += "' was given instead. Note: casing and whitespace is "
        msg += "ignored when checking the statisticsFunction."

        if not isinstance(statisticsFunction, six.string_types):
            raise ArgumentException(msg)

        cleanFuncName = dataHelpers.cleanKeywordInput(statisticsFunction)

        if cleanFuncName not in accepted:
            raise ArgumentException(msg)

        return cleanFuncName

    def _validateRangeOrder(self, startName, startVal, endName, endVal):
        """
        Validate a range where both values are inclusive.
        """
        if startVal > endVal:
            msg = "When specifying a range, the arguments were resolved to "
            msg += "having the values " + startName
            msg += "=" + str(startVal) + " and " + endName + "=" + str(endVal)
            msg += ", yet the starting value is not allowed to be greater than "
            msg += "the ending value (" + str(startVal) + ">" + str(endVal)
            msg += ")"

            raise ArgumentException(msg)

    def _adjustCountAndNames(self, axis, other):
        """
        Adjust the count and names (when names have been generated) for this object,
        removing the names that have been extracted to the other object
        """
        if axis == 'point':
            self._pointCount -= other.points
            if self._pointNamesCreated():
                idxList= []
                for name in other.getPointNames():
                    idxList.append(self.pointNames[name])
                idxList= sorted(idxList)
                for i in range(len(idxList)):
                    del self.pointNamesInverse[idxList[i] - i]
                self.pointNames = {pt:idx for idx, pt in enumerate(self.pointNamesInverse)}

        else:
            self._featureCount -= other.features
            if self._featureNamesCreated():
                idxList= []
                for name in other.getFeatureNames():
                    idxList.append(self.featureNames[name])
                idxList= sorted(idxList)
                for i in range(len(idxList)):
                    del self.featureNamesInverse[idxList[i] - i]
                self.featureNames = {pt:idx for idx, pt in enumerate(self.featureNamesInverse)}


    def _validateStartEndRange(self, start, end, axisLength):
        """check that the start and end values are valid"""
        if start < 0 or start > axisLength:
            msg = "start must be a valid index, in the range of possible "
            msg += axis + 's'
            raise ArgumentException(msg)
        if end < 0 or end > axisLength:
            msg = "end must be a valid index, in the range of possible "
            msg += axis + 's'
            raise ArgumentException(msg)
        if start > end:
            raise ArgumentException("The start index cannot be greater than the end index")

    def _validateStructuralArguments(self, structure, axis, target, start, end,
                                    number, randomize):
        targetName = 'to' + structure.capitalize()
        if target is None and start is None and end is None and number is None:
            msg = "You must provide a value for {0}, ".format(targetName)
            msg += " or start/end, or number."
            raise ArgumentException(msg)
        if number is not None and number < 1:
            msg = "number must be greater than zero"
            raise ArgumentException(msg)
        if number is None and randomize:
            msg = "randomize selects a random subset of {0}s to ".format(axis)
            msg += "{0}. When randomize=True, the number ".format(structure)
            msg += "argument cannot be None"
            raise ArgumentException(msg)
        if target is not None:
            if start is not None or end is not None:
                msg = "Range removal is exclusive, to use it, "
                msg += "{0} must be None".format(targetName)
                raise ArgumentException(msg)


def cmp_to_key(mycmp):
    """Convert a cmp= function for python2 into a key= function for python3"""
    class K:
        def __init__(self, obj, *args):
            self.obj = obj
        def __lt__(self, other):
            return mycmp(self.obj, other.obj) < 0
        def __gt__(self, other):
            return mycmp(self.obj, other.obj) > 0
        def __eq__(self, other):
            return mycmp(self.obj, other.obj) == 0
        def __le__(self, other):
            return mycmp(self.obj, other.obj) <= 0
        def __ge__(self, other):
            return mycmp(self.obj, other.obj) >= 0
        def __ne__(self, other):
            return mycmp(self.obj, other.obj) != 0
    return K

def cmp(x, y):
    if x < y:
        return -1
    elif x > y:
        return 1
    else:
        return 0<|MERGE_RESOLUTION|>--- conflicted
+++ resolved
@@ -87,8 +87,6 @@
     return ((sin(pointNum) + cos(featureNum)) / 2.0) * elementValue
 
 
-<<<<<<< HEAD
-=======
 def valuesToPythonList(values, argName):
     """
     Create a python list of values from an integer (python or numpy),
@@ -108,7 +106,7 @@
 
     return valuesList
 
->>>>>>> ee8c773b
+
 class Base(object):
     """
     Class defining important data manipulation operations and giving functionality

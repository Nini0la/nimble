--- conflicted
+++ resolved
@@ -399,16 +399,12 @@
             if points is not None and i not in points:
                 continue
             currRet = function(p)
-<<<<<<< HEAD
-            if len(currRet) != self.fts:
-=======
             # currRet might return an ArgumentException with a message which needs to be
             # formatted with the axis and current index before being raised
             if isinstance(currRet, ArgumentException):
                 currRet.value = currRet.value.format('point', i)
                 raise currRet
-            if len(currRet) != self.features:
->>>>>>> c9c93788
+            if len(currRet) != self.fts:
                 msg = "function must return an iterable with as many elements as features in this object"
                 raise ArgumentException(msg)
 
@@ -419,16 +415,12 @@
             if features is not None and j not in features:
                 continue
             currRet = function(f)
-<<<<<<< HEAD
-            if len(currRet) != self.pts:
-=======
             # currRet might return an ArgumentException with a message which needs to be
             # formatted with the axis and current index before being raised
             if isinstance(currRet, ArgumentException):
                 currRet.value = currRet.value.format('feature', j)
                 raise currRet
-            if len(currRet) != self.points:
->>>>>>> c9c93788
+            if len(currRet) != self.pts:
                 msg = "function must return an iterable with as many elements as points in this object"
                 raise ArgumentException(msg)
 
@@ -481,174 +473,6 @@
 
         self.data.iloc[pointStart:pointEnd + 1, featureStart:featureEnd + 1] = values
 
-<<<<<<< HEAD
-    def _handleMissingValues_implementation(self, method='remove points', featuresList=None, arguments=None, alsoTreatAsMissing=[], markMissing=False):
-        """
-        This function is to
-        1. drop points or features with missing values
-        2. fill missing values with mean, median, mode, or zero or a constant value
-        3. fill missing values by forward or backward filling
-        4. input missing values via linear interpolation
-
-        Detailed steps are:
-        1. from alsoTreatAsMissing, generate a dict for elements which are not None or NaN but should be treated as missing
-        2. from featuresList, generate a dict for each element
-        3. replace missing values in features in the featuresList with NaN
-        4. based on method and arguments, process self.data
-        5. update points and features information.
-        """
-        if featuresList is not None:
-            featuresList = self.getFeatureIndices(featuresList)
-
-        alsoTreatAsMissingDict = {i: np.NaN for i in alsoTreatAsMissing if (i is not None) and i == i}
-        if alsoTreatAsMissingDict:
-            myd = {i: alsoTreatAsMissingDict for i in featuresList}
-            self.data.replace(myd, inplace=True)
-
-        if markMissing:
-            # construct extra columns to indicate if the original value was missing or not
-            extraDf = self.data[featuresList].isnull()
-        #from now, based on method and arguments, process self.data
-        if method == 'remove points':
-            msg = 'for method = "remove points", the arguments can only be all( or None) or any.'
-            if arguments is None or arguments.lower() == 'any':
-                self.data.dropna(subset=featuresList, how='any', inplace=True)
-            elif arguments.lower() == 'all':
-                self.data.dropna(subset=featuresList, how='all', inplace=True)
-            else:
-                raise ArgumentException(msg)
-
-            if 0 in self.data.shape:
-                msg = 'All data are removed. Please use another method or other arguments.'
-                raise ArgumentException(msg)
-        elif method == 'remove features':
-            msg = 'for method = "remove features", the arguments can only be all( or None) or any.'
-            if len(featuresList) == self.fts:
-                #if we consider all features
-                if arguments is None or arguments.lower() == 'any':
-                    self.data.dropna(axis=1, how='any', inplace=True)
-                elif arguments.lower() == 'all':
-                    self.data.dropna(axis=1, how='all', inplace=True)
-                else:
-                    raise ArgumentException(msg)
-            else:
-                #if only some features are considered
-                if arguments is None or arguments.lower() == 'any':
-                    cols = self.data[featuresList].dropna(axis=1, how='any', inplace=False).columns
-                elif arguments.lower() == 'all':
-                    cols = self.data[featuresList].dropna(axis=1, how='all', inplace=False).columns
-                else:
-                    raise ArgumentException(msg)
-                dropCols = list(set(featuresList) - set(cols))
-                self.data.drop(labels=dropCols, axis=1, inplace=True)
-
-            if 0 in self.data.shape:
-                msg = 'All data are removed. Please use another method or other arguments.'
-                raise ArgumentException(msg)
-        elif method == 'feature mean':
-            self.data.fillna(self.data[featuresList].mean(), inplace=True)
-        elif method == 'feature median':
-            self.data.fillna(self.data[featuresList].median(), inplace=True)
-        elif method == 'feature mode':
-            #pd.DataFrame.mode is faster, but to make sure behavior consistent, let's use our own UML.calculate.mode
-            featureMode = self.calculateForEachFeature(UML.calculate.mode, features=featuresList).data.iloc[0]
-            self.data.fillna(featureMode, inplace=True)
-        elif method == 'zero':
-            myd = {i: 0 for i in featuresList}
-            self.data.fillna(myd, inplace=True)
-        elif method == 'constant':
-            msg = 'for method = "constant", the arguments must be the constant.'
-            if arguments is not None:
-                myd = {i: arguments for i in featuresList}
-                self.data.fillna(myd, inplace=True)
-            else:
-                raise ArgumentException(msg)
-        elif method == 'forward fill':
-            self.data[featuresList] = self.data[featuresList].fillna(method='ffill')
-        elif method == 'backward fill':
-            self.data[featuresList] = self.data[featuresList].fillna(method='bfill')
-        elif method == 'interpolate':
-            if arguments is None:
-                arguments = {}
-            elif isinstance(arguments, dict):
-                pass
-            else:
-                msg = 'for method = "interpolate", the arguments must be None or a dict.'
-                raise ArgumentException(msg)
-            if len(featuresList) == self.fts:
-                    self.data.interpolate(inplace=True, **arguments)
-            else:
-                self.data[featuresList] = self.data[featuresList].interpolate(**arguments)
-        elif hasattr(method, '__name__') and 'KNeighbors' in method.__name__:
-            if arguments is None:
-                arguments = {}
-            neigh = method(**arguments)
-            tmpList = []#store idx, col and values for missing values
-            for col in featuresList:
-                colBln = (self.data.columns == col)
-                for idx in self.data.index:
-                    #do KNN point by point
-                    if pd.isnull(self.data.iloc[idx, colBln].values[0]):
-                        #prepare training data
-                        notNullCols = ~self.data.iloc[idx, :].isnull()
-                        predictData = self.data.iloc[idx, notNullCols]
-                        notNullCols[col] = True
-                        trainingData = self.data.iloc[:, notNullCols].dropna(how='any')
-                        #train
-                        neigh.fit(trainingData.iloc[:, ~colBln], trainingData.iloc[:, colBln])
-                        #predict
-                        tmpList.append([idx, col, neigh.predict(predictData.reshape(1, -1))[0][0] ])
-            for idx, col, v in tmpList:
-                self.data.iloc[idx, col] = v
-        else:
-            msg = 'method can be "remove points", "remove features", "feature mean", "feature median", \
-            "feature mode", "zero", "constant", "forward fill", "backward fill", "extra dummy", "interpolate", \
-                  sklearn.neighbors.KNeighborsRegressor, sklearn.neighbors.KNeighborsClassifier'
-            raise ArgumentException(msg)
-
-        # add the constructed columns marking missing values into the object now that it won't
-        # interfere with the rest of the processing.
-        if markMissing:
-            self.data = self.data.join(extraDf[[i for i in featuresList if i in self.data.columns]], rsuffix='_missing', how='left')
-
-        # there are no other structure changes to self.data beyond this point, so we can update our record
-        # of shape. We must do this before setting point/feature names.
-        pCount, fCount = self.data.shape
-        self._featureCount = fCount
-        self._pointCount = pCount
-
-        # if we've removed features or added new features to mark missing values, and we have not
-        # deferred name creation, then we must assign corrected feature names. Deferred names will
-        # take care of the adjusted size upon assignment
-        if (method == 'remove features' or markMissing) and self._featureNamesCreated():
-            # Get the correct names. In the case of column removal, data.columns uses the indices
-            # keyed to the original shape of the object, so we can easily access only the names for
-            # columns that remain. In the case of column addition, we have to convert the indices
-            # (either stand alone, or in a missing tag) to actual names.
-            def fix_name(x):
-                x = str(x)
-                search_res = re.search('^(.+)_missing', x)
-                if search_res:
-                    name = self.getFeatureNames()[int(search_res.group(1))] + '_missing'
-                else:
-                    name = self.getFeatureNames()[int(x)]
-                return name
-
-            fNames = [fix_name(i) for i in self.data.columns]
-            self.setFeatureNames(fNames)
-
-        # if we've removed points, and we have not deferred name creation,
-        # then we must assign corrected point names. Deferred names will
-        # take care of the adjusted size upon assignment
-        if method == 'remove points' and self._pointNamesCreated():
-            pNames = [self.getPointNames()[i] for i in self.data.index.tolist()]
-            self.setPointNames(pNames)
-
-        # reset index and column to values matching self.data's current size
-        self._updateName('point')
-        self._updateName('feature')
-=======
->>>>>>> c9c93788
 
     def _flattenToOnePoint_implementation(self):
         numElements = self.pts * self.fts

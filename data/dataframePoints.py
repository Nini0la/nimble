--- conflicted
+++ resolved
@@ -105,11 +105,7 @@
     def _nonZeroIterator_implementation(self):
         return nzIt(self._source)
 
-<<<<<<< HEAD
-class DataFramePointsView(AxisView, DataFramePoints):
-=======
-class DataFramePointsView(DataFramePoints, AxisView, PointsView):
->>>>>>> 7ef79b34
+class DataFramePointsView(PointsView, AxisView, DataFramePoints):
     """
     Limit functionality of DataFramePoints to read-only
     """

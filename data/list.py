--- conflicted
+++ resolved
@@ -364,15 +364,10 @@
             return False
         if self.fts != other.fts:
             return False
-<<<<<<< HEAD
         for index in range(self.pts):
-            if self.data[index] != other.data[index]:
-=======
-        for index in range(self.points):
             sPoint = self.data[index]
             oPoint = other.data[index]
             if sPoint != oPoint:
->>>>>>> c9c93788
                 return False
         return True
 
@@ -533,16 +528,12 @@
             if points is not None and i not in points:
                 continue
             currRet = function(p)
-<<<<<<< HEAD
-            if len(currRet) != self.fts:
-=======
             # currRet might return an ArgumentException with a message which needs to be
             # formatted with the axis and current index before being raised
             if isinstance(currRet, ArgumentException):
                 currRet.value = currRet.value.format('point', i)
                 raise currRet
-            if len(currRet) != self.features:
->>>>>>> c9c93788
+            if len(currRet) != self.fts:
                 msg = "function must return an iterable with as many elements as features in this object"
                 raise ArgumentException(msg)
 
@@ -553,16 +544,12 @@
             if features is not None and j not in features:
                 continue
             currRet = function(f)
-<<<<<<< HEAD
-            if len(currRet) != self.pts:
-=======
             # currRet might return an ArgumentException with a message which needs to be
             # formatted with the axis and current index before being raised
             if isinstance(currRet, ArgumentException):
                 currRet.value = currRet.value.format('feature', j)
                 raise currRet
-            if len(currRet) != self.points:
->>>>>>> c9c93788
+            if len(currRet) != self.pts:
                 msg = "function must return an iterable with as many elements as points in this object"
                 raise ArgumentException(msg)
 
@@ -615,153 +602,6 @@
             for p in range(pointStart, pointEnd + 1):
                 self.data[p][featureStart:featureEnd + 1] = values.data[p - pointStart]
 
-<<<<<<< HEAD
-    def _handleMissingValues_implementation(self, method='remove points', featuresList=None, arguments=None, alsoTreatAsMissing=[], markMissing=False):
-        """
-        This function is to
-        1. drop points or features with missing values
-        2. fill missing values with mean, median, mode, or zero or a constant value
-        3. fill missing values by forward or backward filling
-        4. imput missing values via linear interpolation
-
-        Detailed steps are:
-        1. from alsoTreatAsMissing, generate a Set for elements which are not None nor NaN but should be considered as missing
-        2. from featuresList, generate 2 dicts missingIdxDictFeature and missingIdxDictPoint to store locations of missing values
-        3. replace missing values in features in the featuresList with NaN
-        4. based on method and arguments, process self.data
-        5. update points and features information.
-        """
-        def featureMeanMedianMode(func):
-            featureMean = self.calculateForEachFeature(func, features=featuresList)
-            for tmpItem in missingIdxDictFeature.items():
-                j = tmpItem[0]
-                for i in tmpItem[1]:
-                    self.data[i][j] = featureMean[0, j]
-
-        alsoTreatAsMissingSet = set(alsoTreatAsMissing)
-        missingIdxDictFeature = {i: [] for i in featuresList}
-        missingIdxDictPoint = {i: [] for i in range(self.pts)}
-        for i in range(self.pts):
-            for j in featuresList:
-                tmpV = self.data[i][j]
-                if tmpV in alsoTreatAsMissingSet or (tmpV!=tmpV) or tmpV is None:
-                    #numpy.NaN and None are always treated as missing
-                    self.data[i][j] = None if tmpV is None else numpy.NaN
-                    missingIdxDictPoint[i].append(j)
-                    missingIdxDictFeature[j].append(i)
-        featureNames = self.getFeatureNames()
-        pointNames = self.getPointNames()
-        if markMissing:
-            #add extra columns to indicate if the original value was missing or not
-            extraFeatureNames = []
-            extraDummy = []
-            for tmpItem in missingIdxDictFeature.items():
-                extraFeatureNames.append(self.getFeatureName(tmpItem[0]) + '_missing')
-            for tmpItem in missingIdxDictPoint.items():
-                extraDummy.append([True if i in tmpItem[1] else False for i in featuresList])
-
-            #extraDummy = numpy.matrix(extraDummy).transpose()
-        # import pdb; pdb.set_trace()
-        #from now, based on method and arguments, process self.data
-        if method == 'remove points':
-            msg = 'for method = "remove points", the arguments can only be all( or None) or any.'
-            if arguments is None or arguments.lower() == 'any':
-                missingIdx = [i[0] for i in missingIdxDictPoint.items() if len(i[1]) > 0]
-            elif arguments.lower() == 'all':
-                missingIdx = [i[0] for i in missingIdxDictPoint.items() if len(i[1]) == self.fts]
-            else:
-                raise ArgumentException(msg)
-            nonmissingIdx = [i for i in range(self.pts) if i not in missingIdx]
-            if len(nonmissingIdx) == 0:
-                msg = 'All data are removed. Please use another method or other arguments.'
-                raise ArgumentException(msg)
-            pointNames = [self.getPointName(i) for i in nonmissingIdx]
-            if len(missingIdx) > 0:
-                self.data = [self.data[i] for i in nonmissingIdx]
-                if markMissing:
-                    extraDummy = [extraDummy[i] for i in nonmissingIdx]
-        elif method == 'remove features':
-            msg = 'for method = "remove features", the arguments can only be all( or None) or any.'
-            if arguments is None or arguments.lower() == 'any':
-                missingIdx = [i[0] for i in missingIdxDictFeature.items() if len(i[1]) > 0]
-            elif arguments.lower() == 'all':
-                missingIdx = [i[0] for i in missingIdxDictFeature.items() if len(i[1]) == self.pts]
-            else:
-                raise ArgumentException(msg)
-            nonmissingIdx = [i for i in range(self.fts) if i not in missingIdx]
-            if len(nonmissingIdx) == 0:
-                msg = 'All data are removed. Please use another method or other arguments.'
-                raise ArgumentException(msg)
-            featureNames = [self.getFeatureName(i) for i in nonmissingIdx]
-            if len(missingIdx) > 0:
-                self.data = [[i[j] for j in nonmissingIdx] for i in self.data]
-                if markMissing:
-                    extraDummy = [[i[j] for j in nonmissingIdx] for i in extraDummy]
-                    extraFeatureNames = [extraFeatureNames[i] for i in nonmissingIdx]
-        elif method == 'feature mean':
-            featureMeanMedianMode(UML.calculate.mean)
-        elif method == 'feature median':
-            featureMeanMedianMode(UML.calculate.median)
-        elif method == 'feature mode':
-            featureMeanMedianMode(UML.calculate.mode)
-        elif method == 'zero':
-            for tmpItem in missingIdxDictFeature.items():
-                j = tmpItem[0]
-                for i in tmpItem[1]:
-                    self.data[i][j] = 0
-        elif method == 'constant':
-            msg = 'for method = "constant", the arguments must be the constant.'
-            if arguments is not None:
-                for tmpItem in missingIdxDictFeature.items():
-                    j = tmpItem[0]
-                    for i in tmpItem[1]:
-                        self.data[i][j] = arguments
-            else:
-                raise ArgumentException(msg)
-        elif method == 'forward fill':
-            for tmpItem in missingIdxDictFeature.items():
-                    j = tmpItem[0]
-                    for i in tmpItem[1]:
-                        if i > 0:
-                            self.data[i][j] = self.data[i-1][j]
-        elif method == 'backward fill':
-            for tmpItem in missingIdxDictFeature.items():
-                    j = tmpItem[0]
-                    for i in sorted(tmpItem[1], reverse=True):
-                        if i < self.pts - 1:
-                            self.data[i][j] = self.data[i+1][j]
-        elif method == 'interpolate':
-            for tmpItem in missingIdxDictFeature.items():
-                j = tmpItem[0]
-                interpX = tmpItem[1]
-                if len(interpX) == 0:
-                    continue
-                if arguments is None:
-                    xp = [i for i in range(self.pts) if i not in interpX]
-                    fp = [self.data[i][j] for i in xp]
-                    tmpArguments = {'x': interpX, 'xp': xp, 'fp': fp}
-                elif isinstance(arguments, dict):
-                    tmpArguments = arguments.copy()
-                    tmpArguments['x'] = interpX
-                else:
-                    msg = 'for method = "interpolate", the arguments must be None or a dict.'
-                    raise ArgumentException(msg)
-
-                tmpV = numpy.interp(**tmpArguments)
-                for k, i in enumerate(interpX):
-                    self.data[i][j] = tmpV[k]
-
-        if markMissing:
-            for i in range(len(self.data)):
-                self.data[i].extend(extraDummy[i])
-            featureNames += extraFeatureNames
-        pCount, fCount = len(self.data), len(self.data[0])
-        self._featureCount = fCount
-        self.setFeatureNames(featureNames)
-        self._pointCount = pCount
-        self.setPointNames(pointNames)
-=======
->>>>>>> c9c93788
 
     def _flattenToOnePoint_implementation(self):
         onto = self.data[0]

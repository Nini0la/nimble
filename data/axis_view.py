"""
Defines a subclass of the Axis object, which serves as the primary
base class for read only axis views of data objects.
"""
from __future__ import absolute_import

from .axis import Axis
from .points import Points

class AxisView(Axis):
    """
    Class defining read only view objects, which have the same api as a
    normal Axis object, but disallow all methods which could change the
    data.

    Parameters
    ----------
<<<<<<< HEAD
    source : UML Base object
        The UML object that this is a view into.
    axis : str
        Either 'point' or 'feature'.
=======
>>>>>>> e035a37b
    kwds
        Included due to best practices so args may automatically be
        passed further up into the hierarchy if needed.
    """
    def _getNames(self):
        if isinstance(self, Points):
            start = self._source._pStart
            end = self._source._pEnd
        else:
            start = self._source._fStart
            end = self._source._fEnd

        if not self._namesCreated():
            self._source._source._setAllDefault(self._axis)
        if isinstance(self, Points):
            namesList = self._source._source.pointNamesInverse
        else:
            namesList = self._source._source.featureNamesInverse

        return namesList[start:end]

    def _getName(self, index):
        return self._getNames()[index]

    def _getIndex(self, name):
        if isinstance(self, Points):
            start = self._source._pStart
            end = self._source._pEnd
            possible = self._source._source.points.getIndex(name)
        else:
            start = self._source._fStart
            end = self._source._fEnd
            possible = self._source._source.features.getIndex(name)
        if start <= possible < end:
            return possible - start
        else:
            raise KeyError()

    def _getIndices(self, names):
        return [self._getIndex(n) for n in names]<|MERGE_RESOLUTION|>--- conflicted
+++ resolved
@@ -15,13 +15,6 @@
 
     Parameters
     ----------
-<<<<<<< HEAD
-    source : UML Base object
-        The UML object that this is a view into.
-    axis : str
-        Either 'point' or 'feature'.
-=======
->>>>>>> e035a37b
     kwds
         Included due to best practices so args may automatically be
         passed further up into the hierarchy if needed.

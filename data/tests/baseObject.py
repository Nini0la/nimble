from __future__ import absolute_import
import UML
import six
import numpy
#import numpy

def objConstructorMaker(returnType):
    """
    Creates the constructor method for a test object, given the return type.

    """

    def constructor(
            data, pointNames='automatic', featureNames='automatic', elementType=None,
            name=None, path=(None, None),
            treatAsMissing=[float('nan'), numpy.nan, None, '', 'None', 'nan'],
            replaceMissingWith=numpy.nan):
        # Case: data is a path to a file
        if isinstance(data, six.string_types):
            return UML.createData(
                returnType, data=data, pointNames=pointNames,
                featureNames=featureNames, name=name, treatAsMissing=treatAsMissing,
                replaceMissingWith=replaceMissingWith, elementType=elementType)
        # Case: data is some in-python format. We must call initDataObject
        # instead of createData because we sometimes need to specify a
        # particular path attribute.
        else:
            return UML.createData(returnType, data=data, pointNames=pointNames,
                featureNames=featureNames, elementType=elementType, name=name, path=path,
                keepPoints='all', keepFeatures='all', treatAsMissing=treatAsMissing,
                replaceMissingWith=replaceMissingWith)

    return constructor


def viewConstructorMaker(concreteType):
    """
    Creates the constructor method for a View test object, given a concrete return type.
    The constructor will create an object with more data than is provided to it,
    and then will take a view which contains the expected values.

    """

    def constructor(
            data, pointNames='automatic', featureNames='automatic',
            name=None, path=(None, None), elementType=None,
            treatAsMissing=[float('nan'), numpy.nan, None, '', 'None', 'nan'],
            replaceMissingWith=numpy.nan):
        # Case: data is a path to a file
        if isinstance(data, six.string_types):
            orig = UML.createData(
                concreteType, data=data, pointNames=pointNames,
                featureNames=featureNames, name=name, treatAsMissing=treatAsMissing,
                replaceMissingWith=replaceMissingWith, elementType=elementType)
        # Case: data is some in-python format. We must call initDataObject
        # instead of createData because we sometimes need to specify a
        # particular path attribute.
        else:
            orig = UML.helpers.initDataObject(
                concreteType, rawData=data, pointNames=pointNames,
                featureNames=featureNames, name=name, path=path, elementType=elementType,
                keepPoints='all', keepFeatures='all', treatAsMissing=treatAsMissing,
                replaceMissingWith=replaceMissingWith)

        # generate points of data to be present before and after the viewable
        # data in the concrete object
<<<<<<< HEAD
        if len(orig.points) != 0:
            firstPRaw = [[0] * len(orig.features)]
            firstPoint = UML.helpers.initDataObject(concreteType, rawData=firstPRaw,
                                                    pointNames=['firstPNonView'], featureNames=orig.features.getNames(),
=======
        if orig.points != 0:
            firstPRaw = [[0] * orig.features]
            fnamesParam = orig.getFeatureNames() if orig._featureNamesCreated() else 'automatic'
            firstPoint = UML.helpers.initDataObject(concreteType, rawData=firstPRaw,
                                                    pointNames=['firstPNonView'], featureNames=fnamesParam,
>>>>>>> 1e8020e5
                                                    name=name, path=orig.path, keepPoints='all', keepFeatures='all',
                                                    elementType=elementType)

            lastPRaw = [[3] * len(orig.features)]
            lastPoint = UML.helpers.initDataObject(concreteType, rawData=lastPRaw,
<<<<<<< HEAD
                                                   pointNames=['lastPNonView'], featureNames=orig.features.getNames(),
=======
                                                   pointNames=['lastPNonView'], featureNames=fnamesParam,
>>>>>>> 1e8020e5
                                                   name=name, path=orig.path, keepPoints='all', keepFeatures='all',
                                                   elementType=elementType)

            firstPoint.points.add(orig)
            full = firstPoint
            full.points.add(lastPoint)

            pStart = 1
            pEnd = len(full.points) - 2
        else:
            full = orig
            pStart = None
            pEnd = None

        # generate features of data to be present before and after the viewable
        # data in the concrete object
<<<<<<< HEAD
        if len(orig.features) != 0:
            lastFRaw = [[1] * len(full.points)]
            lastFeature = UML.helpers.initDataObject(concreteType, rawData=lastFRaw,
                                                     featureNames=full.points.getNames(), pointNames=['lastFNonView'],
=======
        if orig.features != 0:
            lastFRaw = [[1] * full.points]
            fnames = full.getPointNames() if full._pointNamesCreated() else 'automatic'
            lastFeature = UML.helpers.initDataObject(concreteType, rawData=lastFRaw,
                                                     featureNames=fnames, pointNames=['lastFNonView'],
>>>>>>> 1e8020e5
                                                     name=name, path=orig.path, keepPoints='all', keepFeatures='all',
                                                     elementType=elementType)

            lastFeature.transpose()

            full.features.add(lastFeature)
            fStart = None
            fEnd = len(full.features) - 2
        else:
            fStart = None
            fEnd = None

        ret = full.view(pStart, pEnd, fStart, fEnd)
        ret._name = orig.name

        return ret

    return constructor


class DataTestObject(object):
    def __init__(self, returnType):
        if returnType.endswith("View"):
            self.constructor = viewConstructorMaker(returnType[:-len("View")])
        else:
            self.constructor = objConstructorMaker(returnType)

        self.returnType = returnType<|MERGE_RESOLUTION|>--- conflicted
+++ resolved
@@ -64,28 +64,16 @@
 
         # generate points of data to be present before and after the viewable
         # data in the concrete object
-<<<<<<< HEAD
         if len(orig.points) != 0:
             firstPRaw = [[0] * len(orig.features)]
             firstPoint = UML.helpers.initDataObject(concreteType, rawData=firstPRaw,
                                                     pointNames=['firstPNonView'], featureNames=orig.features.getNames(),
-=======
-        if orig.points != 0:
-            firstPRaw = [[0] * orig.features]
-            fnamesParam = orig.getFeatureNames() if orig._featureNamesCreated() else 'automatic'
-            firstPoint = UML.helpers.initDataObject(concreteType, rawData=firstPRaw,
-                                                    pointNames=['firstPNonView'], featureNames=fnamesParam,
->>>>>>> 1e8020e5
                                                     name=name, path=orig.path, keepPoints='all', keepFeatures='all',
                                                     elementType=elementType)
 
             lastPRaw = [[3] * len(orig.features)]
             lastPoint = UML.helpers.initDataObject(concreteType, rawData=lastPRaw,
-<<<<<<< HEAD
                                                    pointNames=['lastPNonView'], featureNames=orig.features.getNames(),
-=======
-                                                   pointNames=['lastPNonView'], featureNames=fnamesParam,
->>>>>>> 1e8020e5
                                                    name=name, path=orig.path, keepPoints='all', keepFeatures='all',
                                                    elementType=elementType)
 
@@ -102,18 +90,10 @@
 
         # generate features of data to be present before and after the viewable
         # data in the concrete object
-<<<<<<< HEAD
         if len(orig.features) != 0:
             lastFRaw = [[1] * len(full.points)]
             lastFeature = UML.helpers.initDataObject(concreteType, rawData=lastFRaw,
                                                      featureNames=full.points.getNames(), pointNames=['lastFNonView'],
-=======
-        if orig.features != 0:
-            lastFRaw = [[1] * full.points]
-            fnames = full.getPointNames() if full._pointNamesCreated() else 'automatic'
-            lastFeature = UML.helpers.initDataObject(concreteType, rawData=lastFRaw,
-                                                     featureNames=fnames, pointNames=['lastFNonView'],
->>>>>>> 1e8020e5
                                                      name=name, path=orig.path, keepPoints='all', keepFeatures='all',
                                                      elementType=elementType)
 

--- conflicted
+++ resolved
@@ -1907,9 +1907,6 @@
     def test_features_copy_range_numberGreaterThanTargeted(self):
         self.back_structural_range_numberGreaterThanTargeted('copy', 'feature')
 
-<<<<<<< HEAD
-class StructureModifying(StructureShared):
-=======
     ### using match module ###
 
     def test_features_copy_match_missing(self):
@@ -1971,7 +1968,6 @@
         expRet = self.constructor([[-3], [-3], [-3], [-3]], featureNames=['c'])
         assert toTest == expTest
         assert ret == expRet
->>>>>>> 13cd103a
 
 class StructureModifying(StructureShared):
     ##############

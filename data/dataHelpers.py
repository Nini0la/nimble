--- conflicted
+++ resolved
@@ -21,14 +21,11 @@
 import numpy
 
 import UML
+from UML import importModule
 from UML.exceptions import ArgumentException
-<<<<<<< HEAD
-from UML import importModule
+from UML.logger import Stopwatch
 
 pd = importModule('pandas')
-=======
-from UML.logger import Stopwatch
->>>>>>> b2b13e6b
 
 # the prefix for default featureNames
 DEFAULT_PREFIX = "_DEFAULT_#"
@@ -510,7 +507,6 @@
 
     return valuesList
 
-<<<<<<< HEAD
 def constructIndicesList(obj, axis, values, argName=None):
     """
     Construct a list of indices from a valid integer (python or numpy) or
@@ -538,7 +534,7 @@
         raise ArgumentException(msg)
 
     return indicesList
-=======
+
 def sortIndexPosition(obj, sortBy, sortHelper, axisAttr):
     """
     Helper for sort() to define new indexPosition list.
@@ -781,5 +777,4 @@
         test2 = numpy.array(arr2[checkPos], dtype=numpy.float_)
         return numpy.isnan(test1).all() and numpy.isnan(test2).all()
     except Exception:
-        return False
->>>>>>> b2b13e6b
+        return False
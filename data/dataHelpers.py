--- conflicted
+++ resolved
@@ -429,7 +429,6 @@
 
     return valuesList
 
-<<<<<<< HEAD
 def extractFunctionString(function):
     """Extracts function name or lambda function if passed a function,
        Otherwise returns a string"""
@@ -534,7 +533,7 @@
             return ret
         return wrapper
     return logCapture
-=======
+
 def allDataIdentical(arr1, arr2):
     """
     Checks for equality between all points in the arrays. Arrays containing
@@ -548,5 +547,4 @@
         test2 = numpy.array(arr2[checkPos], dtype=numpy.float_)
         return numpy.isnan(test1).all() and numpy.isnan(test2).all()
     except Exception:
-        return False
->>>>>>> 0af0907b
+        return False
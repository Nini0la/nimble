"""
Any method, object, or constant that might be used by multiple tests or
the main data wrapper objects defined in this module
"""

from __future__ import division
from __future__ import absolute_import
import copy
import math
import string
import inspect
<<<<<<< HEAD
import numpy
=======
import re
from functools import wraps
import sys
>>>>>>> 2ce5094b

import six
from six.moves import range
from six import reraise
import numpy

import UML
from UML.exceptions import ArgumentException
from UML.logger import Stopwatch

# the prefix for default featureNames
DEFAULT_PREFIX = "_DEFAULT_#"
DEFAULT_PREFIX2 = DEFAULT_PREFIX+'%s'
DEFAULT_PREFIX_LENGTH = len(DEFAULT_PREFIX)

DEFAULT_NAME_PREFIX = "OBJECT_#"

defaultObjectNumber = 0

def nextDefaultObjectName():
    global defaultObjectNumber
    ret = DEFAULT_NAME_PREFIX + str(defaultObjectNumber)
    defaultObjectNumber = defaultObjectNumber + 1
    return ret


def binaryOpNamePathMerge(caller, other, ret, nameSource, pathSource):
    """
    Helper to set names and pathes of a return object when dealing
    with some kind of binary operation on data objects. nameSource
    is expected to be either 'self' (indicating take the name from
    the calling object) or None (take a default name). pathSource
    is expected to be either 'self' or 'merge' (meaning to take
    a path only if one of the caller or other has a path specified,
    else use default values)
    """

    # determine return value's name
    if nameSource == 'self':
        ret._name = caller._name
    else:
        ret._name = nextDefaultObjectName()

    if pathSource == 'self':
        ret._absPath = caller.absolutePath
        ret._relPath = caller.relativePath
    elif pathSource == 'merge':
        if caller.absolutePath is not None and other.absolutePath is None:
            ret._absPath = caller.absolutePath
        elif caller.absolutePath is None and other.absolutePath is not None:
            ret._absPath = other.absolutePath
        #		elif caller.absolutePath == other.absolutePath:
        #			ret._absPath = caller.absolutePath
        else:
            ret._absPath = None

        if caller.relativePath is not None and other.relativePath is None:
            ret._relPath = caller.relativePath
        elif caller.relativePath is None and other.relativePath is not None:
            ret._relPath = other.relativePath
        #		elif caller.relativePath == other.relativePath:
        #			ret._relPath = caller.relativePath
        else:
            ret._relPath = None
    else:
        ret._absPath = None
        ret._relPath = None


def mergeNonDefaultNames(baseSource, otherSource):
    """
    Merges the point and feature names of the the two source objects,
    returning a double of the merged point names on the left and the
    merged feature names on the right. A merged name is either the
    baseSource's if both have default prefixes (or are equal).
    Otherwise, it is the name which doesn't have a default prefix from
    either source.

    Assumptions: (1) Both objects are the same shape. (2) The point
    names and feature names of both objects are consistent (any
    non-default names in the same positions are equal)
    """
    # merge helper
    def mergeNames(baseNames, otherNames):
        ret = {}
        for i in range(len(baseNames)):
            baseName = baseNames[i]
            otherName = otherNames[i]
            baseIsDefault = baseName.startswith(DEFAULT_PREFIX)
            otherIsDefault = otherName.startswith(DEFAULT_PREFIX)

            if baseIsDefault and not otherIsDefault:
                ret[otherName] = i
            else:
                ret[baseName] = i

        return ret

    (retPNames, retFNames) = (None, None)

    if baseSource._pointNamesCreated() and otherSource._pointNamesCreated():
        retPNames = mergeNames(baseSource.points.getNames(),
                               otherSource.points.getNames())
    elif (baseSource._pointNamesCreated()
          and not otherSource._pointNamesCreated()):
        retPNames = baseSource.pointNames
    elif (not baseSource._pointNamesCreated()
          and otherSource._pointNamesCreated()):
        retPNames = otherSource.pointNames
    else:
        retPNames = None

    if (baseSource._featureNamesCreated()
            and otherSource._featureNamesCreated()):
        retFNames = mergeNames(baseSource.features.getNames(),
                               otherSource.features.getNames())
    elif (baseSource._featureNamesCreated()
          and not otherSource._featureNamesCreated()):
        retFNames = baseSource.featureNames
    elif (not baseSource._featureNamesCreated()
          and otherSource._featureNamesCreated()):
        retFNames = otherSource.featureNames
    else:
        retFNames = None

    return (retPNames, retFNames)


def reorderToMatchList(dataObject, matchList, axis):
    """
    Helper which will reorder the data object along the specified axis
    so that instead of being in an order corresponding to a sorted
    version of matchList, it will be in the order of the given
    matchList.

    matchList must contain only indices, not name based identifiers.
    """
    if axis.lower() == "point":
        sortFunc = dataObject.points.sort
    else:
        sortFunc = dataObject.features.sort

    sortedList = copy.copy(matchList)
    sortedList.sort()
    mappedOrig = {}
    for i in range(len(matchList)):
        mappedOrig[matchList[i]] = i

    if axis == 'point':
        indexGetter = lambda x: dataObject.points.getIndex(x.points.getName(0))
    else:
        indexGetter = lambda x: dataObject.features.getIndex(x.features.getName(0))

    def scorer(viewObj):
        index = indexGetter(viewObj)
        return mappedOrig[sortedList[index]]

    sortFunc(sortHelper=scorer)

    return dataObject


def _looksNumeric(val):
    # div is a good check of your standard numeric objects, and excludes things
    # list python lists. We must still explicitly exclude strings because of
    # the numpy string implementation.
    if not hasattr(val, '__truediv__') or isinstance(val, six.string_types):
        return False
    return True


def _checkNumeric(val):
    """
    Check if value looks numeric. Raise ValueError if not.
    """
    if not _looksNumeric(val):
        raise ValueError("Value '{}' does not seem to be numeric".format(val))


def formatIfNeeded(value, sigDigits):
    """
    Format the value into a string, and in the case of a float typed value,
    limit the output to the given number of significant digits.
    """
    if _looksNumeric(value):
        if not isinstance(value, int) and sigDigits is not None:
            return format(value, '.' + str(int(sigDigits)) + 'f')
    return str(value)


def indicesSplit(allowed, total):
    """
    Given the total length of a list, and a limit to
    how many indices we are allowed to display, return
    two lists of indices defining a middle ommision.
    In the tupple return, the first list are positive indices
    growing up from zero. The second list are negative indices
    growing up to negative one.
    """
    if total > allowed:
        allowed -= 1

    if allowed == 1 or total == 1:
        return ([0], [])

    forward = int(math.ceil(allowed / 2.0))
    backward = int(math.floor(allowed / 2.0))

    fIndices = list(range(forward))
    bIndices = list(range(-backward, 0))

    for i in range(len(bIndices)):
        bIndices[i] = bIndices[i] + total

    if fIndices[len(fIndices) - 1] == bIndices[0]:
        bIndices = bIndices[1:]

    return (fIndices, bIndices)


def hasNonDefault(obj, axis):
    if axis == 'point':
        possibleIndices = range(len(obj.points))
    else:
        possibleIndices = range(len(obj.features))

    getter = obj.points.getName if axis == 'point' else obj.features.getName

    for index in possibleIndices:
        if not getter(index).startswith(DEFAULT_PREFIX):
            return True

    return False


def makeNamesLines(indent, maxW, numDisplayNames, count, namesList, nameType):
    if not namesList:
        return ''
    namesString = ""
    (posL, posR) = indicesSplit(numDisplayNames, count)
    possibleIndices = posL + posR

    allDefault = all([namesList[i].startswith(DEFAULT_PREFIX)
                      for i in possibleIndices])

    if allDefault:
        return ""

    currNamesString = indent + nameType + '={'
    newStartString = indent * 2
    prevIndex = -1
    for i in range(len(possibleIndices)):
        currIndex = possibleIndices[i]
        # means there was a gap, need to insert elipses
        if currIndex - prevIndex > 1:
            addition = '..., '
            if len(currNamesString) + len(addition) > maxW:
                namesString += currNamesString + '\n'
                currNamesString = newStartString
            currNamesString += addition
        prevIndex = currIndex

        # get name and truncate if needed
        fullName = namesList[currIndex]
        currName = fullName
        if len(currName) > 11:
            currName = currName[:8] + '...'
        addition = "'" + currName + "':" + str(currIndex)

        # if it isn't the last entry, comma and space. if it is
        # the end-cbrace
        addition += ', ' if i != (len(possibleIndices) - 1) else '}'

        # if adding this would put us above the limit, add the line
        # to namesString before, and start a new line
        if len(currNamesString) + len(addition) > maxW:
            namesString += currNamesString + '\n'
            currNamesString = newStartString

        currNamesString += addition

    namesString += currNamesString + '\n'
    return namesString


def cleanKeywordInput(s):
    """
    Processes the input string such that it is in lower case, and all
    whitespace is removed. Such a string is then considered 'cleaned'
    and ready for comparison against lists of accepted values of keywords.
    """
    s = s.lower()
    s = "".join(s.split())
    return s

def validateInputString(string, accepted, paramName):
    acceptedClean = list(map(cleanKeywordInput, accepted))

    msg = paramName + " must be equivalent to one of the following: "
    msg += str(accepted) + ", but '" + str(string)
    msg += "' was given instead. Note: casing and whitespace is "
    msg += "ignored when checking the " + paramName

    if not isinstance(string, six.string_types):
        raise ArgumentException(msg)

    cleanFuncName = cleanKeywordInput(string)

    if cleanFuncName not in acceptedClean:
        raise ArgumentException(msg)

    return cleanFuncName


def makeConsistentFNamesAndData(fnames, data, dataWidths, colHold):
    """
    Adjust the inputs to be a consistent length and with consistent
    omission by removing values and columns from the middle.
    Returns None.
    """
    namesOmitIndex = int(math.floor(len(fnames) / 2.0))
    dataOmitIndex = int(math.floor(len(dataWidths) / 2.0))
    namesOmitted = fnames[namesOmitIndex] == colHold
    dataOmitted = False
    if len(data) > 0:
        dataOmitted = data[0][dataOmitIndex] == colHold

    if len(fnames) == len(dataWidths):
        # inputs consistent, don't have to do anything
        if namesOmitted and dataOmitted:
            return
        elif namesOmitted:
            desiredLength = len(dataWidths)
            remNum = 0
            removalVals = data
            removalWidths = dataWidths
        elif dataOmitted:
            desiredLength = len(fnames)
            remNum = 0
            removalVals = [fnames]
            removalWidths = None
        else:  # inputs consistent, don't have to do anything
            return
    elif len(fnames) > len(dataWidths):
        desiredLength = len(dataWidths)
        remNum = len(fnames) - desiredLength
        removalVals = [fnames]
        removalWidths = None
    else:  # len(fnames) < len(dataWidths)
        desiredLength = len(fnames)
        remNum = len(dataWidths) - desiredLength
        removalVals = data
        removalWidths = dataWidths

    if desiredLength % 2 == 0:
        removeIndex = int(math.ceil(desiredLength / 2.0))
    else:  # desiredLength % 2 == 1
        removeIndex = int(math.floor(desiredLength / 2.0))

    # remove values so that we reach the target length
    for row in removalVals:
        for i in range(remNum):
            row.pop(removeIndex)

    # now that we are at the target length, we have to modify
    # a column to indicat that values were omitted
    for row in removalVals:
        row[removeIndex] = colHold

    if removalWidths is not None:
        # remove those widths associated with omitted values
        for i in range(remNum):
            removalWidths.pop(removeIndex)

        # modify the width associated with the colHold
        if removalWidths is not None:
            removalWidths[removeIndex] = len(colHold)


def inheritDocstringsFactory(toInherit):
    """
    Factory to make decorator to copy docstrings from toInherit for
    reimplementations in the wrapped object. Only those functions
    without docstrings will be given the corresponding docstrings from
    toInherit.
    """
    def inheritDocstring(cls):
        writable = cls.__dict__
        for name in writable:
            if inspect.isfunction(writable[name]) and hasattr(toInherit, name):
                func = writable[name]
                if not func.__doc__:
                    func.__doc__ = getattr(toInherit, name).__doc__

        return cls
    return inheritDocstring

def nonSparseAxisUniqueArray(obj, axis):
    obj._validateAxis(axis)
    if obj.getTypeString() == 'DataFrame':
        # faster than numpy.array(obj.data)
        data = obj.data.values
    else:
        data = numpy.array(obj.data, dtype=numpy.object_)
    if axis == 'feature':
        data = data.transpose()

    unique = set()
    uniqueIndices = []
    for i, values in enumerate(data):
        if tuple(values) not in unique:
            unique.add(tuple(values))
            uniqueIndices.append(i)
    uniqueData = data[uniqueIndices]

    if axis == 'feature':
        uniqueData = uniqueData.transpose()

    return uniqueData, uniqueIndices

def uniqueNameGetter(obj, axis, uniqueIndices):
    obj._validateAxis(axis)
    if axis == 'point':
        hasAxisNames = obj._pointNamesCreated()
        hasOffAxisNames = obj._featureNamesCreated()
        getAxisName = obj.points.getName
        getOffAxisNames = obj.features.getNames
    else:
        hasAxisNames = obj._featureNamesCreated()
        hasOffAxisNames = obj._pointNamesCreated()
        getAxisName = obj.features.getName
        getOffAxisNames = obj.points.getNames

    axisNames = False
    offAxisNames = False
    if hasAxisNames:
        axisNames = [getAxisName(i) for i in uniqueIndices]
    if hasOffAxisNames:
        offAxisNames = getOffAxisNames()

    return axisNames, offAxisNames

def valuesToPythonList(values, argName):
    """
    Create a python list of values from an integer (python or numpy),
    string, or an iterable container object
    """
    if isinstance(values, list):
        return values
    if isinstance(values, (int, numpy.integer, six.string_types)):
        return [values]
    valuesList = []
    try:
        for val in values:
            valuesList.append(val)
    except TypeError:
        msg = "The argument '{0}' is not an integer ".format(argName)
        msg += "(python or numpy), string, or an iterable container object."
        raise ArgumentException(msg)

    return valuesList
<<<<<<< HEAD
=======

def extractFunctionString(function):
    """Extracts function name or lambda function if passed a function,
       Otherwise returns a string"""
    try:
        functionName = function.__name__
        if functionName != "<lambda>":
            return functionName
        else:
            return lambdaFunctionString(function)
    except AttributeError:
        return str(function)

def lambdaFunctionString(function):
    """Returns a string of a lambda function"""
    sourceLine = inspect.getsourcelines(function)[0][0]
    line = re.findall(r'lambda.*',sourceLine)[0]
    lambdaString = ""
    afterColon = False
    openParenthesis = 1
    for letter in line:
        if letter == "(":
            openParenthesis += 1
        elif letter == ")":
            openParenthesis -= 1
        elif letter == ":":
            afterColon = True
        elif letter == "," and afterColon:
            return lambdaString
        if openParenthesis == 0:
            return lambdaString
        else:
            lambdaString += letter
    return lambdaString

def buildArgDict(argNames, defaults, *args, **kwargs):
    """
    Creates the dictionary of arguments for the prep logType. Adds all required arguments
    and any keyword arguments that are not the default values
    """
    # remove self from argNames
    argNames = argNames[1:]
    nameArgMap = {}
    for name, arg in zip(argNames,args):
        if str(arg).startswith("<") and str(arg).endswith(">"):
            nameArgMap[name] = extractFunctionString(arg)
        else:
            nameArgMap[name] = str(arg)
    startDefaults = len(argNames) - len(defaults)
    defaultArgs = argNames[startDefaults:]
    defaultDict = {}
    for name, value in zip(defaultArgs, defaults):
        if name != "useLog":
            defaultDict[name] = str(value)

    argDict = {}
    for name in nameArgMap:
        if name not in defaultDict:
            argDict[name] = nameArgMap[name]
        elif name in defaultDict and defaultDict[name] != nameArgMap[name]:
            argDict[name] = nameArgMap[name]
    for name in kwargs:
        if name in defaultDict and defaultDict[name] != kwargs[name]:
            argDict[name] = kwargs[name]

    return argDict

def logCaptureFactory(prefix=None):
    def logCapture(function):
        """

        """
        @wraps(function)
        def wrapper(*args, **kwargs):
            logger = UML.logger.active
            try:
                logger.position += 1
                timer = Stopwatch()
                timer.start("timer")
                ret = function(*args, **kwargs)
                logger.position -= 1
            except Exception as e:
                logger.position = 0
                einfo = sys.exc_info()
                reraise(*einfo)
            finally:
                timer.stop("timer")
            if logger.position == 0:
                funcName = function.__name__
                self = function.__self__
                names, _, _, defaults = UML.helpers.inspectArguments(function)
                if prefix is None:
                    # Base
                    funcName = function.__name__
                    cls = self.getTypeString()
                else:
                    # Points, Features, Elements
                    funcName = prefix + '.' + function.__name__
                    cls = self._source.getTypeString()
                argDict = buildArgDict(names, defaults, *args, **kwargs)
                logger.logPrep(funcName, cls, argDict)
                logger.log(logger.logType, logger.logInfo)
            return ret
        return wrapper
    return logCapture

def allDataIdentical(arr1, arr2):
    """
    Checks for equality between all points in the arrays. Arrays containing
    NaN values in the same positions will also be considered equal
    """
    try:
        # check the values that are not equal
        checkPos = arr1 != arr2
        # if values are nan, conversion to float dtype will be successful
        test1 = numpy.array(arr1[checkPos], dtype=numpy.float_)
        test2 = numpy.array(arr2[checkPos], dtype=numpy.float_)
        return numpy.isnan(test1).all() and numpy.isnan(test2).all()
    except Exception:
        return False
>>>>>>> 2ce5094b
<|MERGE_RESOLUTION|>--- conflicted
+++ resolved
@@ -9,13 +9,10 @@
 import math
 import string
 import inspect
-<<<<<<< HEAD
-import numpy
-=======
+
 import re
 from functools import wraps
 import sys
->>>>>>> 2ce5094b
 
 import six
 from six.moves import range
@@ -477,8 +474,6 @@
         raise ArgumentException(msg)
 
     return valuesList
-<<<<<<< HEAD
-=======
 
 def extractFunctionString(function):
     """Extracts function name or lambda function if passed a function,
@@ -598,5 +593,4 @@
         test2 = numpy.array(arr2[checkPos], dtype=numpy.float_)
         return numpy.isnan(test1).all() and numpy.isnan(test2).all()
     except Exception:
-        return False
->>>>>>> 2ce5094b
+        return False
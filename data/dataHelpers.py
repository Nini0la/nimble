--- conflicted
+++ resolved
@@ -8,13 +8,10 @@
 from __future__ import absolute_import
 import copy
 import math
-<<<<<<< HEAD
 import string
 import inspect
 import re
-=======
-import inspect
->>>>>>> 0351dadf
+
 
 from abc import ABCMeta
 from abc import abstractmethod

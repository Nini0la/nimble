"""
Any method, object, or constant that might be used by multiple tests or
the main data wrapper objects defined in this module

"""

from __future__ import division
from __future__ import absolute_import
import copy
import math
import string
<<<<<<< HEAD
import inspect
=======
import numpy
>>>>>>> ee8c773b

from abc import ABCMeta
from abc import abstractmethod
import six
from six.moves import range

from UML.exceptions import ArgumentException

# the prefix for default featureNames
DEFAULT_PREFIX = "_DEFAULT_#"
DEFAULT_PREFIX2 = DEFAULT_PREFIX+'%s'
DEFAULT_PREFIX_LENGTH = len(DEFAULT_PREFIX)

DEFAULT_NAME_PREFIX = "OBJECT_#"

defaultObjectNumber = 0


class View(six.with_metaclass(ABCMeta)):
    def equals(self, other):
        if not isinstance(other, View):
            return False
        if len(self) != len(other):
            return False
        if self.index() != other.index():
            return False
        if not self.name().startswith(DEFAULT_PREFIX) and not other.name().startswith(DEFAULT_PREFIX):
            if self.name() != other.name():
                return False
        for i in range(len(self)):
            if self[i] != other[i]:
                return False
        return True

    def __str__(self):
        ret = '['
        for i in range(len(self)):
            if i != 0:
                ret += ', '
            ret += str(self[i])
        ret += ']'
        return ret

    @abstractmethod
    def __getitem__(self, index):
        pass

    @abstractmethod
    def __setitem__(self, key, value):
        pass

    @abstractmethod
    def nonZeroIterator(self):
        pass

    @abstractmethod
    def __len__(self):
        pass

    @abstractmethod
    def index(self):
        pass

    @abstractmethod
    def name(self):
        pass

    @abstractmethod
    def getPointName(self, index):
        pass

    @abstractmethod
    def getFeatureName(self, index):
        pass


def nextDefaultObjectName():
    global defaultObjectNumber
    ret = DEFAULT_NAME_PREFIX + str(defaultObjectNumber)
    defaultObjectNumber = defaultObjectNumber + 1
    return ret


def binaryOpNamePathMerge(caller, other, ret, nameSource, pathSource):
    """Helper to set names and pathes of a return object when dealing
    with some kind of binary operation on data objects. nameSource
    is expected to be either 'self' (indicating take the name from
    the calling object) or None (take a default name). pathSource
    is expected to be either 'self' or 'merge' (meaning to take
    a path only if one of the caller or other has a path specified,
    else use default values)

    """

    # determine return value's name
    if nameSource == 'self':
        ret._name = caller._name
    else:
        ret._name = nextDefaultObjectName()

    if pathSource == 'self':
        ret._absPath = caller.absolutePath
        ret._relPath = caller.relativePath
    elif pathSource == 'merge':
        if caller.absolutePath is not None and other.absolutePath is None:
            ret._absPath = caller.absolutePath
        elif caller.absolutePath is None and other.absolutePath is not None:
            ret._absPath = other.absolutePath
        #		elif caller.absolutePath == other.absolutePath:
        #			ret._absPath = caller.absolutePath
        else:
            ret._absPath = None

        if caller.relativePath is not None and other.relativePath is None:
            ret._relPath = caller.relativePath
        elif caller.relativePath is None and other.relativePath is not None:
            ret._relPath = other.relativePath
        #		elif caller.relativePath == other.relativePath:
        #			ret._relPath = caller.relativePath
        else:
            ret._relPath = None
    else:
        ret._absPath = None
        ret._relPath = None


def mergeNonDefaultNames(baseSource, otherSource):
    """ Merges the point and feature names of the the two source objects,
    returning a double of the merged point names on the left and the
    merged feature names on the right. A merged name is either the
    baseSource's if both have default prefixes (or are equal). Otherwise,
    it is the name which doesn't have a default prefix from either source.

    Assumptions: (1) Both objects are the same shape. (2) The point names
    and feature names of both objects are consistent (any non-default
    names in the same positions are equal)

    """
    # merge helper
    def mergeNames(baseNames, otherNames):
        ret = {}
        for i in range(len(baseNames)):
            baseName = baseNames[i]
            otherName = otherNames[i]
            baseIsDefault = baseName.startswith(DEFAULT_PREFIX)
            otherIsDefault = otherName.startswith(DEFAULT_PREFIX)

            if baseIsDefault and not otherIsDefault:
                ret[otherName] = i
            else:
                ret[baseName] = i

        return ret

    (retPNames, retFNames) = (None, None)

    if baseSource._pointNamesCreated() and otherSource._pointNamesCreated():
        retPNames = mergeNames(baseSource.getPointNames(), otherSource.getPointNames())
    elif baseSource._pointNamesCreated() and not otherSource._pointNamesCreated():
        retPNames = baseSource.pointNames
    elif not baseSource._pointNamesCreated() and otherSource._pointNamesCreated():
        retPNames = otherSource.pointNames
    else:
        retPNames = None

    if baseSource._featureNamesCreated() and otherSource._featureNamesCreated():
        retFNames = mergeNames(baseSource.getFeatureNames(), otherSource.getFeatureNames())
    elif baseSource._featureNamesCreated() and not otherSource._featureNamesCreated():
        retFNames = baseSource.featureNames
    elif not baseSource._featureNamesCreated() and otherSource._featureNamesCreated():
        retFNames = otherSource.featureNames
    else:
        retFNames = None

    return (retPNames, retFNames)


def reorderToMatchList(dataObject, matchList, axis):
    """
    Helper which will reorder the data object along the specified axis so that
    instead of being in an order corresponding to a sorted version of matchList,
    it will be in the order of the given matchList.

    matchList must contain only indices, not name based identifiers.

    """
    if axis.lower() == "point":
        sortFunc = dataObject.sortPoints
    else:
        sortFunc = dataObject.sortFeatures

    sortedList = copy.copy(matchList)
    sortedList.sort()
    mappedOrig = {}
    for i in range(len(matchList)):
        mappedOrig[matchList[i]] = i

    if axis == 'point':
        indexGetter = lambda x: dataObject.getPointIndex(x.getPointName(0))
    else:
        indexGetter = lambda x: dataObject.getFeatureIndex(x.getFeatureName(0))

    def scorer(viewObj):
        index = indexGetter(viewObj)
        return mappedOrig[sortedList[index]]

    sortFunc(sortHelper=scorer)

    return dataObject


def _looksNumeric(val):
    # div is a good check of your standard numeric objects, and excludes things
    # list python lists. We must still explicitly exclude strings because of the
    # numpy string implementation.
    if not hasattr(val, '__truediv__') or isinstance(val, six.string_types):
        return False
    return True


def formatIfNeeded(value, sigDigits):
    """
    Format the value into a string, and in the case of a float typed value,
    limit the output to the given number of significant digits.

    """
    if _looksNumeric(value):
        if not isinstance(value, int) and sigDigits is not None:
            return format(value, '.' + str(int(sigDigits)) + 'f')
    return str(value)


def indicesSplit(allowed, total):
    """Given the total length of a list, and a limit to
    how many indices we are allowed to display, return
    two lists of indices defining a middle ommision.
    In the tupple return, the first list are positive indices
    growing up from zero. The second list are negative indices
    growing up to negative one.

    """
    if total > allowed:
        allowed -= 1

    if allowed == 1 or total == 1:
        return ([0], [])

    forward = int(math.ceil(allowed / 2.0))
    backward = int(math.floor(allowed / 2.0))

    fIndices = list(range(forward))
    bIndices = list(range(-backward, 0))

    for i in range(len(bIndices)):
        bIndices[i] = bIndices[i] + total

    if fIndices[len(fIndices) - 1] == bIndices[0]:
        bIndices = bIndices[1:]

    return (fIndices, bIndices)


def hasNonDefault(obj, axis):
    if axis == 'point':
        possibleIndices = range(obj.points)
    else:
        possibleIndices = range(obj.features)

    getter = obj.getPointName if axis == 'point' else obj.getFeatureName

    ret = False
    for index in possibleIndices:
        if not getter(index).startswith(DEFAULT_PREFIX):
            ret = True

    return ret


def makeNamesLines(indent, maxW, numDisplayNames, count, namesList, nameType):
    if not namesList: return ''
    namesString = ""
    (posL, posR) = indicesSplit(numDisplayNames, count)
    possibleIndices = posL + posR

    allDefault = all([namesList[i].startswith(DEFAULT_PREFIX) for i in possibleIndices])

    if allDefault:
        return ""

    currNamesString = indent + nameType + '={'
    newStartString = indent * 2
    prevIndex = -1
    for i in range(len(possibleIndices)):
        currIndex = possibleIndices[i]
        # means there was a gap, need to insert elipses
        if currIndex - prevIndex > 1:
            addition = '..., '
            if len(currNamesString) + len(addition) > maxW:
                namesString += currNamesString + '\n'
                currNamesString = newStartString
            currNamesString += addition
        prevIndex = currIndex

        # get name and truncate if needed
        fullName = namesList[currIndex]
        currName = fullName
        if len(currName) > 11:
            currName = currName[:8] + '...'
        addition = "'" + currName + "':" + str(currIndex)

        # if it isn't the last entry, comma and space. if it is
        # the end-cbrace
        addition += ', ' if i != (len(possibleIndices) - 1) else '}'

        # if adding this would put us above the limit, add the line
        # to namesString before, and start a new line
        if len(currNamesString) + len(addition) > maxW:
            namesString += currNamesString + '\n'
            currNamesString = newStartString

        currNamesString += addition

    namesString += currNamesString + '\n'
    return namesString


def cleanKeywordInput(s):
    """Processes the input string such that it is in lower case, and all
    whitespace is removed. Such a string is then considered 'cleaned' and
    ready for comparison against lists of accepted values of keywords.

    """
    s = s.lower()
    s = "".join(s.split())
    return s


def makeConsistentFNamesAndData(fnames, data, dataWidths, colHold):
    """Adjust the inputs to be a consistent length and with
    consistent omission by removing
    values and columns from the middle. Returns None.

    """
    namesOmitIndex = int(math.floor(len(fnames) / 2.0))
    dataOmitIndex = int(math.floor(len(dataWidths) / 2.0))
    namesOmitted = fnames[namesOmitIndex] == colHold
    dataOmitted = False
    if len(data) > 0:
        dataOmitted = data[0][dataOmitIndex] == colHold

    if len(fnames) == len(dataWidths):
        # inputs consistent, don't have to do anything
        if namesOmitted and dataOmitted:
            return
        elif namesOmitted:
            desiredLength = len(dataWidths)
            remNum = 0
            removalVals = data
            removalWidths = dataWidths
        elif dataOmitted:
            desiredLength = len(fnames)
            remNum = 0
            removalVals = [fnames]
            removalWidths = None
        else:  # inputs consistent, don't have to do anything
            return
    elif len(fnames) > len(dataWidths):
        desiredLength = len(dataWidths)
        remNum = len(fnames) - desiredLength
        removalVals = [fnames]
        removalWidths = None
    else:  # len(fnames) < len(dataWidths)
        desiredLength = len(fnames)
        remNum = len(dataWidths) - desiredLength
        removalVals = data
        removalWidths = dataWidths

    if desiredLength % 2 == 0:
        removeIndex = int(math.ceil(desiredLength / 2.0))
    else:  # desiredLength % 2 == 1
        removeIndex = int(math.floor(desiredLength / 2.0))

    # remove values so that we reach the target length
    for row in removalVals:
        for i in range(remNum):
            row.pop(removeIndex)

    # now that we are at the target length, we have to modify
    # a column to indicat that values were omitted
    for row in removalVals:
        row[removeIndex] = colHold

    if removalWidths is not None:
        # remove those widths associated with omitted values
        for i in range(remNum):
            removalWidths.pop(removeIndex)

        # modify the width associated with the colHold
        if removalWidths is not None:
            removalWidths[removeIndex] = len(colHold)


def inheritDocstringsFactory(toInherit):
    """
    Decorator to copy docstrings from Base for reimplementations. This can be
    applied to a class or single function. Only functions without docstrings
    will inherit the Base docstring.
    """
    def inheritDocstring(cls):
        writable = cls.__dict__
        for name in writable:
            if inspect.isfunction(writable[name]) and hasattr(toInherit, name):
                func = writable[name]
                if not func.__doc__ and hasattr(toInherit, name):
                    func.__doc__ = getattr(toInherit, name).__doc__

        return cls
    return inheritDocstring<|MERGE_RESOLUTION|>--- conflicted
+++ resolved
@@ -8,12 +8,7 @@
 from __future__ import absolute_import
 import copy
 import math
-import string
-<<<<<<< HEAD
 import inspect
-=======
-import numpy
->>>>>>> ee8c773b
 
 from abc import ABCMeta
 from abc import abstractmethod

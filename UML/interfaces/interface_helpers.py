"""
Utility functions that could be useful in multiple interfaces
"""

from __future__ import absolute_import
import sys
import importlib

import numpy
import six
from six.moves import range

import UML as nimble
from UML.exceptions import InvalidArgumentValue
from UML.randomness import pythonRandom


def makeArgString(wanted, argDict, prefix, infix, postfix):
    """
    Construct and return a long string containing argument and value
    pairs, each separated and surrounded by the given strings. If wanted
    is None, then no args are put in the string.
    """
    argString = ""
    if wanted is None:
        return argString
    for arg in wanted:
        if arg in argDict:
            value = argDict[arg]
            if isinstance(value, six.string_types):
                value = "\"" + value + "\""
            else:
                value = str(value)
            argString += prefix + arg + infix + value + postfix
    return argString


class PythonSearcher(object):
    """
    Explore a python package.

    Parameters
    ----------
    baseModule : module
        The imported package.
    baseContents : list
        A list of the exposed attributes. Often the __all__ attribute of
        the ``baseModule``.
    specialCases : dict
        TODO
    isLearner : function
        Returns True if an attribute is a learner.
    allowedDepth : int
        The maximum depth to search the package's directory tree.
    """
    def __init__(self, baseModule, baseContents, specialCases, isLearner,
                 allowedDepth):
        self._baseModule = baseModule
        self._baseContents = baseContents
        self._specialCases = specialCases
        self._isLearner = isLearner
        self._allowedDepth = allowedDepth

        self._locationCache = {}
        self._havePopulated = False

    def allLearners(self):
        """
        Return a list of names of modules that satisfy the isLearner
        function found according the search parameters defined in this
        object.
        """
        # We make it impossible to satisfy search query, as a consequence, we
        # populate the cache with every possible learner
        if not self._havePopulated:
            self.findInPackage(None, None)
        self._havePopulated = True

        ret = []
        # the location cache holds names to object mappings
        for name in self._locationCache.keys():
            val = self._locationCache[name]
            if self._isLearner(val):
                ret.append(name)

        return ret


    def findInPackage(self, parent, name):
        """
        Import the desired python package, and search for the module
        containing the wanted learner. For use by interfaces to python
        packages.
        """
        specialKey = parent + '.' + name if parent is not None else name
        if specialKey in self._specialCases:
            return self._specialCases[specialKey]

        contents = self._baseContents

        searchIn = self._baseModule
        allowedDepth = self._allowedDepth
        if parent is not None:
            if parent in self._locationCache:
                searchIn = self._locationCache[parent]
            else:
                searchIn = self._findInPackageRecursive(searchIn, parent,
                                                        allowedDepth, contents)
            allowedDepth = 0
            if hasattr(searchIn, '__all__'):
                contents = searchIn.__all__
            else:
                contents = dir(searchIn)
            if searchIn is None:
                return None

        if name in self._locationCache:
            ret = self._locationCache[name]
        else:
            ret = self._findInPackageRecursive(searchIn, name, allowedDepth,
                                               contents)

        return ret

    def _findInPackageRecursive(self, parent, target, allowedDepth, contents):
        for name in contents:
            if name.startswith("_") and name != '__init__':
                continue
            try:
                subMod = getattr(parent, name)
            except AttributeError:
                try:
                    fullName = parent.__name__ + "." + name
                    subMod = importlib.import_module(fullName)
                except ImportError:
                    continue

            # we want to add learners, and the parents of learners to the cache
            # NOTE: this adds learners regardless of the state of the target
            if self._isLearner(subMod):
                self._locationCache[str(name)] = subMod

            if name == target:
                return subMod

            if hasattr(subMod, '__all__'):
                subContents = subMod.__all__
            else:
                subContents = dir(subMod)

            if allowedDepth > 0:
                ret = self._findInPackageRecursive(subMod, target,
                                                   allowedDepth - 1,
                                                   subContents)
                if ret is not None:
                    return ret

        return None


#TODO what about multiple levels???
def findModule(learnerName, packageName, packageLocation):
    """
    Import the desired python package, and search for the module
    containing the wanted learner. For use by interfaces to python
    packages.
    """
    putOnSearchPath(packageLocation)
    exec("import " + packageName)

    contents = eval("dir(" + packageName + ")")

    # if all is defined, then we defer to the package to provide
    # a sensible list of what it contains
    if "__all__" in contents:
        contents = eval(packageName + ".__all__")

    for moduleName in contents:
        if moduleName.startswith("__"):
            continue
        cmd = "import " + packageName + "." + moduleName
        try:
            exec(cmd)
        except ImportError:
            continue
        subContents = eval("dir(" + packageName + "." + moduleName + ")")
        if ".__all__" in subContents:
            contents = eval(packageName + "." + moduleName + ".__all__")
        if learnerName in subContents:
            return moduleName

    return None


def putOnSearchPath(wantedPath):
    """
    Add a path to sys.path.
    """
    if wantedPath is None:
        return
    elif wantedPath in sys.path:
        return
    else:
        sys.path.append(wantedPath)


def checkClassificationStrategy(interface, learnerName, algArgs):
    """
    Helper to determine the classification strategy used for a given
    learner called using the given interface with the given args. Runs a
    trial on data with 4 classes so that we can use structural.
    """
    dataX = [[-100, 3], [-122, 1], [118, 1], [117, 5],
             [1, -191], [-2, -118], [-1, 200], [3, 222]]
<<<<<<< HEAD
    xObj = nimble.createData("Matrix", dataX)
    # we need classes > 2 to test the multiclass strategy, and we should be
    # able to tell structurally when classes != 3
    dataY = [[0], [0], [1], [1], [2], [2], [3], [3]]
    yObj = nimble.createData("Matrix", dataY)
    dataTest = [[0, 0], [-100, 0], [100, 0], [0, -100], [0, 100]]
    testObj = nimble.createData("Matrix", dataTest)
=======
    xObj = UML.createData("Matrix", dataX, useLog=False)
    # we need classes > 2 to test the multiclass strategy, and we should be
    # able to tell structurally when classes != 3
    dataY = [[0], [0], [1], [1], [2], [2], [3], [3]]
    yObj = UML.createData("Matrix", dataY, useLog=False)
    dataTest = [[0, 0], [-100, 0], [100, 0], [0, -100], [0, 100]]
    testObj = UML.createData("Matrix", dataTest, useLog=False)
>>>>>>> 14e88065

    tlObj = interface.train(learnerName, xObj, yObj, arguments=algArgs)
    applyResults = tlObj.apply(testObj, arguments=algArgs, useLog=False)
    (_, _, testTrans, _) = interface._inputTransformation(
        learnerName, None, None, testObj, algArgs, tlObj.customDict)
    rawScores = interface._getScores(tlObj.learnerName, tlObj.backend,
                                     testTrans, algArgs,
                                     tlObj.transformedArguments,
                                     tlObj.customDict)

    return ovaNotOvOFormatted(rawScores, applyResults, 4)


def ovaNotOvOFormatted(scoresPerPoint, predictedLabels, numLabels,
                       useSize=True):
    """
    Return True if the scoresPerPoint list of list has scores formatted
    for a one vs all strategy, False if it is for a one vs one strategy.
    None if there are no definitive cases. May throw an
    InvalidArgumentValue if there are conflicting definitive votes for
    different strategies.
    """
<<<<<<< HEAD
    if not isinstance(scoresPerPoint, nimble.data.Base):
        scoresPerPoint = nimble.createData('Matrix', scoresPerPoint,
                                           reuseData=True)
    if not isinstance(predictedLabels, nimble.data.Base):
        predictedLabels = nimble.createData('Matrix', predictedLabels,
                                            reuseData=True)
=======
    if not isinstance(scoresPerPoint, UML.data.Base):
        scoresPerPoint = UML.createData('Matrix', scoresPerPoint,
                                        reuseData=True, useLog=False)
    if not isinstance(predictedLabels, UML.data.Base):
        predictedLabels = UML.createData('Matrix', predictedLabels,
                                         reuseData=True, useLog=False)
>>>>>>> 14e88065
    length = len(scoresPerPoint.points)
    scoreLength = len(scoresPerPoint.features)

    # let n = number of classes
    # ova : number scores = n
    # ovo : number scores = (n * (n-1) ) / 2
    # only at n = 3 are they equal
    if useSize and numLabels != 3:
        return scoreLength == numLabels

    # we want to check random points out of all the possible data
    check = 20
    if length < check:
        check = length
    checkList = pythonRandom.sample(range(length), check)
    results = []
    for i in checkList:
        strategy = verifyOvANotOvOSingleList(scoresPerPoint.pointView(i),
                                             predictedLabels[i, 0], numLabels)
        results.append(strategy)

    ovaVote = results.count(True)
    ovoVote = results.count(False)

    # different points were unambigously in different scoring strategies.
    # Can't make sense of that
    if ovoVote > 0 and ovaVote > 0:
        msg = "We found conflicting scoring strategies for multiclass "
        msg += "classification, cannot verify one way or the other"
        raise InvalidArgumentValue(msg)
    # only definitive votes were ova
    elif ovaVote > 0:
        return True
    # only definitive votes were ovo
    elif ovoVote > 0:
        return False
    # no unambiguous cases: return None as a sentinal for unsure
    else:
        return None


def verifyOvANotOvOSingleList(scoreList, predictedLabelIndex, numLabels):
    """
    We cannot determine from length whether scores are produced using a
    one-vs-all strategy or a one-vs-one strategy. This checks a
    particular set of scores by simulating OvA and OvO prediction
    strategies, and checking the results.

    Returns True if it is OvA consistent and not OvO consistent.
    Returns False if it is not OvA consistent but is OvO consistent.
    Returns None otherwise.
    """
    # simulate OvA prediction strategy
    maxScoreIndex = -1
    maxScore = -sys.maxsize - 1
    for i in range(len(scoreList)):
        if scoreList[i] > maxScore:
            maxScore = scoreList[i]
            maxScoreIndex = i

    ovaConsistent = maxScoreIndex == predictedLabelIndex

    # simulate OvO prediction strategy
    combinedScores = calculateSingleLabelScoresFromOneVsOneScores(scoreList,
                                                                  numLabels)
    maxScoreIndex = -1
    maxScore = -sys.maxsize - 1
    for i in range(len(combinedScores)):
        if combinedScores[i] > maxScore:
            maxScore = combinedScores[i]
            maxScoreIndex = i
    ovoConsistent = maxScoreIndex == predictedLabelIndex

    if ovaConsistent and not ovoConsistent:
        return True
    elif not ovaConsistent and ovoConsistent:
        return False
    elif ovaConsistent and ovoConsistent:
        return None
    else:
        msg = "The given scoreList does not produce the predicted label with "
        msg += "either of our combination strategies. We therefore cannot "
        msg += "verify the format of the scores"
        raise InvalidArgumentValue(msg)


def calculateSingleLabelScoresFromOneVsOneScores(oneVOneData, numLabels):
    """
    oneVOneData is the flat list of scores of each least ordered pair of
    labels, ordered (score label0 vs label1... score label0 vs labeln-1,
    score label1 vs label2 ... score labeln-2 vs labeln-1). We return a
    length n list where the ith value is the ratio of wins for label i
    in the label vs label tournament.
    """
    ret = []
    for i in range(numLabels):
        wins = 0
        for j in range(numLabels):
            score = valueFromOneVOneData(oneVOneData, i, j, numLabels)
            if score is not None and score > 0:
                wins += 1
        ret.append(float(wins) / (numLabels - 1))

    return ret


def valueFromOneVOneData(oneVOneData, posLabel, negLabel, numLabels):
    """
    Get value from one-vs-one data.
    """
    flagNegative = False
    if posLabel == negLabel:
        return None
    if posLabel > negLabel:
        flagNegative = True
        tempLabel = negLabel
        negLabel = posLabel
        posLabel = tempLabel

    start = (posLabel * numLabels) - ((posLabel * (posLabel + 1)) // 2)
    offset = negLabel - (posLabel + 1)
    value = oneVOneData[start + offset]
    if flagNegative:
        return 0 - value
    else:
        return value


def scoreModeOutputAdjustment(predLabels, scores, scoreMode, labelOrder):
    """
    Helper to set up the correct output data for different scoreModes in
    the multiclass case.

    Parameters
    ----------
    predLabels : 2d column vector array
        Each row contains a single predicted label.
    scores : 2d array
        Each row corresponds to the confidence. Used to predict the
        corresponding label in predLabels.
    scoreMode : str
        Valued flag determining the output format.
    labelOrder : 1d array
        The ith entry is the label name corresponding to the ith
        confidence value in each row of scores.
    """
    # if 'labels' we just want the predicted labels
    if scoreMode == 'label':
        outData = predLabels
    # in this case we want the first column to be the predicted labels, and
    # the second column to be that label's score
    elif scoreMode == 'bestScore':
        labelToIndexMap = {}
        for i in range(len(labelOrder)):
            ithLabel = labelOrder[i]
            labelToIndexMap[ithLabel] = i
        outData = predLabels
        bestScorePerPrediction = numpy.empty((len(scores), 1))
        for i in range(len(scores)):
            label = predLabels[i, 0]
            index = labelToIndexMap[label]
            matchingScore = scores[i][index]
            bestScorePerPrediction[i] = matchingScore
        outData = numpy.concatenate((outData, bestScorePerPrediction), axis=1)
    else:
        outData = scores

    return outData


def generateBinaryScoresFromHigherSortedLabelScores(scoresPerPoint):
    """
    Given an indexable containing the score for the label with a higher
    natural ordering corresponding to the ith test point of an n point
    binary classification problem set, construct and return an array
    with two columns and n rows, where the ith row corresponds to the
    ith test point, the first column contains the score for the label
    with the lower natural sort order, and the second column contains
    the score for the label with the higher natural sort order.
    """
    newScoresPerPoint = []
    for i in range(len(scoresPerPoint.points)):
        pointScoreList = []
        currScore = scoresPerPoint[i, 0]
        pointScoreList.append((-1) * currScore)
        pointScoreList.append(currScore)
        newScoresPerPoint.append(pointScoreList)
    return newScoresPerPoint


def cacheWrapper(toWrap):
    """
    Decorator to be used in universal Interface which will record the
    results of call so that they can be easily returned again if the
    same call is made later.
    """
    cache = {}

    def wrapped(*args):
        if args in cache:
            return cache[args]
        else:
            ret = toWrap(*args)
            cache[args] = ret
        return ret

    return wrapped


def collectAttributes(obj, generators, checkers, recursive=True):
    """
    Helper to collect, validate, and return all (relevant) attributes
    associated with a python object (learner, kernel, etc.). The
    returned value will be a dict, mapping names of attribtues to values
    of attributes. In the case of collisions (especially in the
    recursive case) the attribute names will be prefaced with the name
    of the object from which they originate.

    Parameters
    ----------
    obj : object
        The python object (learner, kernel, etc.) to collect from. It
        will be passed as the first argument to all checker functions.
    generators : list
        List of functions which generate possible attributes. Each will
        be called with a single argument: the obj parameter, and must
        return a dict. If None is passed, we will automatically use
        attributes as accessed via dir(obj) as the only possiblities.
    checkers : list
        List of functions which will be called to see if a possible
        attribute is to be included in the output. Each checker function
        must take three arguments: the object, the name of the possible
        attribute, and finally the value of the possible attribute. If
        the possible attribute is to be included in the output, the
        function must return True.
    """
    if generators is None:
        def wrappedDir(obj):
            ret = {}
            keys = dir(obj)
            for k in keys:
                try:
                    val = getattr(obj, k)
                    ret[k] = val
                # safety against any sort of error someone may have in their
                # property code.
                except Exception:
                    pass
            return ret

        generators = [wrappedDir]

    ret = {}

    for gen in generators:
        possibleDict = gen(obj)
        for possibleName in possibleDict:
            possibleValue = possibleDict[possibleName]
            add = True
            for check in checkers:
                if not check(obj, possibleName, possibleValue):
                    add = False
            if add:
                ret[possibleName] = possibleValue

    return ret


def noLeading__(obj, name, value):
    """
    Determine if a name does NOT begin with two leading underscores.
    """
    if name.startswith('__'):
        return False
    return True


def notCallable(obj, name, value):
    """
    Determine if a value is NOT callable.
    """
    if hasattr(value, '__call__'):
        return False
    return True


def notABCAssociated(obj, name, value):
    """
    Determine if a name is NOT ABC associated.
    """
    if name.startswith("_abc"):
        return False
    return True

def removeFromArray(orig, toIgnore):
    """
    Remove objects from an array.
    """
    temp = []
    for entry in orig:
        if not entry in toIgnore:
            temp.append(entry)
    return temp

def removeFromDict(orig, toIgnore):
    """
    Remove objects from a dictionary.
    """
    for entry in toIgnore:
        if entry in orig:
            del orig[entry]
    return orig

def removeFromTailMatchedLists(full, matched, toIgnore):
    """
    'full' is some list n, 'matched' is a list with length m, where
    m is less than or equal to n, where the last m values of full
    are matched against their positions in matched. If one of those
    is to be removed, it is to be removed in both.
    """
    temp = {}
    if matched is not None:
        for i in range(len(full)):
            fullIdx = len(full) - 1 - i
            if i < len(matched):
                matchedIdx = len(matched) - 1 - i
                temp[full[fullIdx]] = matched[matchedIdx]
            else:
                temp[full[fullIdx]] = None
    else:
        retFull = removeFromArray(full, toIgnore)
        return (retFull, matched)

    for ignoreKey in toIgnore:
        if ignoreKey in temp:
            del temp[ignoreKey]

    retFull = []
    retMatched = []
    for i in range(len(full)):
        name = full[i]
        if name in temp:
            retFull.append(name)
            if (i - (len(full) - len(matched))) >= 0:
                retMatched.append(temp[name])

    return (retFull, retMatched)<|MERGE_RESOLUTION|>--- conflicted
+++ resolved
@@ -212,23 +212,13 @@
     """
     dataX = [[-100, 3], [-122, 1], [118, 1], [117, 5],
              [1, -191], [-2, -118], [-1, 200], [3, 222]]
-<<<<<<< HEAD
-    xObj = nimble.createData("Matrix", dataX)
+    xObj = nimble.createData("Matrix", dataX, useLog=False)
     # we need classes > 2 to test the multiclass strategy, and we should be
     # able to tell structurally when classes != 3
     dataY = [[0], [0], [1], [1], [2], [2], [3], [3]]
-    yObj = nimble.createData("Matrix", dataY)
+    yObj = nimble.createData("Matrix", dataY, useLog=False)
     dataTest = [[0, 0], [-100, 0], [100, 0], [0, -100], [0, 100]]
-    testObj = nimble.createData("Matrix", dataTest)
-=======
-    xObj = UML.createData("Matrix", dataX, useLog=False)
-    # we need classes > 2 to test the multiclass strategy, and we should be
-    # able to tell structurally when classes != 3
-    dataY = [[0], [0], [1], [1], [2], [2], [3], [3]]
-    yObj = UML.createData("Matrix", dataY, useLog=False)
-    dataTest = [[0, 0], [-100, 0], [100, 0], [0, -100], [0, 100]]
-    testObj = UML.createData("Matrix", dataTest, useLog=False)
->>>>>>> 14e88065
+    testObj = nimble.createData("Matrix", dataTest, useLog=False)
 
     tlObj = interface.train(learnerName, xObj, yObj, arguments=algArgs)
     applyResults = tlObj.apply(testObj, arguments=algArgs, useLog=False)
@@ -251,21 +241,12 @@
     InvalidArgumentValue if there are conflicting definitive votes for
     different strategies.
     """
-<<<<<<< HEAD
     if not isinstance(scoresPerPoint, nimble.data.Base):
         scoresPerPoint = nimble.createData('Matrix', scoresPerPoint,
-                                           reuseData=True)
+                                           reuseData=True, useLog=False)
     if not isinstance(predictedLabels, nimble.data.Base):
         predictedLabels = nimble.createData('Matrix', predictedLabels,
-                                            reuseData=True)
-=======
-    if not isinstance(scoresPerPoint, UML.data.Base):
-        scoresPerPoint = UML.createData('Matrix', scoresPerPoint,
-                                        reuseData=True, useLog=False)
-    if not isinstance(predictedLabels, UML.data.Base):
-        predictedLabels = UML.createData('Matrix', predictedLabels,
-                                         reuseData=True, useLog=False)
->>>>>>> 14e88065
+                                            reuseData=True, useLog=False)
     length = len(scoresPerPoint.points)
     scoreLength = len(scoresPerPoint.features)
 

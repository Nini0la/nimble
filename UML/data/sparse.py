--- conflicted
+++ resolved
@@ -237,15 +237,8 @@
         self.data = other.data
         self._sorted = other._sorted
 
-<<<<<<< HEAD
-    def _copyAs_implementation(self, format):
-        if format is None:
-            format = 'Sparse'
-        if format in nimble.data.available:
-=======
     def _copy_implementation(self, to):
-        if to in UML.data.available:
->>>>>>> 14e88065
+        if to in nimble.data.available:
             ptNames = self.points._getNamesNoGeneration()
             ftNames = self.features._getNamesNoGeneration()
             if to == 'Sparse':
@@ -911,13 +904,8 @@
             return ret
 
         #	def _div__implementation(self, other):
-<<<<<<< HEAD
         #		if isinstance(other, nimble.data.Base):
-        #			ret = self.data.tocsr() / other.copyAs("scipycsr")
-=======
-        #		if isinstance(other, UML.data.Base):
         #			ret = self.data.tocsr() / other.copy(to="scipycsr")
->>>>>>> 14e88065
         #			ret = ret.tocoo()
         #		else:
         #			retData = self.data.data / other
@@ -935,13 +923,8 @@
         #		return Sparse(ret, pointNames=self.points.getNames(), featureNames=self.features.getNames(), reuseData=True)
 
         #	def _idiv__implementation(self, other):
-<<<<<<< HEAD
         #		if isinstance(other, nimble.data.Base):
-        #			ret = self.data.tocsr() / other.copyAs("scipycsr")
-=======
-        #		if isinstance(other, UML.data.Base):
         #			ret = self.data.tocsr() / other.copy(to="scipycsr")
->>>>>>> 14e88065
         #			ret = ret.tocoo()
         #		else:
         #			ret = self.data.data / other
@@ -949,13 +932,8 @@
         #		return self
 
         #	def _truediv__implementation(self, other):
-<<<<<<< HEAD
         #		if isinstance(other, nimble.data.Base):
-        #			ret = self.data.tocsr().__truediv__(other.copyAs("scipycsr"))
-=======
-        #		if isinstance(other, UML.data.Base):
         #			ret = self.data.tocsr().__truediv__(other.copy(to="scipycsr"))
->>>>>>> 14e88065
         #			ret = ret.tocoo()
         #		else:
         #			retData = self.data.data.__truediv__(other)
@@ -973,13 +951,8 @@
         #		return Sparse(ret, pointNames=self.points.getNames(), featureNames=self.features.getNames(), reuseData=True)
 
         #	def _itruediv__implementation(self, other):
-<<<<<<< HEAD
         #		if isinstance(other, nimble.data.Base):
-        #			ret = self.data.tocsr().__itruediv__(other.copyAs("scipycsr"))
-=======
-        #		if isinstance(other, UML.data.Base):
         #			ret = self.data.tocsr().__itruediv__(other.copy(to="scipycsr"))
->>>>>>> 14e88065
         #			ret = ret.tocoo()
         #		else:
         #			retData = self.data.data.__itruediv__(other)
@@ -990,13 +963,8 @@
         #		return self
 
         #	def _floordiv__implementation(self, other):
-<<<<<<< HEAD
         #		if isinstance(other, nimble.data.Base):
-        #			ret = self.data.tocsr() // other.copyAs("scipycsr")
-=======
-        #		if isinstance(other, UML.data.Base):
         #			ret = self.data.tocsr() // other.copy(to="scipycsr")
->>>>>>> 14e88065
         #			ret = ret.tocoo()
         #		else:
         #			retData = self.data.data // other
@@ -1018,13 +986,8 @@
         #		return Sparse(ret, pointNames=self.points.getNames(), featureNames=self.features.getNames(), reuseData=True)
 
         #	def _ifloordiv__implementation(self, other):
-<<<<<<< HEAD
         #		if isinstance(other, nimble.data.Base):
-        #			ret = self.data.tocsr() // other.copyAs("scipycsr")
-=======
-        #		if isinstance(other, UML.data.Base):
         #			ret = self.data.tocsr() // other.copy(to="scipycsr")
->>>>>>> 14e88065
         #			ret = ret.tocoo()
         #		else:
         #			ret = self.data // other
@@ -1273,14 +1236,9 @@
 
         if len(self.points) == 0 or len(self.features) == 0:
             emptyStandin = numpy.empty((len(self.points), len(self.features)))
-<<<<<<< HEAD
             intermediate = nimble.createData('Matrix', emptyStandin,
                                              useLog=False)
-            return intermediate.copyAs(format)
-=======
-            intermediate = UML.createData('Matrix', emptyStandin, useLog=False)
             return intermediate.copy(to=to)
->>>>>>> 14e88065
 
         if to == 'numpyarray':
             pStart, pEnd = self._pStart, self._pEnd

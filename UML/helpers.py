"""
Helper functions for any functions defined in uml.py

They are separated here so that that (most) top level
user facing functions are contained in uml.py without
the distraction of helpers

"""

from __future__ import absolute_import
from __future__ import print_function
import csv
import inspect
import importlib
from io import StringIO, BytesIO
import os.path
import re
import datetime
import copy
import sys
import itertools

import numpy
import six
from six.moves import range
from six.moves import zip

import UML as nimble
from UML.logger import handleLogging
from UML.exceptions import InvalidArgumentValue, InvalidArgumentType
from UML.exceptions import InvalidArgumentValueCombination, PackageException
from UML.exceptions import ImproperObjectAction
from UML.exceptions import FileFormatException
from UML.data import Base
from UML.data.dataHelpers import isAllowedSingleElement
from UML.data.sparse import removeDuplicatesNative
from UML.randomness import pythonRandom
from UML.randomness import numpyRandom

scipy = nimble.importModule('scipy.io')
pd = nimble.importModule('pandas')
requests = nimble.importModule('requests')

try:
    intern = sys.intern
    class Py2Key:
        """
        Key for python3.
        """
        __slots__ = ("value", "typestr")

        def __init__(self, value):
            self.value = value
            self.typestr = intern(type(value).__name__)

        def __lt__(self, other):
            try:
                return self.value < other.value
            except TypeError:
                return self.typestr < other.typestr
except Exception:
    Py2Key = None # for python2

#in python3, itertools.ifilter is not there anymore. it is filter.
if not hasattr(itertools, 'ifilter'):
    itertools.ifilter = filter


def findBestInterface(package):
    """
    Attempt to determine the interface.

    Takes the string name of a possible interface provided to some other
    function by a nimble user, and attempts to find the interface which
    best matches that name amoung those available. If it does not match
    any available interfaces, then an exception is thrown.
    """
    for interface in nimble.interfaces.available:
        if package == interface.getCanonicalName():
            return interface
    for interface in nimble.interfaces.available:
        if interface.isAlias(package):
            return interface
    msg = "package '" + package
    msg += "' was not associated with any of the available package interfaces"
    raise InvalidArgumentValue(msg)


def _learnerQuery(name, queryType):
    """
    Takes a string of the form 'package.learnerName' and a string
    defining a queryType of either 'parameters' or 'defaults' then
    returns the results of either the package's
    getParameters(learnerName) function or the package's
    getDefaultValues(learnerName) function.
    """
    [package, learnerName] = name.split('.')

    if queryType == "parameters":
        toCallName = 'getLearnerParameterNames'
    elif queryType == 'defaults':
        toCallName = 'getLearnerDefaultValues'
    else:
        raise InvalidArgumentValue("Unrecognized queryType: " + queryType)

    interface = findBestInterface(package)
    return getattr(interface, toCallName)(learnerName)


def isAllowedRaw(data, allowLPT=False):
    """
    Verify raw data is one of the accepted types.
    """
    if allowLPT and 'PassThrough' in str(type(data)):
        return True
    if scipy and scipy.sparse.issparse(data):
        return True
    if isinstance(data, (tuple, list, dict, numpy.ndarray, numpy.matrix)):
        return True

    if pd:
        if isinstance(data, (pd.DataFrame, pd.Series, pd.SparseDataFrame)):
            return True

    return False


def extractNamesFromRawList(rawData, pnamesID, fnamesID):
    """
    Remove name data from a python list.

    Takes a raw python list of lists and if specified remove those
    rows or columns that correspond to names, returning the remaining
    data, and the two name objects (or None in their place if they were
    not specified for extraction). pnamesID may either be None, or an
    integer ID corresponding to the column of point names. fnamesID
    may eith rbe None, or an integer ID corresponding to the row of
    feature names.
    """
    # we allow a list of values as input, but we assume a list of lists type
    # for this function; take the input list to mean a single point
    addedDim = False
    if rawData == [] or isAllowedSingleElement(rawData[0]):
        rawData = [rawData]
        addedDim = True
    # otherwise, we know we are dealing with (at least) a twice nested list.
    # A thrice or more nested list will cause problems with the extraction
    # helpers, so we validate the contents first.
    elif len(rawData[0]) > 0 and not isAllowedSingleElement(rawData[0][0]):
        msg = "List of lists containing numbers, strings, None, or nan are "
        msg += "the only accepted list formats, yet the (0,0)th element was "
        msg += str(type(rawData[0][0]))
        raise TypeError(msg)
    mustCopy = ['automatic', True]
    if pnamesID in mustCopy or fnamesID is mustCopy:
        # copy rawData to avoid modifying the original user data
        if isinstance(rawData[0], tuple):
            rawData = [list(row) for row in rawData]
        else:
            rawData = [row.copy() for row in rawData]

    firstRow = rawData[0] if len(rawData) > 0 else None
    secondRow = rawData[1] if len(rawData) > 1 else None
    pnamesID, fnamesID = autoDetectNamesFromRaw(pnamesID, fnamesID, firstRow,
                                                secondRow)
    pnamesID = 0 if pnamesID is True else None
    fnamesID = 0 if fnamesID is True else None

    retPNames = None
    if pnamesID is not None:
        temp = []
        for i in range(len(rawData)):
            # grab and remove each value in the feature associated
            # with point names
            currVal = rawData[i].pop(pnamesID)
            # have to skip the index of the feature names, if they are also
            # in the data
            if fnamesID is not None and i != fnamesID:
            # we wrap it with the string constructor in case the
                # values in question AREN'T strings
                temp.append(str(currVal))
        retPNames = temp

    retFNames = None
    if fnamesID is not None:
        # don't have to worry about an overlap entry with point names;
        # if they existed we had already removed those values.
        # Therefore: just pop that entire point
        temp = rawData.pop(fnamesID)
        for i in range(len(temp)):
            temp[i] = str(temp[i])
        retFNames = temp

    if addedDim:
        rawData = rawData[0]

    return (rawData, retPNames, retFNames)


def extractNamesFromPdDataFrame(rawData, pnamesID, fnamesID):
    """
    Output the index of rawData as pointNames.
    Output the columns of rawData as featureNames.
    """
    firstRow = rawData.values[0] if len(rawData) > 0 else None
    secondRow = rawData.values[1] if len(rawData) > 1 else None
    pnamesID, fnamesID = autoDetectNamesFromRaw(pnamesID, fnamesID, firstRow,
                                                secondRow)
    pnamesID = 0 if pnamesID is True else None
    fnamesID = 0 if fnamesID is True else None

    retPNames = None
    if pnamesID is not None:
        retPNames = [str(i) for i in rawData.index.tolist()]

    retFNames = None
    if fnamesID is not None:
        retFNames = [str(i) for i in rawData.columns.tolist()]

    return (rawData, retPNames, retFNames)


def extractNamesFromPdSeries(rawData, pnamesID, fnamesID):
    """
    Output the index of rawData as featureNames.
    """
    retPNames = None
    if pnamesID is True:
        retPNames = [rawData.index[0]]
        rawData = rawData[1:]

    retFNames = None
    if fnamesID is True:
        retFNames = [str(i) for i in rawData.index.tolist()]
        rawData = numpy.empty((0, len(retFNames)))

    return (rawData, retPNames, retFNames)


def createConstantHelper(numpyMaker, returnType, numPoints, numFeatures,
                         pointNames, featureNames, name):
    """
    Create nimble data objects containing constant values.

    Use numpy.ones or numpy.zeros to create constant nimble objects of
    the designated returnType.
    """
    retAllowed = copy.copy(nimble.data.available)
    if returnType not in retAllowed:
        msg = "returnType must be a value in " + str(retAllowed)
        raise InvalidArgumentValue(msg)

    if numPoints < 0:
        msg = "numPoints must be 0 or greater, yet " + str(numPoints)
        msg += " was given."
        raise InvalidArgumentValue(msg)

    if numFeatures < 0:
        msg = "numFeatures must be 0 or greater, yet " + str(numFeatures)
        msg += " was given."
        raise InvalidArgumentValue(msg)

    if numPoints == 0 and numFeatures == 0:
        msg = "Either one of numPoints (" + str(numPoints) + ") or "
        msg += "numFeatures (" + str(numFeatures) + ") must be non-zero."
        raise InvalidArgumentValueCombination(msg)

    if returnType == 'Sparse':
        if not scipy:
            msg = "scipy is not available"
            raise PackageException(msg)
        if numpyMaker == numpy.ones:
            rawDense = numpyMaker((numPoints, numFeatures))
            rawSparse = scipy.sparse.coo_matrix(rawDense)
        else:  # case: numpyMaker == numpy.zeros
            assert numpyMaker == numpy.zeros
            rawSparse = scipy.sparse.coo_matrix((numPoints, numFeatures))
        return nimble.createData(returnType, rawSparse, pointNames=pointNames,
                                 featureNames=featureNames, name=name,
                                 useLog=False)
    else:
        raw = numpyMaker((numPoints, numFeatures))
        return nimble.createData(returnType, raw, pointNames=pointNames,
                                 featureNames=featureNames, name=name,
                                 useLog=False)


def transposeMatrix(matrixObj):
    """
    This function is similar to np.transpose.
    copy.deepcopy(np.transpose(matrixObj)) may generate a messed data,
    so I created this function.
    """
    return numpy.matrix(list(zip(*matrixObj.tolist())), dtype=matrixObj.dtype)


def extractNamesAndConvertData(returnType, rawData, pointNames, featureNames,
                               elementType):
    """
    1. If rawData is like {'a':[1,2], 'b':[3,4]}, then convert it to np.matrix
    and extract featureNames from keys
    2. If rawData is like [{'a':1, 'b':3}, {'a':2, 'b':4}]
    3. If pointNames is True, then extract point names from the 1st column in
    rawData if featureNames is True, then extract feature names from the 1st
    row in rawData
    4. Convert data to np matrix
    """
    acceptedNameTypes = (str, bool, type(None), list, dict)
    if not isinstance(pointNames, acceptedNameTypes):
        try:
            pointNames = [val for val in pointNames]
        except TypeError:
            msg = "if pointNames are not 'bool' or a 'str', "
            msg += "they should be other 'iterable' object"
            raise InvalidArgumentType(msg)
    if not isinstance(featureNames, acceptedNameTypes):
        try:
            featureNames = [val for val in featureNames]
        except TypeError:
            msg = "if featureNames are not 'bool' or a 'str', "
            msg += "they should be other 'iterable' object"
            raise InvalidArgumentType(msg)
    # 1. convert dict like {'a':[1,2], 'b':[3,4]} to np.matrix
    # featureNames must be those keys
    # pointNames must be False or automatic
    if isinstance(rawData, dict):
        if rawData:
            featureNames = list(rawData.keys())
            rawData = numpy.matrix(list(rawData.values()), dtype=elementType)
            if len(featureNames) == len(rawData):
                # {'a':[1,3],'b':[2,4],'c':['a','b']} -> keys = ['a', 'c', 'b']
                # np.matrix(values()) = [[1,3], ['a', 'b'], [2,4]]
                # thus transpose is needed
                # {'a':1, 'b':2, 'c':3} --> keys = ['a', 'c', 'b']
                # np.matrix(values()) = [[1,3,2]]
                # transpose is not needed
                rawData = transposeMatrix(rawData)
            pointNames = None

        else: # rawData={}
            featureNames = None
            rawData = numpy.matrix(numpy.empty([0, 0]), dtype=elementType)
            pointNames = None

    # 2. convert list of dict ie. [{'a':1, 'b':3}, {'a':2, 'b':4}] to np.matrix
    # featureNames must be those keys
    # pointNames must be False or automatic
    elif (isinstance(rawData, list)
          and len(rawData) > 0
          and isinstance(rawData[0], dict)):
        # double nested list contained list-type forced values from first row
        values = [list(rawData[0].values())]
        # in py3 keys() returns a dict_keys object comparing equality of these
        # objects is valid, but converting to lists for comparison can fail
        keys = rawData[0].keys()
        for i, row in enumerate(rawData[1:]):
            if row.keys() != keys:
                msg = "The keys at index {i} do not match ".format(i=i)
                msg += "the keys at index 0. Each dictionary in the list must "
                msg += "contain the same key values."
                raise InvalidArgumentValue(msg)
            values.append(list(row.values()))
        rawData = numpy.matrix(values, dtype=elementType)
        featureNames = keys
        pointNames = None

    else:
        # 3. for rawData of other data types
        # check if we need to do name extraction, setup new variables,
        # or modify values for subsequent call to data init method.
        if isinstance(rawData, list):
            func = extractNamesFromRawList
        elif isinstance(rawData, tuple):
            rawData = list(rawData)
            func = extractNamesFromRawList
        elif isinstance(rawData, (numpy.matrix, numpy.ndarray)):
            func = extractNamesFromNumpy
        elif scipy and scipy.sparse.issparse(rawData):
            # all input coo_matrices must have their duplicates removed; all
            # helpers past this point rely on there being single entires only.
            if isinstance(rawData, scipy.sparse.coo_matrix):
                rawData = removeDuplicatesNative(rawData)
            func = extractNamesFromScipySparse
        elif pd and isinstance(rawData, (pd.DataFrame, pd.SparseDataFrame)):
            func = extractNamesFromPdDataFrame
        elif pd and isinstance(rawData, pd.Series):
            func = extractNamesFromPdSeries

        rawData, tempPointNames, tempFeatureNames = func(rawData, pointNames,
                                                         featureNames)

        # tempPointNames and tempFeatures may either be None or explicit names.
        # pointNames and featureNames may be True, False, None, 'automatic', or
        # explicit names. False and None have the same behavior.

        # User explicitly did not want names extracted
        if pointNames is False or pointNames is None:
            # assert that data was not accidentally removed
            assert tempPointNames is None
            pointNames = None
        # User explicitly wanted us to extract names
        elif pointNames is True:
            pointNames = tempPointNames
        # We could have extracted names but didn't
        elif pointNames == 'automatic' and tempPointNames is None:
            pointNames = None
        # We could have extracted name and did
        elif pointNames == 'automatic' and tempPointNames is not None:
            pointNames = tempPointNames
        # Point names were provided by user
        else:
            assert tempPointNames is None
            pointNames = pointNames

        # User explicitly did not want names extracted
        if featureNames is False or featureNames is None:
            # assert that data was not accidentally removed
            assert tempFeatureNames is None
            featureNames = None
        # User explicitly wanted us to extract names
        elif featureNames is True:
            featureNames = tempFeatureNames
        # We could have extracted names but didn't
        elif featureNames == 'automatic' and tempFeatureNames is None:
            featureNames = None
        # We could have extracted name and did
        elif featureNames == 'automatic' and tempFeatureNames is not None:
            featureNames = tempFeatureNames
        # Feature names were provided by user
        else:
            assert tempFeatureNames is None
            featureNames = featureNames

    # 4. if type(data) doesn't match returnType, then convert data to numpy
    # matrix or coo_matrix. If elementType is not None, then convert each
    # element in data to elementType.
    if (elementType is None
            and isinstance(rawData, list)
            and returnType == 'List'
            and len(rawData) != 0
            and (
                # this list can only be [[]], [1,2,3], ['ab', 'c'], [[1,2,'a'],
                # [4,5,'b']] otherwise, we need to covert the list to matrix,
                # such [np.array([1,2]), np.array(3,4)]
                isAllowedSingleElement(rawData[0])
                or isinstance(rawData[0], list)
                or hasattr(rawData[0], 'setLimit'))):
<<<<<<< HEAD
       # attempt to convert the list to floats to remain consistent with other
       # nimble types if unsuccessful we will keep the list as is
=======
        # attempt to convert the list to floats to remain consistent with other
        # UML types if unsuccessful we will keep the list as is
>>>>>>> 14e88065
        try:
            # 1D list
            rawData = list(map(numpy.float, rawData))
        except (TypeError, ValueError):
            try:
                #2D list
                convertedData = []
                for point in rawData:
                    convertedData.append(list(map(numpy.float, point)))
                rawData = convertedData
            except (ValueError, TypeError):
                pass
    elif (elementType is None and
          pd and isinstance(rawData, pd.DataFrame) and
          not isinstance(rawData, pd.SparseDataFrame) and
          returnType == 'DataFrame'):
        pass
    elif (elementType is None and
          scipy and scipy.sparse.isspmatrix(rawData) and
          returnType == 'Sparse'):
        pass
    elif isinstance(rawData, (numpy.ndarray, numpy.matrix)):
        # if the input data is a np matrix, then convert it anyway to make sure
        # try dtype=float 1st.
        rawData = elementTypeConvert(rawData, elementType)
    elif pd and isinstance(rawData, pd.SparseDataFrame):
        #from sparse to sparse, instead of via np matrix
        rawData = elementTypeConvert(rawData, elementType)
        rawData = scipy.sparse.coo_matrix(rawData)

    elif isinstance(rawData, (list, tuple)):
        # when rawData = [], or feature empty [[]], we need to use pointNames
        # and featureNamesto determine its shape
        lenFts = len(featureNames) if featureNames else 0
        if len(rawData) == 0:
            lenPts = len(pointNames) if pointNames else 0
            rawData = numpy.matrix(numpy.empty([lenPts, lenFts]),
                                   dtype=elementType)
        elif isinstance(rawData[0], list) and len(rawData[0]) == 0:
            rawData = numpy.matrix(numpy.empty([len(rawData), lenFts]),
                                   dtype=elementType)
        # if there are actually elements, we attempt to convert them
        else:
            rawData = elementTypeConvert(rawData, elementType)

    elif pd and isinstance(rawData, (pd.DataFrame, pd.Series)):
        rawData = elementTypeConvert(rawData, elementType)

    elif scipy and scipy.sparse.isspmatrix(rawData):
        rawData = elementTypeConvert(rawData.todense(), elementType)

    if (returnType == 'Sparse'
            and isinstance(rawData, numpy.matrix)
            and rawData.shape[0]*rawData.shape[1] > 0):
    #replace None to np.NaN, o.w. coo_matrix will convert None to 0
        numpy.place(rawData, numpy.vectorize(lambda x: x is None)(rawData),
                    numpy.NaN)

    return rawData, pointNames, featureNames


def elementTypeConvert(rawData, elementType):
    """
    Convert rawData to numpy matrix with dtype = elementType, or try
    dtype=float then try dtype=object.
    """
    if pd and isinstance(rawData, pd.Series) and len(rawData) == 0:
        # make sure pd.Series() converted to matrix([], shape=(0, 0))
        rawData = numpy.empty([0, 0])
    elif pd and isinstance(rawData, pd.DataFrame):
        #for pd.DataFrame, convert it to np.ndarray first then to matrix
        #o.w. copy.deepcopy may generate messed data
        rawData = rawData.values

    if elementType:
        return numpy.matrix(rawData, dtype=elementType)
    else:
        try:
            data = numpy.matrix(rawData, dtype=numpy.float)
        except ValueError:
            data = numpy.matrix(rawData, dtype=object)
        return data

def replaceNumpyValues(data, toReplace, replaceWith):
    """
    Replace values in a numpy matrix or array.

    Parameters
    ----------
    data : numpy.matrix, numpy.array
        A numpy array of data.
    toReplace : list
        A list of values to search and replace in the data.
    replaceWith : value
        The value which will replace any values in ``toReplace``.
    """
    # if data has numeric dtype and replacing with a numeric value, do not
    # process any non-numeric values since it can only contain numeric values
    if (numpy.issubclass_(data.dtype.type, numpy.number)
            and isinstance(replaceWith, (int, float, numpy.number))):
        toReplace = [val for val in toReplace
                     if isinstance(val, (int, float, numpy.number))]

    # numpy.isin cannot handle nan replacement, so if nan is in
    # toReplace we instead set the flag to trigger nan replacement
    replaceNan = any(isinstance(val, float) and numpy.isnan(val)
                     for val in toReplace)

    # try to avoid converting dtype if possible for efficiency.
    try:
        data[numpy.isin(data, toReplace)] = replaceWith
        if replaceNan:
            data[data != data] = replaceWith
    except ValueError:
        data = data.astype(numpy.object_)
        data[numpy.isin(data, toReplace)] = replaceWith
        if replaceNan:
            data[data != data] = replaceWith
    return data

def replaceMissingData(rawData, treatAsMissing, replaceMissingWith,
                       elementType=None):
    """
    Convert any values in rawData found in treatAsMissing with
    replaceMissingWith value.
    """
    if isinstance(rawData, (list, tuple)):
        handleMissing = numpy.array(rawData, dtype=numpy.object_)
        handleMissing = replaceNumpyValues(handleMissing, treatAsMissing,
                                           replaceMissingWith)
        rawData = handleMissing.tolist()

    elif isinstance(rawData, (numpy.matrix, numpy.ndarray)):
        handleMissing = replaceNumpyValues(rawData, treatAsMissing,
                                           replaceMissingWith)
        rawData = elementTypeConvert(handleMissing, elementType)

    elif scipy.sparse.issparse(rawData):
        handleMissing = replaceNumpyValues(rawData.data, treatAsMissing,
                                           replaceMissingWith)
        handleMissing = elementTypeConvert(handleMissing, elementType)
        # elementTypeConvert returns matrix, need a 1D array
        handleMissing = handleMissing.A1
        rawData.data = handleMissing

    elif isinstance(rawData, (pd.DataFrame, pd.Series)):
        if len(rawData.values) > 0:
            # .where keeps the values that return True, use ~ to replace those
            # values instead
            rawData = rawData.where(~rawData.isin(treatAsMissing),
                                    replaceMissingWith)

    return rawData

def initDataObject(
        returnType, rawData, pointNames, featureNames, name, path, keepPoints,
        keepFeatures, elementType=None, reuseData=False,
        treatAsMissing=(float('nan'), numpy.nan, None, '', 'None', 'nan',
                        'NULL', 'NA'),
        replaceMissingWith=numpy.nan):
    """
    1. Set up autoType
    2. Extract names and convert data if necessary
    3. Handle missing values
    """
    if (scipy and scipy.sparse.issparse(rawData)) or \
            (pd and isinstance(rawData, pd.SparseDataFrame)):
        autoType = 'Sparse'
    else:
        autoType = 'Matrix'

    if returnType is None:
        returnType = autoType

    #may need to extract names and may need to convert data to matrix
    rawData, pointNames, featureNames = extractNamesAndConvertData(
        returnType, rawData, pointNames, featureNames, elementType)

    # handle missing values
    if treatAsMissing is not None:
        rawData = replaceMissingData(rawData, treatAsMissing,
                                     replaceMissingWith, elementType)

    pathsToPass = (None, None)
    if path is not None:
        # used in data type unit testing, need a way to specify path values
        if isinstance(path, tuple):
            pathsToPass = path
        else:
            if path.startswith('http'):
                pathsToPass = (path, None)
            elif os.path.isabs(path):
                absPath = path
                relPath = os.path.relpath(path)
                pathsToPass = (absPath, relPath)
            else:
                absPath = os.path.abspath(path)
                relPath = path
                pathsToPass = (absPath, relPath)

    initMethod = getattr(nimble.data, returnType)
    try:
        ret = initMethod(rawData, pointNames=pointNames,
                         featureNames=featureNames, name=name,
                         paths=pathsToPass, elementType=elementType,
                         reuseData=reuseData)
    except Exception:
        einfo = sys.exc_info()
        #something went wrong. instead, try to auto load and then convert
        try:
            autoMethod = getattr(nimble.data, autoType)
            ret = autoMethod(rawData, pointNames=pointNames,
                             featureNames=featureNames, name=name,
                             paths=pathsToPass, elementType=elementType,
                             reuseData=reuseData)
            ret = ret.copy(to=returnType)
        # If it didn't work, report the error on the thing the user ACTUALLY
        # wanted
        except Exception:
            six.reraise(einfo[0], einfo[1], einfo[2])


    def makeCmp(keepList, outerObj, axis):
        if axis == 'point':
            def indexGetter(x):
                return outerObj.points.getIndex(x.points.getName(0))
        else:
            def indexGetter(x):
                return outerObj.features.getIndex(x.features.getName(0))
        positions = {}
        for i in range(len(keepList)):
            positions[keepList[i]] = i

        def retCmp(view1, view2):
            i1 = indexGetter(view1)
            i2 = indexGetter(view2)
            if positions[i1] < positions[i2]:
                return -1
            elif positions[i1] > positions[i2]:
                return 1
            else:
                return 0

        return retCmp

    # keep points and features if still needed
    if keepPoints != 'all':
        cleaned = []
        for val in keepPoints:
            converted = ret.points.getIndex(val)
            if converted not in cleaned:
                cleaned.append(converted)
        if len(cleaned) == len(ret.points):
            pCmp = makeCmp(cleaned, ret, 'point')
            ret.points.sort(sortHelper=pCmp)
        else:
            ret = ret.points.copy(cleaned)
    if keepFeatures != 'all':
        cleaned = []
        for val in keepFeatures:
            converted = ret.features.getIndex(val)
            if converted not in cleaned:
                cleaned.append(converted)

        if len(cleaned) == len(ret.features):
            fCmp = makeCmp(cleaned, ret, 'feature')
            ret.features.sort(sortHelper=fCmp)
        else:
            ret = ret.features.copy(cleaned)

    return ret


def extractNamesFromDataObject(data, pointNamesID, featureNamesID):
    """
    Extracts and sets (if needed) the point and feature names from the
    given nimble Base object, returning the modified object.
    pointNamesID may be either None, or an integer ID corresponding to a
    feature in the data object. featureNamesID may b either None, or an
    integer ID corresponding to a point in the data object.
    """
    ret = data
    praw = None
    if pointNamesID is not None:
        # extract the feature of point names
        pnames = ret.features.extract(pointNamesID)
        if featureNamesID is not None:
            # discard the point of feature names that pulled along since we
            # extracted these first
            pnames.points.extract(featureNamesID)
        praw = pnames.copy(to='numpyarray', outputAs1D=True)
        praw = numpy.vectorize(str)(praw)

    fraw = None
    if featureNamesID is not None:
        # extract the point of feature names
        fnames = ret.points.extract(featureNamesID)
        # extracted point names first, so if they existed, they aren't in
        # ret anymore. So we DON'T need to extract them from this object
        fraw = fnames.copy(to='numpyarray', outputAs1D=True)
        fraw = numpy.vectorize(str)(fraw)

    # have to wait for everything to be extracted before we add the names,
    # because otherwise the lenths won't be correct
    if praw is not None:
        ret.points.setNames(list(praw))
    if fraw is not None:
        ret.features.setNames(list(fraw))

    return ret


def createDataFromFile(
        returnType, data, pointNames, featureNames, name,
        ignoreNonNumericalFeatures, keepPoints, keepFeatures, inputSeparator,
        treatAsMissing, replaceMissingWith):
    """
    Helper for createData which deals with the case of loading data
    from a file. Returns a triple containing the raw data, pointNames,
    and featureNames (the later two following the same semantics as
    createData's parameters with the same names).
    """
    # try to find an extension for possible optimizations
    if isinstance(data, six.string_types):
        path = data
    else:
        # try getting name attribute from file
        try:
            path = data.name
        except AttributeError:
            path = None

    # detect extension from the path
    if path is not None:
        split = path.rsplit('.', 1)
        extension = None
        if len(split) > 1:
            extension = split[1].lower()
    else:
        extension = None

    def isMtxFileChecker(ioStream):
        # find first non empty line to check header
        startPosition = ioStream.tell()
        currLine = ioStream.readline()
        while currLine == '':
            currLine = ioStream.readline()
        header = currLine
        ioStream.seek(startPosition)

        # check beginning of header for sentinel on string or binary stream
        return header[:14] in ["%%MatrixMarket", b"%%MatrixMarket"]

    toPass = data
    # Case: string value means we need to open the file, either directly or
    # through an http request
    if isinstance(toPass, six.string_types):
        if toPass[:4] == 'http':
            if requests is None:
                msg = "To load data from a webpage, the requests module must "
                msg += "be installed"
                raise PackageException(msg)
            response = requests.get(data, stream=True)
            if not response.ok:
                msg = "The data could not be accessed from the webpage. "
                msg += "HTTP Status: {0}, ".format(response.status_code)
                msg += "Reason: {0}".format(response.reason)
                raise InvalidArgumentValue(msg)

            # check python version
            py3 = sys.version_info[0] == 3
            if py3:
                toPass = StringIO(response.text, newline=None)
                isMtxFile = isMtxFileChecker(toPass)
                # scipy.io.mmreader needs bytes object
                if isMtxFile:
                    toPass = BytesIO(bytes(response.content,
                                           response.apparent_encoding))
            # in python 2, we can just always use BytesIO
            else:
                # handle universal newline
                content = "\n".join(response.content.splitlines())
                toPass = BytesIO(content)
                isMtxFile = isMtxFileChecker(toPass)
        else:
            toPass = open(data, 'rU')
            isMtxFile = isMtxFileChecker(toPass)
    # Case: we are given an open file already
    else:
        isMtxFile = isMtxFileChecker(toPass)

    loadType = returnType
    if loadType is None:
        loadType = 'Auto' if isMtxFile else 'Matrix'

    # use detected format to override file extension
    if isMtxFile:
        extension = 'mtx'

    # Choose what code to use to load the file. Take into consideration the end
    # result we are trying to load into.
    if loadType is not None and extension is not None:
        directPath = "_load" + extension + "For" + loadType
    else:
        directPath = None

    if directPath in globals():
        loader = globals()[directPath]
        loaded = loader(
            toPass, pointNames, featureNames, ignoreNonNumericalFeatures,
            keepPoints, keepFeatures, inputSeparator=inputSeparator)
    # If we don't know, default to trying to load a value separated file
    else:
        loaded = _loadcsvUsingPython(
            toPass, pointNames, featureNames, ignoreNonNumericalFeatures,
            keepPoints, keepFeatures, inputSeparator=inputSeparator)

    (retData, retPNames, retFNames, selectSuccess) = loaded

    # auto set name if unspecified, and is possible
    if isinstance(data, six.string_types):
        path = data
    elif hasattr(data, 'name'):
        path = data.name
    else:
        path = None

    if path is not None and name is None:
        tokens = path.rsplit(os.path.sep)
        name = tokens[len(tokens) - 1]

    if selectSuccess:
        keepPoints = 'all'
        keepFeatures = 'all'
    # no guarantee that names were dealt with in this case
    else:
        if retPNames is None and isinstance(pointNames, (list, dict)):
            retPNames = pointNames
        if retFNames is None and isinstance(featureNames, (list, dict)):
            retFNames = featureNames

    return initDataObject(
        returnType, retData, retPNames, retFNames, name, path,
        keepPoints, keepFeatures, treatAsMissing=treatAsMissing,
        replaceMissingWith=replaceMissingWith)


def _loadmtxForAuto(
        openFile, pointNames, featureNames, ignoreNonNumericalFeatures,
        keepPoints, keepFeatures, **kwargs):
    """
    Uses scipy helpers to read a matrix market file; returning whatever
    is most appropriate for the file. If it is a matrix market array
    type, a numpy dense matrix is returned as data, if it is a matrix
    market coordinate type, a sparse scipy coo_matrix is returned as
    data. If featureNames are present, they are also read.
    """
    if not scipy:
        msg = "scipy is not available"
        raise PackageException(msg)
    startPosition = openFile.tell()
    seenPNames = False
    retPNames = None
    retFNames = None

    # read through the comment lines
    while True:
        currLine = openFile.readline()
        if currLine[0] != '%':
            break
        if len(currLine) > 1 and currLine[1] == "#":
            # strip '%#' from the begining of the line
            scrubbedLine = currLine[2:]
            # strip newline from end of line
            scrubbedLine = scrubbedLine.rstrip()
            names = scrubbedLine.split(',')
            if not seenPNames:
                retPNames = names if names != [''] else None
                seenPNames = True
            else:
                retFNames = names if names != [''] else None

    openFile.seek(startPosition)
    try:
        data = scipy.io.mmread(openFile)#python 2
    except Exception:
        if hasattr(openFile, 'name'):
            tempName = openFile.name
        else:
            tempName = openFile.inner.name
        data = scipy.io.mmread(tempName)#for python3, it may need this.

    temp = (data, None, None)

    if pointNames is True or featureNames is True:
        # the helpers operate based on positional inputs with a None
        # sentinal indicating no extration. So we need to convert from
        # the createData input semantics
#        pNameID = 0 if pointNames is True else None
#        fNameID = 0 if featureNames is True else None
        if scipy.sparse.issparse(data):
            temp = extractNamesFromScipySparse(data, pointNames, featureNames)
        else:
            temp = extractNamesFromNumpy(data, pointNames, featureNames)

    # choose between names extracted automatically from comments
    # (retPNames) vs names extracted explicitly from the data
    # (extPNames). extPNames has priority.
    (data, extPNames, extFNames) = temp
    retPNames = extPNames if retPNames is None else retPNames
    retFNames = extFNames if retFNames is None else retFNames

    return (data, retPNames, retFNames, False)


def extractNamesFromNumpy(data, pnamesID, fnamesID):
    """
    Extract name values from a numpy matrix or array.
    """
    # if there are no elements, extraction cannot happen. We return correct
    # results for this case so it is excluded from the subsequent code
    if 0 in data.shape:
        return data, None, None

    # we allow single dimension arrays as input, but we assume 2d from here
    # forward; reshape so that the values constitute a single row.
    addedDim = False
    if len(data.shape) == 1:
        data = data.reshape(1, data.shape[0])
        addedDim = True

    def cleanRow(npRow):
        return list(map(_intFloatOrString, list(numpy.array(npRow).flatten())))
    firstRow = cleanRow(data[0]) if len(data) > 0 else None
    secondRow = cleanRow(data[1]) if len(data) > 1 else None
    pnamesID, fnamesID = autoDetectNamesFromRaw(pnamesID, fnamesID, firstRow,
                                                secondRow)
    pnamesID = 0 if pnamesID is True else None
    fnamesID = 0 if fnamesID is True else None

    retPNames = None
    retFNames = None
    if pnamesID is not None:
        retPNames = numpy.array(data[:, pnamesID]).flatten()
        data = numpy.delete(data, pnamesID, 1)
        if isinstance(fnamesID, int):
            retPNames = numpy.delete(retPNames, fnamesID)
        retPNames = numpy.vectorize(str)(retPNames)
        retPNames = list(retPNames)
    if fnamesID is not None:
        retFNames = numpy.array(data[fnamesID]).flatten()
        data = numpy.delete(data, fnamesID, 0)
        retFNames = numpy.vectorize(str)(retFNames)
        retFNames = list(retFNames)

    if addedDim:
        data = data.reshape(data.shape[1])

    return (data, retPNames, retFNames)


def extractNamesFromScipySparse(rawData, pointNames, featureNames):
    """
    Takes a scipy sparse data object, extracts names if needed, and
    returns a coo_matrix of the remaining data and names (if they were
    extracted).

    Parameters
    ----------
    rawData : a scipy sparse data object
    pointNames : bool, 'automatic', explicit names (which are ignored)
    featureNames : bool, 'automatic', explicit names (which are ignored)

    Returns
    -------
    a triple : coo_matrix; None or a pointnames; None or featureNames
    """
#    try:
#        ret = extractNamesFromScipyConversion(rawData, pointNames,
#                                              featureNames)
#    except (NotImplementedError, TypeError):
    ret = extractNamesFromCooDirect(rawData, pointNames, featureNames)

    return ret

def extractNamesFromScipyConversion(rawData, pointNames, featureNames):
    """
    Extract names from a scipy sparse csr or csc matrix.
    """
    if not isinstance(rawData, scipy.sparse.csr_matrix):
        rawData = scipy.sparse.csr_matrix(rawData)

    if rawData.shape[0] > 0:
        firstRow = rawData[0].toarray().flatten().tolist()
    else:
        firstRow = None
    if rawData.shape[0] > 1:
        secondRow = rawData[1].toarray().flatten().tolist()
    else:
        secondRow = None
    pointNames, featureNames = autoDetectNamesFromRaw(pointNames, featureNames,
                                                      firstRow, secondRow)
    pointNames = 0 if pointNames is True else None
    featureNames = 0 if featureNames is True else None

    retFNames = None
    if featureNames == 0:
        retFNames = rawData[0].toarray().flatten().tolist()
        retFNames = list(map(str, retFNames))
        rawData = rawData[1:]

    retPNames = None
    if pointNames == 0:
        rawData = scipy.sparse.csc_matrix(rawData)
        retPNames = rawData[:, 0].toarray().flatten().tolist()
        retPNames = list(map(str, retPNames))
        rawData = rawData[:, 1:]
        retFNames = retFNames[1:]

    rawData = scipy.sparse.coo_matrix(rawData)
    return rawData, retPNames, retFNames

def extractNamesFromCooDirect(data, pnamesID, fnamesID):
    """
    Extract names from a scipy sparse coo matrix.
    """
    if not scipy.sparse.isspmatrix_coo(data):
        data = scipy.sparse.coo_matrix(data)
    # gather up the first two rows of entries, to check for automatic name
    # extraction.
#    import pdb
#    pdb.set_trace()
    if fnamesID == 'automatic' or pnamesID == 'automatic':
        firstRow = [0] * data.shape[1]
        secondRow = [0] * data.shape[1]
        for i, val in enumerate(data.data):
            if data.row[i] == 0:
                firstRow[data.col[i]] = val
            if data.row[i] == 1:
                secondRow[data.col[i]] = val

        pnamesID, fnamesID = autoDetectNamesFromRaw(pnamesID, fnamesID,
                                                    firstRow, secondRow)

    fnamesID = 0 if fnamesID is True else None
    pnamesID = 0 if pnamesID is True else None

    # run through the entries in the returned coo_matrix to get
    # point / feature Names.

    # We justify this time expense by noting that unless this
    # matrix has an inappropriate number of non-zero entries,
    # the names we find will likely be a significant proportion
    # of the present data.

    # these will be ID -> name mappings
    if not scipy:
        msg = "scipy is not available"
        raise PackageException(msg)
    tempPointNames = {}
    tempFeatureNames = {}

    newLen = len(data.data)
    if pnamesID is not None:
        newLen -= data.shape[0]
    if fnamesID is not None:
        newLen -= data.shape[1]
    if (pnamesID is not None) and (fnamesID is not None):
        newLen += 1

    newRows = numpy.empty(newLen, dtype=data.row.dtype)
    newCols = numpy.empty(newLen, dtype=data.col.dtype)
    newData = numpy.empty(newLen, dtype=data.dtype)
    writeIndex = 0
    # adjust the sentinal value for easier index modification
    pnamesID = sys.maxsize if pnamesID is None else pnamesID
    fnamesID = sys.maxsize if fnamesID is None else fnamesID
    for i in range(len(data.data)):
        row = data.row[i]
        setRow = row if row < fnamesID else row - 1
        col = data.col[i]
        setCol = col if col < pnamesID else col - 1
        val = data.data[i]

        colEq = col == pnamesID
        rowEq = row == fnamesID

        # a true value entry, copy it over
        if not colEq and not rowEq:
            # need to adjust the row/col values if we are past the
            # vector of names
            newRows[writeIndex] = setRow
            newCols[writeIndex] = setCol
            newData[writeIndex] = val
            writeIndex += 1
        # inidicates a point name
        elif colEq and not rowEq:
            if str(val) in tempPointNames:
                msg = "The point name " + str(val) + " was given more "
                msg += "than once in this file"
                raise InvalidArgumentValue(msg)
            tempPointNames[setRow] = str(val)
        # indicates a feature name
        elif rowEq and not colEq:
            if str(val) in tempFeatureNames:
                msg = "The feature name " + str(val) + " was given more "
                msg += "than once in this file"
                raise InvalidArgumentValue(msg)
            tempFeatureNames[setCol] = str(val)
        # intersection of point and feature names. ignore
        else:
            pass

    inTup = (newData, (newRows, newCols))
    rshape = data.shape[0] if fnamesID == sys.maxsize else data.shape[0] - 1
    cshape = data.shape[1] if pnamesID == sys.maxsize else data.shape[1] - 1
    data = scipy.sparse.coo_matrix(inTup, shape=(rshape, cshape))

    # process our results: fill in a zero entry if missing on
    # each axis and validate
    def processTempNames(temp, axisName, axisNum):
        retNames = []
        zeroPlaced = None
        for i in range(data.shape[axisNum]):
            if i not in temp:
                if zeroPlaced is not None:
                    msg = axisName + " names not fully specified in the "
                    msg += "data, at least one of the rows "
                    msg += str(zeroPlaced) + " and " + str(i) + " must "
                    msg += "have a non zero value"
                    raise InvalidArgumentValue(msg)
                # make a zero of the same dtype as the data
                name = str(numpy.array([0], dtype=data.dtype)[0])
                zeroPlaced = i
            else:
                name = temp[i]
            if name in retNames:
                msg = "The " + axisName + " name " + name + " was "
                msg += "given more than once in this file"
                raise InvalidArgumentValue(msg)
            retNames.append(name)
        return retNames

    retPNames = None
    if tempPointNames != {}:
        retPNames = processTempNames(tempPointNames, 'point', 0)
    retFNames = None
    if tempFeatureNames != {}:
        retFNames = processTempNames(tempFeatureNames, 'feature', 1)

    return (data, retPNames, retFNames)


def _intFloatOrString(inString):
    """
    Try to convert strings to numeric types or empty strings to None.
    """
    ret = inString
    try:
        ret = int(inString)
    except ValueError:
        ret = float(inString)
    # this will return an int or float if either of the above are successful
    finally:
        if ret == "":
            return None
        return ret


def _defaultParser(line):
    """
    When given a comma separated value line, it will attempt to convert
    the values first to int, then to float, and if all else fails will
    keep values as strings. Returns list of values.
    """
    ret = []
    lineList = line.split(',')
    for entry in lineList:
        ret.append(_intFloatOrString(entry))
    return ret


def isEmptyRaw(raw):
    """
    Determine if raw data contains no values.
    """
    if raw is None:
        return True
    if raw == []:
        return True
    if hasattr(raw, 'shape') and raw.shape[0] == 0:
        return True

    return False

def autoDetectNamesFromRaw(pointNames, featureNames, firstValues,
                           secondValues):
    """
    Determine if first row or column contains names.
    """
    failPN = isinstance(pointNames, bool) and pointNames
    failFN = isinstance(featureNames, bool) and featureNames
    if isEmptyRaw(firstValues):
        return (failPN, failFN)
    if isEmptyRaw(secondValues):
        return (failPN, failFN)
    if featureNames is False:
        return (failPN, failFN)

    def teq(double):
        x, y = double
        return not isinstance(x, type(y))

    if ((pointNames is True or pointNames == 'automatic')
            and firstValues[0] == 'point_names'):
        allText = all(map(lambda x: isinstance(x, six.string_types),
                          firstValues[1:]))
        allDiff = all(map(teq, zip(firstValues[1:], secondValues[1:])))
    else:
        allText = all(map(lambda x: isinstance(x, six.string_types),
                          firstValues))
        allDiff = all(map(teq, zip(firstValues, secondValues)))

    if featureNames == 'automatic' and allText and allDiff:
        featureNames = True
    # At this point, there is no chance to resolve 'automatic' to True
    if featureNames == 'automatic':
        featureNames = False

    if featureNames is True and pointNames == 'automatic':
        if firstValues[0] == 'point_names':
            pointNames = True
    # At this point, there is no chance to resolve 'automatic' to True
    if pointNames == 'automatic':
        pointNames = False

    return (pointNames, featureNames)

def _checkCSV_for_Names(openFile, pointNames, featureNames, dialect):
    """
    Will check for triggers to automatically determine the positions of
    the point or feature names if they have not been specified by the
    user. For feature names the trigger is two empty lines prior to
    the first line of data. For point names the trigger is the first
    line of data contains the feature names, and the first value of that
    line is 'point_names'
    """
    startPosition = openFile.tell()

    # walk past all the comments
    currLine = "#"
    while currLine.startswith('#'):
        currLine = openFile.readline()

    # check for two empty lines in a row to denote that first
    # data line contains feature names
    if currLine.strip() == '':
        currLine = openFile.readline()
        if currLine.strip() == '':
            # only change set value if we allow detection
            if featureNames == 'automatic':
                # we set this so the names are extracted later
                featureNames = True

    # Use the robust csv reader to read the first two lines (if available)
    # these are saved to used in further autodection
    openFile.seek(startPosition)
    rowReader = csv.reader(openFile, dialect)
    try:
        firstDataRow = next(rowReader)
        while firstDataRow == []:
            firstDataRow = next(rowReader)
        secondDataRow = next(rowReader)
        while secondDataRow == []:
            secondDataRow = next(rowReader)
    except StopIteration:
        firstDataRow = None
        secondDataRow = None

    if firstDataRow is not None:
        firstDataRow = list(map(_intFloatOrString, firstDataRow))
    if secondDataRow is not None:
        secondDataRow = list(map(_intFloatOrString, secondDataRow))
    (pointNames, featureNames) = autoDetectNamesFromRaw(
        pointNames, featureNames, firstDataRow, secondDataRow)

    # reset everything to make the loop easier
    openFile.seek(startPosition)

    return (pointNames, featureNames)


def _filterCSVRow(row):
    if len(row) == 0:
        return False
    if row[0] == '\n':
        return False
    return True


def _advancePastComments(openFile):
    """
    Take an open file and advance until we find a line that isn't empty
    and doesn't start with the comment character. Returns the number
    of lines that were skipped
    """
    numSkipped = 0
    while True:
        # If we read a row that isn't a comment line, we
        # have to undo our read
        startPosition = openFile.tell()

        row = openFile.readline()
        if len(row) == 0:
            numSkipped += 1
            continue
        if row[0] == '#':
            numSkipped += 1
            continue
        if row[0] == '\n':
            numSkipped += 1
            continue

        openFile.seek(startPosition)
        break

    return numSkipped


def _selectionNameValidation(keep, hasNames, kind):
    """
    Helper for _loadcsvUsingPython to check that when points or features
    are specified, if we have no source of names that only integer
    values are in the specification list. This is generic over whether
    points or features are selected.
    """
    kind = kind.lower()
    paramName = 'keep' + kind.capitalize()
    if keep != 'all':
        if hasNames is False:
            # in this case we have no names for reference,
            # so no strings should be in the list
            if not all(isinstance(val, int) for val in keep):
                msg = "No " + kind + " names were provided by the user, and "
                msg += "they are not being extracted from the data, "
                msg += 'therefore only integer valued indices are '
                msg += 'allowed in the ' + paramName + 's parameter'
                raise InvalidArgumentValue(msg)


def _csv_getFNamesAndAnalyzeRows(pointNames, featureNames, openFile,
                                 lineReader, skippedLines, dialect):
    """
    If needed, take the first row from the lineReader to define the
    feature names. Regardless of whether feature names are desired,
    we will analyze the row we read to determine the number of columns,
    the number of features (columns without point names), the line
    number in the file of the row we use to define number of features /
    columns, and whether or not that row was interpreted as feature
    names or data.
    """
    if featureNames is True:
        fnamesRow = next(lineReader)
        # Number values in a row excluding point names
        numFeatures = len(fnamesRow)
        # Number of value in a row
        numColumns = len(fnamesRow)

        if pointNames is True:
            fnamesRow = fnamesRow[1:]
            numFeatures -= 1
        retFNames = fnamesRow
        columnsDefIndex = (lineReader.line_num - 1) + skippedLines
        columnsDefSrc = "feature names"
    else:
        startPosition = openFile.tell()
        filtered = itertools.ifilter(_filterCSVRow, openFile)
        trialReader = csv.reader(filtered, dialect)
        trialRow = next(trialReader)
        # Number values in a row excluding point names
        numFeatures = len(trialRow)
        # Number of value in a row
        numColumns = len(trialRow)
        openFile.seek(startPosition)
        columnsDefIndex = (trialReader.line_num - 1) + skippedLines
        columnsDefSrc = "row"
        retFNames = copy.copy(featureNames)

    return retFNames, numFeatures, numColumns, columnsDefIndex, columnsDefSrc


def _validateRowLength(row, numColumns, lineIndex, columnsDefSrc,
                       columnsDefIndex, delimiter):
    """
    Given a row read from a csv line reader, and the expected length of
    that row, raise an appropriately worded exception if there is a
    discrepency.
    """
    if len(row) != numColumns:
        msg = "The row on line " + str(lineIndex) + " has a length of "
        msg += str(len(row)) + ". We expected a length of "
        msg += str(numColumns) + ". The expected row length was defined "
        msg += "by looking at the " + columnsDefSrc + " on line "
        msg += str(columnsDefIndex) + " and using '" + delimiter
        msg += "' as the separator."
        raise FileFormatException(msg)


def _setupAndValidationForFeatureSelection(
        keepFeatures, retFNames, removeRecord, numFeatures, featsToRemoveSet):
    """
    Once feature names have been determined, we can validate and clean
    the keep features parameter; transforming any name to an index, and
    checking that all indices are valid. At the same time, we also setup
    the data structures needed to record which features are being
    excluded from every row we will eventually read in.
    """
    if keepFeatures != 'all':
        cleaned = []
        for val in keepFeatures:
            selIndex = val
            # this case can only be true if names were extracted or provided
            if isinstance(val, six.string_types):
                try:
                    selIndex = retFNames.index(val)
                except ValueError:
                    msg = 'keepFeatures included a name (' + val + ') '
                    msg += 'which was not found in the featureNames'
                    raise InvalidArgumentValue(msg)
            cleaned.append(selIndex)
            assert selIndex is not None

        # check for duplicates, and that values are in range
        found = {}
        for i in range(len(cleaned)):
            if cleaned[i] in found:
                msg = "Duplicate values were present in the keepFeatures "
                msg += "parameter, at indices ("
                msg += str(found[cleaned[i]])
                msg += ") and ("
                msg += str(i)
                msg += "). The values were ("
                msg += str(keepFeatures[found[cleaned[i]]])
                msg += ") and ("
                msg += str(keepFeatures[i])
                msg += ") respectably."
                raise InvalidArgumentValue(msg)
            else:
                found[cleaned[i]] = i

            if cleaned[i] < 0 or cleaned[i] >= numFeatures:
                msg = "Invalid value in keepFeatures parameter at index ("
                msg += str(i)
                msg += "). The value ("
                msg += str(cleaned[i])
                msg += ") is not in the range of 0 to "
                msg += str(numFeatures - 1)  # we want inclusive end points
                raise InvalidArgumentValue(msg)

        # initialize, but only if we know we'll be adding something
        keepFeatures = cleaned
        if len(cleaned) > 0:
            removeRecord[0] = []
        for i in range(numFeatures):
            if i not in cleaned:
                featsToRemoveSet.add(i)
                removeRecord[0].append(i)

    return keepFeatures


def _raiseSelectionDuplicateException(kind, i1, i2, values):
    msg = "Duplicate or equivalent values were present in the "
    msg += kind
    msg += " parameter, at indices ("
    msg += str(i1)
    msg += ") and ("
    msg += str(i2)
    msg += "). The values were ("
    msg += str(values[i1])
    msg += ") and ("
    msg += str(values[i2])
    msg += ") respectably."
    raise InvalidArgumentValue(msg)


def _validationForPointSelection(keepPoints, pointNames):
    if keepPoints == 'all':
        return 'all'

    found = {}
    cleaned = []
    for i in range(len(keepPoints)):
        if keepPoints[i] in found:
            _raiseSelectionDuplicateException(
                "keepPoints", found[keepPoints[i]], i, keepPoints)
        else:
            found[keepPoints[i]] = i

        if (not isinstance(keepPoints[i], six.string_types)
                and keepPoints[i] < 0):
            msg = "Invalid value in keepPoints parameter at index ("
            msg += str(i)
            msg += "). The value ("
            msg += str(keepPoints[i])
            msg += ") was less than 0, yet we only allow valid non-negative "
            msg += "integer indices or point names as values."
            raise InvalidArgumentValue(msg)

        if isinstance(pointNames, list):
            if isinstance(keepPoints[i], six.string_types):
                try:
                    cleaned.append(pointNames.index(keepPoints[i]))
                except ValueError:
                    msg = 'keepPoints included a name (' + keepPoints[i] + ') '
                    msg += 'which was not found in the provided pointNames'
                    raise InvalidArgumentValue(msg)
            else:
                cleaned.append(keepPoints[i])

    if cleaned != []:
        found = {}
        for i in range(len(cleaned)):
            if cleaned[i] in found:
                msg = "Duplicate values were present in the keepPoints "
                msg += "parameter, at indices ("
                msg += str(found[cleaned[i]])
                msg += ") and ("
                msg += str(i)
                msg += "). The values were ("
                msg += str(keepPoints[found[cleaned[i]]])
                msg += ") and ("
                msg += str(keepPoints[i])
                msg += ") respectably."
                raise InvalidArgumentValue(msg)
            else:
                found[cleaned[i]] = i

            if cleaned[i] < 0 or cleaned[i] >= len(pointNames):
                msg = "Invalid value in keepPoints parameter at index ("
                msg += str(i)
                msg += "). The value ("
                msg += str(cleaned[i])
                msg += ") is not in the range of 0 to "
                msg += str(len(pointNames) - 1)  # we want inclusive end points
                raise InvalidArgumentValue(msg)

        # only do this if cleaned is non-empty / we have provided pointnames
        return cleaned

    # only get here if cleaned was empty / point names will be extracted
    return keepPoints


def _namesDictToList(names, kind, paramName):
    if not isinstance(names, dict):
        return names

    ret = [None] * len(names)
    for key in names:
        position = names[key]
        if ret[position] is not None:
            msg = "The dict valued parameter " + paramName + " contained "
            msg += "two keys with the same value. Interpreted as names, "
            msg += "this means that two " + kind + "s had the same name, "
            msg += "which is disallowed."
            raise InvalidArgumentValue(msg)

        if position < 0 or position >= len(ret):
            msg = "The dict valued parameter " + paramName + " contained "
            msg += "a key with a value (" + position + "), yet the only "
            msg += "acceptable possible position values would be in the "
            msg += "range 0 to " + str(len(ret))
            raise InvalidArgumentValue(msg)

        ret[position] = key

    return ret

def _detectDialectFromSeparator(openFile, inputSeparator):
    "find the dialect to pass to csv.reader based on inputSeparator"
    startPosition = openFile.tell()
    # skip commented lines
    _ = _advancePastComments(openFile)
    if inputSeparator == 'automatic':
        # detect the delimiter from the first line of data
        dialect = csv.Sniffer().sniff(openFile.readline())
    elif len(inputSeparator) > 1:
        msg = "inputSeparator must be a single character"
        raise InvalidArgumentValue(msg)
    elif inputSeparator == '\t':
        dialect = csv.excel_tab
    else:
        dialect = csv.excel
        dialect.delimiter = inputSeparator

    # reset everything to make the loop easier
    openFile.seek(startPosition)

    return dialect


def _loadcsvUsingPython(openFile, pointNames, featureNames,
                        ignoreNonNumericalFeatures, keepPoints, keepFeatures,
                        **kwargs):
    """
    Loads a csv file using a reader from python's csv module.

    Parameters
    ----------
    openFile : open file like object
        The data will be read from where the file currently points to.
    pointNames : 'automatic', bool, list, dict
        May be 'automatic', True, False, a list or a dict. The first
        value indicates to detect whether pointNames should be extracted
        or not. True indicates the first column of values is to be taken
        as the pointNames. False indicates that the names are not
        embedded. Finally, the names may have been provided by the user
        as a list or dict, meaning nothing is extracted, and those
        objects are passed on in the return value.
    featureNames : 'automatic', bool, list, dict
        May be 'automatic', True, False, a list or a dict. The first
        value indicates to detect whether featureNames should be
        extracted or not. True indicates the first row of values is to
        be taken as the featureNames. False indicates that the names are
        not embedded. Finally, the names may have been provided by the
        user as a list or dict, meaning nothing is extracted, and those
        objects are passed on in the return value.
    ignoreNonNumericalFeatures : bool
        Value indicating whether, when loading from a file, features
        containing non numercal data shouldn't be loaded into the final
        object. For example, you may be loading a file which has a
        column of strings; setting this flag to true will allow you to
        load that file into a Matrix object (which may contain floats
        only). If there is point or feature selection occurring, then
        only those values within selected points and features are
        considered when determining whether to apply this operation.
    keepPoints : 'all', list
        The value 'all' indicates that all possible points found in the
        file will be included. Alternatively, may be a list containing
        either names or indices (or a mix) of those points they want to
        be selected from the raw data.
    keepFeatures : 'all', list
        The value 'all' indicates that all possible features found in
        the file will be included. Alternatively, may be a list
        containing either names or indices (or a mix) of those features
        they want to be selected from the raw data.

    Returns
    -------
    tuple
        The data read from the file, pointNames (those extracted from
        the data, or the same value as passed in), featureNames (same
        sematics as pointNames), and either True or False indicating if
        the keepPoints and keepFeatures parameters were applied in this
        function call.
    """
    inputSeparator = kwargs['inputSeparator']
    dialect = _detectDialectFromSeparator(openFile, inputSeparator)

    (pointNames, featureNames) = _checkCSV_for_Names(
        openFile, pointNames, featureNames, dialect)

    pointNames = _namesDictToList(pointNames, 'point', 'pointNames')
    featureNames = _namesDictToList(featureNames, 'feature', 'featureNames')

    # Advance the file past any beginning of file comments, record
    # how many are skipped
    skippedLines = _advancePastComments(openFile)
    # remake the file iterator to ignore empty lines
    filtered = itertools.ifilter(_filterCSVRow, openFile)
    # send that line iterator to the csv reader
    lineReader = csv.reader(filtered, dialect)

    # after _checkCSV_for_Names then both pointNames and featureNames
    # should either be True, False, a list or a dict. In the case of
    # True, we setup an empty list to put extracted names into
    if pointNames is True:
        retPNames = []
    else:
        retPNames = pointNames

    # Extract names from first row if needed, record number of
    # columns in a row, and record a few book-keeping details
    # to be output in case of an exception
    namesAndMore = _csv_getFNamesAndAnalyzeRows(
        pointNames, featureNames, openFile, lineReader, skippedLines, dialect)
    retFNames = namesAndMore[0]
    numFeatures = namesAndMore[1]
    numColumns = namesAndMore[2]
    columnsDefIndex = namesAndMore[3]
    columnsDefSrc = namesAndMore[4]

    # Validation: check that if we have no source of names, and specific
    # values are specified for selection, that they are specified only
    # with integer indices, NOT names.
    hasPointNames = not pointNames is False
    hasFeatureNames = not featureNames is False
    _selectionNameValidation(keepPoints, hasPointNames, 'point')
    _selectionNameValidation(keepFeatures, hasFeatureNames, 'feature')

    _validationForPointSelection(keepPoints, pointNames)
    notYetFoundPoints = None
    if keepPoints != 'all':
        notYetFoundPoints = {}
        for i in range(len(keepPoints)):
            notYetFoundPoints[keepPoints[i]] = i

    # This is a record of the discovery of features to remove. It maps
    # the index of a point in the data to the features discovered to be
    # undesirable at that point. Thus, after all of the file has been read
    # into memory, this record can be used to remove those features from
    # the points prior to their discovery.
    removeRecord = {}

    # A set containing the indices of all features that are being removed
    # from the data.
    featsToRemoveSet = set([])

    # now that we have featureNames, we can do full validation of both
    # the feature names and the keepFeatures parameter. We also setup
    # the removal record wrt columns that do not represent selected
    # features.
    keepFeatures = _setupAndValidationForFeatureSelection(
        keepFeatures, retFNames, removeRecord, numFeatures, featsToRemoveSet)

    # Variables to be used in the main loop for reading the csv data.
    # data is where the data from the file will be placed, in the same
    # order as in the file.
    data = []
    # retData is where the data from the file will be placed, in the
    # order specified by keepPoints if that order doesn't match the
    # order in the file. shares references to the same lists as the
    # variable data, so lists modified through data share changes with
    # retData. Will be None and ignored if no reordering needs to take
    # place.
    retData = None
    if keepPoints != 'all' and keepPoints != sorted(keepPoints, key=Py2Key):
        retData = [None] * len(keepPoints)
        keepPointsValToIndex = {}
        for i in range(len(keepPoints)):
            keepPointsValToIndex[keepPoints[i]] = i

    # incremented at beginning of loop, so starts negative.
    # addedIndex is the index of the list that matches this row in the returned
    # list of lists
    addedIndex = -1
    # pointIndex is the index of potential points read off from lineReader.
    # It is always incremented, even if that point is no selected
    pointIndex = -1
    # lineIndex is the index of the newline sepearated row that
    # the lineReader will return next. Inclueds the lines skipped
    # at the beginning of the file
    lineIndex = skippedLines

    # Read through the csv file, row by row.
    # The csv reader gives a list of string values for each row
    for row in lineReader:
        addedIndex += 1
        pointIndex += 1
        lineIndex = lineReader.line_num + skippedLines

        # Validation: require equal length of all rows
        _validateRowLength(
            row, numColumns, lineIndex, columnsDefSrc, columnsDefIndex,
            delimiter=dialect.delimiter)

        # grab the pointName if needed
        currPName = None
        if pointNames is True:
            currPName = row[0]
            row = row[1:]
            # validate keepPoints, given new information
            if (keepPoints != 'all'
                    and pointIndex in keepPoints
                    and currPName in keepPoints):
                _raiseSelectionDuplicateException(
                    "keepPoints", keepPoints.index(pointIndex),
                    keepPoints.index(currPName), keepPoints)
        elif isinstance(pointNames, list):
            currPName = pointNames[pointIndex]

        # Run through selection criteria, adjusting variables as needed,
        # and raising exceptions if needed.
        isSelected = False
        if keepPoints == 'all':
            isSelected = True
        elif currPName in keepPoints:
            del notYetFoundPoints[currPName]
            if retData is not None:
                currIndex = keepPointsValToIndex[currPName]
                keepPointsValToIndex[pointIndex] = currIndex
                del keepPointsValToIndex[currPName]
            isSelected = True
        elif pointIndex in keepPoints:
            del notYetFoundPoints[pointIndex]
            isSelected = True

        # we only do this if this row is destined for the data, not the
        # feature names
        if isSelected:
            # add point name if needed
            if pointNames is True:
                retPNames.append(currPName)
            # process the remaining data
            toAdd = convertAndFilterRow(row, addedIndex, removeRecord,
                                        featsToRemoveSet,
                                        ignoreNonNumericalFeatures)
            data.append(toAdd)
            if retData is not None:
                retData[keepPointsValToIndex[pointIndex]] = toAdd
        else:
            # not selected, so move on to the next row; and index
            # as if it was never present
            addedIndex -= 1

        # In this case we have grabbed all of the desired points, so
        # we can stop reading the file
        if notYetFoundPoints is not None and len(notYetFoundPoints) == 0:
            break

    # check to see if all of the wanted points in keepPoints were
    # found in the data
    if notYetFoundPoints is not None and len(notYetFoundPoints) > 0:
        msg = "The following entries in keepPoints were not found "
        msg += "in the data:"
        for key in notYetFoundPoints:
            msg += " (" + str(key) + ")"
        raise InvalidArgumentValue(msg)

    # the List form of featsToRemoveSet
    featsToRemoveList = list(featsToRemoveSet)

    # Since the convertAndFilterRow helper only removes unwanted features
    # after they've been discovered, we need to remove the from the earlier
    # part of the data after it has all been read into memory. Also, we
    # may need to adjust the order of features and points due to the
    # selection paramters, and this is a convenient and efficient place to
    # do so. If we don't need to do either of those things, then we
    # don't even enter the helper
    removalNeeded = (list(removeRecord.keys()) != [0]
                     and list(removeRecord.keys()) != [])
    reorderNeeded = (keepFeatures != 'all'
                     and keepFeatures != sorted(keepFeatures, key=Py2Key))
    if removalNeeded or reorderNeeded:
        _removalCleanupAndSelectionOrdering(
            data, removeRecord, featsToRemoveList, keepFeatures)

    # adjust WRT removed columns
    if isinstance(retFNames, list):
        copyIndex = 0
        # ASSUMPTION: featsToRemoveList is a sorted list
        removeListIndex = 0
        for i in range(len(retFNames)):
            # if it is a feature that has been removed from the data,
            # we skip over and don't copy it.
            if (removeListIndex < len(featsToRemoveList)
                    and i == featsToRemoveList[removeListIndex]):
                removeListIndex += 1
            else:
                retFNames[copyIndex] = retFNames[i]
                copyIndex += 1
        retFNames = retFNames[:copyIndex]

        needsRemoval = False  # This was done directly above
        retFNames = _adjustNamesGivenKeepList(
            retFNames, keepFeatures, needsRemoval)

    if isinstance(retPNames, list):
        # we only need to do removal if names were provided. If
        # they were extracted, they were only added if that row was
        # kept
        needsRemoval = isinstance(pointNames, list)
        retPNames = _adjustNamesGivenKeepList(
            retPNames, keepPoints, needsRemoval)

    if retData is None:
        retData = data

    return (retData, retPNames, retFNames, True)


def _adjustNamesGivenKeepList(retNames, keepList, needsRemoval):
    # In this case neither sorting or removal is necessary
    if keepList == 'all':
        return retNames

    # if we're already sorted and we don't need to do removal, we
    # can return.
    if sorted(keepList, key=Py2Key) == keepList and not needsRemoval:
        return retNames

    # if needed, resolve names to indices for easy indexing during
    # the sort
    for i, val in enumerate(keepList):
        if isinstance(val, six.string_types):
            keepList[i] = retNames.index(val)

    newRetFNames = []
    for val in keepList:
        newRetFNames.append(retNames[val])
    retNames = newRetFNames

    return retNames


def _removalCleanupAndSelectionOrdering(
        data, record, fullRemoveList, keepFeatures):
    """
    Adjust the given data so that the features to remove as contained in
    the dict record are appropriately removed from each row. Since
    removal is done only after first sighting of an unwanted value, then
    the rows prior to the first sighting still have that feature.
    Therefore, this function iterates the rows in the data, removing
    features until the point where they were discovered.

    Also: if keepFeatures defines an ordering other than the one present
    in the file, then we will adjust the order of the data in this
    helper. The actual selection has already occured during the csv
    reading loop.

    Because data shares references with retData in _loadcsvUsingPython,
    this does not change the contents of the parameter data, only the
    lists referenced by it.
    """
    # feature order adjustment will take place at the same time as unwanted
    # column removal. This just defines a triggering variable.
    adjustFeatureOrder = False
    if (keepFeatures != 'all'
            and keepFeatures != sorted(keepFeatures, key=Py2Key)):
        adjustFeatureOrder = True
        # maps the index of the column to the position that it should
        # be copied into.
        reverseKeepFeatures = {}
        # since we are doing this lookup after we have selected
        # some features, we have to reindex according to those
        # that are currently present. Since they are stored in the
        # file in lexigraphical order, we use the sorted selection
        # list to define the reindexing
        sortedKeepFeatures = sorted(keepFeatures, key=Py2Key)
        for i in range(len(sortedKeepFeatures)):
            reIndexed = sortedKeepFeatures[i]
            reverseKeepFeatures[i] = keepFeatures.index(reIndexed)

    # need to sort keep points. the index into the row maps into the
    # sorted list, which gives the key to reverseKeepFeatures

    # remaining features to be removed, indexed relative to all possible
    # features in the csv file
    absRemoveList = fullRemoveList
    absRemoveList.sort()
    # remaining features to be removed, reindexed given the knowledge of
    # which points have already been removed
    relRemoveList = copy.copy(absRemoveList)

    copySpace = [None] * len(data[len(data) - 1])

    for rowIndex in range(len(data)):
        # check if some feature was added at this row, and if so, delete
        # those indices from the removalList, adjusting feature IDs to be
        # relative the new length as you go
        if rowIndex in record:
            # ASSUMPTION: the lists of added indices in the record are
            # sorted
            addedIndex = 0  # index into the list held in record[rowIndex]
            shift = 0  # the amount we have to shift each index downward
            copyIndex = 0
            for i in range(len(absRemoveList)):
                if (addedIndex < len(record[rowIndex])
                        and absRemoveList[i] == record[rowIndex][addedIndex]):
                    shift += 1
                    addedIndex += 1
                else:
                    absRemoveList[copyIndex] = absRemoveList[i]
                    relRemoveList[copyIndex] = relRemoveList[i] - shift
                    copyIndex += 1
            absRemoveList = absRemoveList[:copyIndex]
            relRemoveList = relRemoveList[:copyIndex]

        # The following loop will be copying inplace. Note though, that
        # since numCopied will then be used as the index to copy into, and
        # it will always be less than or equal to i, so we never corrupt
        # the values we iterate over.
        remIndex = 0
        # If no feature reordering will take place, this serves as the index
        # to copy into. If feature reordering will take place, this is used
        # as the index of the feature, to do a lookup for the copy index.
        numCopied = 0

        for i in range(len(data[rowIndex])):
            if remIndex < len(relRemoveList) and i == relRemoveList[remIndex]:
                remIndex += 1
            else:
                # the index into data[rowIndex] where you will be copying
                # this particular value
                featureIndex = numCopied
                if adjustFeatureOrder:
                    featureIndex = reverseKeepFeatures[numCopied]

                copySpace[featureIndex] = data[rowIndex][i]
                numCopied += 1

        # copy the finalized point back into the list referenced by data
        for i in range(len(copySpace)):
            data[rowIndex][i] = copySpace[i]

        # TODO: run time trials to compare pop vs copying into new list
        needToPop = len(data[rowIndex]) - numCopied
        for i in range(needToPop):
            data[rowIndex].pop()


def convertAndFilterRow(row, pointIndex, record, toRemoveSet,
                        ignoreNonNumericalFeatures):
    """
    Process a row as read by a python csv reader such that the values
    are converted to numeric types if possible, and the unwanted
    features are filtered (with the appropriate book keeping operations
    performed).

    Parameters
    ----------
    row : list
        A python list of string values
    pointIndex : int
        The index of this row, as counted by the number of rows returned
        by the csv reader, excluding a row if it was used as the
        pointNames. Equivalent to the index of the point matching this
        row in the returned data.
    record : dict
        Maps row indices to those features discovered to be undesirable
        at that row index.
    toRemoveSet : set
        Contains all of the features to ignore, that are known up to
        this row. Any features we discover we want to ignore at this row
        are added to this set in this function.
    ignoreNonNumericalFeatures : bool
        Flag indicating whether features containing non numerical values
        will be removed from the data.
    """
    # We use copying of values and then returning the appropriate range
    # to simulate removal of unwanted features
    copyIndex = 0
    for i in range(len(row)):
        value = row[i]
        processed = _intFloatOrString(value)

        # A known feature to ignore
        if i in toRemoveSet:
            pass
        # A new feature to ignore, have to do book keeping
        elif (isinstance(processed, six.string_types)
              and ignoreNonNumericalFeatures):
            if pointIndex in record:
                record[pointIndex].append(i)
            else:
                record[pointIndex] = [i]

            toRemoveSet.add(i)
        else:
            row[copyIndex] = processed
            copyIndex += 1

    row = row[:copyIndex]
    return row


# Register how you want all the various input output combinations
# to be called; those combinations which are ommited will be loaded
# and then converted using some best guesses.
_loadcsvForList = _loadcsvUsingPython
_loadcsvForMatrix = _loadcsvUsingPython
_loadcsvForSparse = _loadcsvUsingPython
_loadcsvForDataFrame = _loadcsvUsingPython
_loadmtxForList = _loadmtxForAuto
_loadmtxForMatrix = _loadmtxForAuto
_loadmtxForSparse = _loadmtxForAuto
_loadmtxForDataFrame = _loadmtxForAuto


def registerCustomLearnerBackend(customPackageName, learnerClassObject, save):
    """
    Backend for registering custom Learners in nimble.

    A save value of true will run saveChanges(), modifying the config
    file. When save is False the changes will exist only for that
    session, unless saveChanges() is called later in the session.
    """
    # detect name collision
    for currInterface in nimble.interfaces.available:
        if not isinstance(currInterface,
                          nimble.interfaces.CustomLearnerInterface):
            if currInterface.isAlias(customPackageName):
                msg = "The customPackageName '" + customPackageName
                msg += "' cannot be used: it is an accepted alias of a "
                msg += "non-custom package"
                raise InvalidArgumentValue(msg)

    # do validation before we potentially construct an interface to a
    # custom package
    nimble.customLearners.CustomLearner.validateSubclass(learnerClassObject)

    try:
        currInterface = findBestInterface(customPackageName)
    except InvalidArgumentValue:
        currInterface = nimble.interfaces.CustomLearnerInterface(
            customPackageName)
        nimble.interfaces.available.append(currInterface)

    currInterface.registerLearnerClass(learnerClassObject)

    opName = customPackageName + "." + learnerClassObject.__name__
    opValue = learnerClassObject.__module__ + '.' + learnerClassObject.__name__

    nimble.settings.set('RegisteredLearners', opName, opValue)
    if save:
        nimble.settings.saveChanges('RegisteredLearners', opName)

    # check if new option names introduced, call sync if needed
    if learnerClassObject.options() != []:
<<<<<<< HEAD
        nimble.configuration.syncWithInterfaces(nimble.settings,
                                               [currInterface],
                                               save=save)
=======
        UML.configuration.setInterfaceOptions(UML.settings, currInterface,
                                              save=save)
>>>>>>> 14e88065


def deregisterCustomLearnerBackend(customPackageName, learnerName, save):
    """
    Backend for deregistering custom Learners in nimble.

    A save value of true will run saveChanges(), modifying the config
    file. When save is False the changes will exist only for that
    session, unless saveChanges() is called later in the session.
    """
    currInterface = findBestInterface(customPackageName)
    if not isinstance(currInterface, nimble.interfaces.CustomLearnerInterface):
        msg = "May only attempt to deregister learners from the interfaces of "
        msg += "custom packages. '" + customPackageName
        msg += "' is not a custom package"
        raise InvalidArgumentType(msg)
    origOptions = currInterface.optionNames
    empty = currInterface.deregisterLearner(learnerName)
    newOptions = currInterface.optionNames

    # remove options
    for optName in origOptions:
        if optName not in newOptions:
            nimble.settings.delete(customPackageName, optName)
            if save:
                nimble.settings.saveChanges(customPackageName, optName)

    if empty:
        nimble.interfaces.available.remove(currInterface)
        #remove section
        nimble.settings.delete(customPackageName, None)
        if save:
            nimble.settings.saveChanges(customPackageName)

    regOptName = customPackageName + '.' + learnerName
    # delete from registered learner list
    nimble.settings.delete('RegisteredLearners', regOptName)
    if save:
        nimble.settings.saveChanges('RegisteredLearners', regOptName)


def countWins(predictions):
    """
    Count how many contests were won by each label in the set.  If a
    class label doesn't win any predictions, it will not be included in
    the results.  Return a dictionary: {classLabel: # of contests won}.
    """
    predictionCounts = {}
    for prediction in predictions:
        if prediction in predictionCounts:
            predictionCounts[prediction] += 1
        else:
            predictionCounts[prediction] = 1

    return predictionCounts


def extractWinningPredictionLabel(predictions):
    """
    Provided a list of tournament winners (class labels) for one
    point/row in a test set, choose the label that wins the most
    tournaments.  Returns the winning label.
    """
    #Count how many times each class won
    predictionCounts = countWins(predictions)

    #get the class that won the most tournaments
    #TODO: what if there are ties?
    return max(six.iterkeys(predictionCounts),
               key=(lambda key: predictionCounts[key]))


def extractWinningPredictionIndex(predictionScores):
    """
    Provided a list of confidence scores for one point/row in a test
    set, return the index of the column (i.e. label) of the highest
    score.  If no score in the list of predictionScores is a number
    greater than negative infinity, returns None.
    """
    maxScore = float("-inf")
    maxScoreIndex = -1
    for i in range(len(predictionScores)):
        score = predictionScores[i]
        if score > maxScore:
            maxScore = score
            maxScoreIndex = i

    if maxScoreIndex == -1:
        return None
    else:
        return maxScoreIndex


def extractWinningPredictionIndexAndScore(predictionScores, featureNamesItoN):
    """
    Provided a list of confidence scores for one point/row in a test
    set, return the index of the column (i.e. label) of the highest
    score.  If no score in the list of predictionScores is a number
    greater than negative infinity, returns None.
    """
    allScores = extractConfidenceScores(predictionScores, featureNamesItoN)

    if allScores is None:
        return None
    else:
        bestScore = float("-inf")
        bestLabel = None
        for key in allScores:
            value = allScores[key]
            if value > bestScore:
                bestScore = value
                bestLabel = key
        return (bestLabel, bestScore)


def extractConfidenceScores(predictionScores, featureNamesItoN):
    """
    Provided a list of confidence scores for one point/row in a test
    set, and a dict mapping indices to featureNames, return a dict
    mapping featureNames to scores.
    """
    if predictionScores is None or len(predictionScores) == 0:
        return None

    scoreMap = {}
    for i in range(len(predictionScores)):
        score = predictionScores[i]
        label = featureNamesItoN[i]
        scoreMap[label] = score

    return scoreMap


def copyLabels(dataSet, dependentVar):
    """
    A helper function to simplify the process of obtaining a
    1-dimensional matrix of class labels from a data matrix.  Useful in
    functions which have an argument that may be a column index or a
    1-dimensional matrix.  If 'dependentVar' is an index, this function
    will return a copy of the column in 'dataSet' indexed by
    'dependentVar'.  If 'dependentVar' is itself a column (1-dimensional
    matrix w/shape (nx1)), dependentVar will be returned.

    Parameters
    ----------
    dataSet : matrix
        Contains labels and, possibly, features.  May be empty if
        'dependentVar' is a 1-column matrix containing labels.
    dependentVar: int, matrix
        Either a column index indicating which column in dataSet
        contains class labels, or a matrix containing 1 column of class
        labels.

    Returns
    -------
    matrix
        A 1-column matrix of class labels.
    """
    if isinstance(dependentVar, Base):
        #The known Indicator argument already contains all known
        #labels, so we do not need to do any further processing
        labels = dependentVar
    elif isinstance(dependentVar, (str, six.text_type, int)):
        #known Indicator is an index; we extract the column it indicates
        #from knownValues
        labels = dataSet.features.copy([dependentVar])
    else:
        msg = "Missing or improperly formatted indicator for known labels "
        msg += "in computeMetrics"
        raise InvalidArgumentType(msg)

    return labels


def applyCodeVersions(functionTextList, inputHash):
    """
    Applies all the different various versions of code that can be
    generated from functionText to each of the variables specified in
    inputHash, where data is plugged into the variable with name
    inputVariableName. Returns the result of each application as a list.
    functionTextList is a list of text objects, each of which defines a
    python function inputHash is of the form:
    {variable1Name:variable1Value, variable2Name:variable2Value, ...}.
    """
    results = []
    for codeText in functionTextList:
        results.append(executeCode(codeText, inputHash))
    return results


def executeCode(code, inputHash):
    """
    Execute the given code stored as text in codeText, starting with the
    variable values specified in inputHash. This function assumes the
    code consists of EITHER an entire function definition OR a single
    line of code with statements seperated by semi-colons OR as a python
    function object.
    """
    #make a copy so we don't modify it... but it doesn't seem necessary
    #inputHash = inputHash.copy()
    if isSingleLineOfCode(code):
        #it's one line of text (with ;'s to separate statements)
        return executeOneLinerCode(code, inputHash)
    elif isinstance(code, (str, six.text_type)):
        #it's the text of a function definition
        return executeFunctionCode(code, inputHash)
    else:
        # assume it's a function itself
        return code(**inputHash)


def executeOneLinerCode(codeText, inputHash):
    """
    Execute the given code stored as text in codeText, starting with the
    variable values specified in inputHash. This function assumes the
    code consists of just one line (with multiple statements seperated
    by semi-colons.
    Note: if the last statement in the line starts X=... then the X=
    gets stripped off (to prevent it from getting broken by A=(X=...)).
    """
    if not isSingleLineOfCode(codeText):
        msg = "The code text was not just one line of code."
        raise InvalidArgumentValue(msg)
    codeText = codeText.strip()
    localVariables = inputHash.copy()
    pieces = codeText.split(";")
    lastPiece = pieces[-1].strip()
    # remove 'X =' if the last statement begins with something like X = ...
    lastPiece = re.sub(r"\A([\w])+[\s]*=", "", lastPiece)
    lastPiece = lastPiece.strip()
    pieces[-1] = "RESULTING_VALUE_ZX7_ = (" + lastPiece + ")"
    codeText = ";".join(pieces)
    #oneLiner = True

    #	print "Code text: "+str(codeText)
    exec(codeText, globals(), localVariables)    #apply the code
    return localVariables["RESULTING_VALUE_ZX7_"]


def executeFunctionCode(codeText, inputHash):
    """
    Execute the given code stored as text in codeText, starting with the
    variable values specified in inputHash. This function assumes the
    code consists of an entire function definition.
    """
    if not "def" in codeText:
        msg = "No function definition was found in this code!"
        raise InvalidArgumentValue(msg)
    localVariables = {}
    # apply the code, which declares the function definition
    exec(codeText, globals(), localVariables)
    #foundFunc = False
    #result = None
    for varValue in six.itervalues(localVariables):
        if "function" in str(type(varValue)):
            return varValue(**inputHash)
    return None


def isSingleLineOfCode(codeText):
    """
    Determine if a code string is a single line.
    """
    if not isinstance(codeText, (str, six.text_type)):
        return False
    codeText = codeText.strip()
    try:
        codeText.strip().index("\n")
        return False
    except ValueError:
        return True


def _incrementTrialWindows(allData, orderedFeature, currEndTrain, minTrainSize,
                           maxTrainSize, stepSize, gap, minTestSize,
                           maxTestSize):
    """
    Helper which will calculate the start and end of the training and
    testing sizes given the current position in the full data set.
    """
    #	set_trace()
    # determine the location of endTrain.
    if currEndTrain is None:
    # points are zero indexed, thus -1 for the num of points case
    #		set_trace()
        endTrain = _jumpForward(allData, orderedFeature, 0, minTrainSize, -1)
    else:
        endTrain = _jumpForward(allData, orderedFeature, currEndTrain,
                                stepSize)

    # the value we don't want to split from the training set
    nonSplit = allData[endTrain, orderedFeature]
    # we're doing a lookahead here, thus -1 from the last possible index,
    # and  +1 to our lookup
    while (endTrain < len(allData.points) - 1
           and allData[endTrain + 1, orderedFeature] == nonSplit):
        endTrain += 1

    if endTrain == len(allData.points) - 1:
        return None

    # we get the start for training by counting back from endTrain
    startTrain = _jumpBack(allData, orderedFeature, endTrain, maxTrainSize, -1)
    if startTrain < 0:
        startTrain = 0

    # we get the start and end of the test set by counting forward from
    # endTrain speciffically, we go forward by one, and as much more forward
    # as specified by gap
    startTest = _jumpForward(allData, orderedFeature, endTrain + 1, gap)
    if startTest >= len(allData.points):
        return None

    endTest = _jumpForward(allData, orderedFeature, startTest, maxTestSize, -1)
    if endTest >= len(allData.points):
        endTest = len(allData.points) - 1
    if _diffLessThan(allData, orderedFeature, startTest, endTest, minTestSize):
        return None

    return (startTrain, endTrain, startTest, endTest)


def _jumpBack(allData, orderedFeature, start, delta, intCaseOffset=0):
    if isinstance(delta, datetime.timedelta):
        endPoint = start
        startVal = datetime.timedelta(float(allData[start, orderedFeature]))
        # loop as long as we don't run off the end of the data
        while endPoint > 0:
            prevVal = float(allData[endPoint - 1, orderedFeature])
            if (startVal - datetime.timedelta(prevVal)) > delta:
                break
            endPoint = endPoint - 1
    else:
        endPoint = start - (delta + intCaseOffset)

    return endPoint


def _jumpForward(allData, orderedFeature, start, delta, intCaseOffset=0):
    if isinstance(delta, datetime.timedelta):
        endPoint = start
        startVal = datetime.timedelta(float(allData[start, orderedFeature]))
        # loop as long as we don't run off the end of the data
        while endPoint < (len(allData.points) - 1):
            nextVal = float(allData[endPoint + 1, orderedFeature])
            if (datetime.timedelta(nextVal) - startVal) > delta:
                break
            endPoint = endPoint + 1
    else:
        endPoint = start + (delta + intCaseOffset)

    return endPoint


def _diffLessThan(allData, orderedFeature, startPoint, endPoint, delta):
    if isinstance(delta, datetime.timedelta):
        startFloat = float(allData[startPoint, orderedFeature])
        startVal = datetime.timedelta(startFloat)
        endFloat = float(allData[endPoint, orderedFeature])
        endVal = datetime.timedelta(endFloat)
        return (endVal - startVal) < delta
    else:
        return (endPoint - startPoint + 1) < delta


#def evaluate(metric, knownData, knownLabels, predictedLabels)

def computeMetrics(dependentVar, knownData, predictedData,
                   performanceFunction):
    """
    Calculate the performance of the learner.

    Using the provided metric, compare the known data or labels to the
    predicted data or labels and calculate the performance of the
    learner which produced the predicted data.

    Parameters
    ----------
    dependentVar : indentifier, list, nimble Base object
        Indicate the feature names or indices in knownData containing
        the known labels, or a data object that contains the known
        labels.
    knownData : nimble Base object
        Data object containing the known labels of the training set, as
        well as the features of the training set. Can be None if
        'dependentVar' is an object containing the labels.
    predictedData : nimble Base object
        Data object containing predicted labels/data. Assumes that the
        predicted label (or labels) in the nth row of predictedLabels
        is associated with the same data point/instance as the label in
        the nth row of knownLabels.
    performanceFunction : function
        A python function that returns a single numeric value evaluating
        performance. The function must take either two or three args.
        In the two arg case, they must be two sets of data or labels to
        be compared. In the three arg case, the first two args are the
        same as in the two arg case, and the third arg must take the
        value of what is to be considered the negative label in this
        binary classification problem. See nimble.calculate for a number
        of builtin options.

    Returns
    -------
    Value
        Measurement of the performance of the learner that produced the
        given data.
    """
    if dependentVar is None or isinstance(dependentVar, Base):
        #The known Indicator argument already contains all known
        #labels, so we do not need to do any further processing
        knownLabels = dependentVar
    else:
        #known Indicator is a feature ID or group of IDs; we extract the
        # columns it indicates from knownValues
        knownLabels = knownData.features.copy(dependentVar, useLog=False)

    result = performanceFunction(knownLabels, predictedData)

    return result


def confusion_matrix_generator(knownY, predictedY):
    """
    Given two vectors, one of known class labels (as strings) and one of
    predicted labels, compute the confusion matrix.  Returns a
    2-dimensional dictionary in which outer label is keyed by known
    label, inner label is keyed by predicted label, and the value stored
    is the count of instances for each combination.  Works for an
    indefinite number of class labels.
    """
    confusionCounts = {}
    for known, predicted in zip(knownY, predictedY):
        if confusionCounts[known] is None:
            confusionCounts[known] = {predicted: 1}
        elif confusionCounts[known][predicted] is None:
            confusionCounts[known][predicted] = 1
        else:
            confusionCounts[known][predicted] += 1

    #if there are any entries in the square matrix confusionCounts,
    #then there value must be 0.  Go through and fill them in.
    for knownY in confusionCounts:
        if confusionCounts[knownY][knownY] is None:
            confusionCounts[knownY][knownY] = 0

    return confusionCounts


def print_confusion_matrix(confusionMatrix):
    """
    Print a confusion matrix in human readable form, with rows indexed
    by known labels, and columns indexed by predictedlabels.
    confusionMatrix is a 2-dimensional dictionary, that is also
    primarily indexed by known labels, and secondarily indexed by
    predicted labels, with the value at
    confusionMatrix[knownLabel][predictedLabel] being the count of posts
    that fell into that slot.  Does not need to be sorted.
    """
    #print heading
    print("*" * 30 + "Confusion Matrix" + "*" * 30)
    print("\n\n")

    #print top line - just the column headings for
    #predicted labels
    spacer = " " * 15
    sortedLabels = sorted(confusionMatrix.iterKeys())
    for knownLabel in sortedLabels:
        spacer += " " * (6 - len(knownLabel)) + knownLabel

    print(spacer)
    totalPostCount = 0
    for knownLabel in sortedLabels:
        outputBuffer = knownLabel + " " * (15 - len(knownLabel))
        for predictedLabel in sortedLabels:
            count = confusionMatrix[knownLabel][predictedLabel]
            totalPostCount += count
            outputBuffer += " " * (6 - len(count)) + count
        print(outputBuffer)

    print("Total post count: " + totalPostCount)


def checkPrintConfusionMatrix():
    """
    Check print ouptut of confusion matrix.
    """
    X = {"classLabel": ["A", "B", "C", "C", "B", "C", "A", "B", "C", "C",
                        "B", "C", "A", "B", "C", "C", "B", "C"]}
    Y = ["A", "C", "C", "A", "B", "C", "A", "C", "C", "A", "B", "C", "A",
         "C", "C", "A", "B", "C"]
    functions = [confusion_matrix_generator]
    classLabelIndex = "classLabel"
    confusionMatrixResults = computeMetrics(classLabelIndex, X, Y, functions)
    confusionMatrix = confusionMatrixResults["confusion_matrix_generator"]
    print_confusion_matrix(confusionMatrix)


def generateAllPairs(items):
    """
    Given a list of items, generate a list of all possible pairs
    (2-combinations) of items from the list, and return as a list
    of tuples.  Assumes that no two items in the list refer to the same
    object or number.  If there are duplicates in the input list, there
    will be duplicates in the output list.
    """
    if items is None or len(items) == 0:
        return None

    pairs = []
    for i in range(len(items)):
        firstItem = items[i]
        for j in range(i + 1, len(items)):
            secondItem = items[j]
            pair = (firstItem, secondItem)
            pairs.append(pair)

    return pairs


class CrossValidationResults():
    """
    Container for cross-validation results.
    """
    def __init__(self, results, performanceFunction, numFolds):
        self.results = results
        self.performanceFunction = performanceFunction
        self.numFolds = numFolds
        self._bestArguments = None
        self._bestScore = None

    def __str__(self):
        return str(self.results)

    def __repr__(self):
        ret = "CrossValidationResults({}, {}, {})"
        ret = ret.format(self.results, self.performanceFunction, self.numFolds)
        return ret

    @property
    def bestArguments(self):
        """
        The best argument based on the performanceFunction.
        """
        if self._bestArguments is not None:
            return self._bestArguments
        bestResults = self._bestArgumentsAndScore()
        self._bestArguments = bestResults[0]
        self._bestScore = bestResults[1]
        return self._bestArguments

    @property
    def bestScore(self):
        """
        The best score based on the performanceFunction.
        """
        if self._bestScore is not None:
            return self._bestScore
        bestResults = self._bestArgumentsAndScore()
        self._bestArguments = bestResults[0]
        self._bestScore = bestResults[1]
        return self._bestScore

    def _bestArgumentsAndScore(self):
        """
        The best argument and score based on the performanceFunction.
        """
        detected = nimble.calculate.detectBestResult(self.performanceFunction)
        if detected == 'max':
            maximumIsBest = True
        elif detected == 'min':
            maximumIsBest = False
        else:
            msg = "Unable to automatically determine whether maximal or "
            msg += "minimal scores are considered optimal for the the "
            msg += "given performanceFunction. "
            msg += "By adding an attribute named 'optimal' to "
            msg += "performanceFunction with either the value 'min' or 'max' "
            msg += "depending on whether minimum or maximum returned values "
            msg += "are associated with correctness, this error should be "
            msg += "avoided."

        bestArgumentAndScoreTuple = None
        for curResultTuple in self.results:
            _, curScore = curResultTuple
            #if curArgument is the first or best we've seen:
            #store its details in bestArgumentAndScoreTuple
            if bestArgumentAndScoreTuple is None:
                bestArgumentAndScoreTuple = curResultTuple
            else:
                if (maximumIsBest and curScore > bestArgumentAndScoreTuple[1]):
                    bestArgumentAndScoreTuple = curResultTuple
                if (not maximumIsBest
                        and curScore < bestArgumentAndScoreTuple[1]):
                    bestArgumentAndScoreTuple = curResultTuple

        return bestArgumentAndScoreTuple


def crossValidateBackend(learnerName, X, Y, performanceFunction,
                         arguments=None, folds=10, scoreMode='label',
                         useLog=None, **kwarguments):
    """
    Same signature as nimble.crossValidate, except that the argument
    'numFolds' is replaced with 'folds' which is allowed to be either an
    int indicating the number of folds to use, or a foldIterator object
    to use explicitly.
    """
    if not isinstance(X, Base):
        raise InvalidArgumentType("X must be a Base object")
    if Y is not None:
        if not isinstance(Y, (Base, int, six.string_types, list)):
            msg = "Y must be a Base object or an index (int) from X where "
            msg += "Y's data can be found"
            raise InvalidArgumentType(msg)
        if isinstance(Y, (int, six.string_types, list)):
            X = X.copy()
            Y = X.features.extract(Y, useLog=False)

        if len(Y.features) > 1 and scoreMode != 'label':
            msg = "When dealing with multi dimensional outputs / predictions, "
            msg += "then the scoreMode flag is required to be set to 'label'"
            raise InvalidArgumentValueCombination(msg)

        if not len(X.points) == len(Y.points):
            #todo support indexing if Y is an index for X instead
            msg = "X and Y must contain the same number of points"
            raise InvalidArgumentValueCombination(msg)

    if folds == 0:
        raise InvalidArgumentValue("Tried to cross validate over 0 folds")

    merged = _mergeArguments(arguments, kwarguments)

    #get an iterator for the argument combinations- iterator
    #handles case of merged arguments being {}
    argumentCombinationIterator = ArgumentIterator(merged)

    # we want the folds for each argument combination to be the same
    foldIter = makeFoldIterator([X, Y], folds)

    # setup container for outputs, a tuple entry for each arg set, containing
    # a list for the results of those args on each fold
    numArgSets = argumentCombinationIterator.numPermutations
    performanceOfEachCombination = []
    for i in range(numArgSets):
        performanceOfEachCombination.append([None, []])

    # control variables determining if we save all results before calculating
    # performance or if we can calculate for each fold and then avg the results
    perfNone = performanceFunction is None
    if not perfNone:
        canAvgFolds = (hasattr(performanceFunction, 'avgFolds')
                       and performanceFunction.avgFolds)
    else:
        canAvgFolds = False

    # folditerator randomized the point order, so if we are collecting all the
    # results, we also have to collect the correct order of the known values
    if not canAvgFolds:
        collectedY = None

    # Folding should be the same for each argset (and is expensive) so
    # iterate over folds first
    for fold in foldIter:
        [(curTrainX, curTestingX), (curTrainY, curTestingY)] = fold
        argSetIndex = 0

        # given this fold, do a run for each argument combination
        for curArgumentCombination in argumentCombinationIterator:
            #run algorithm on the folds' training and testing sets
            curRunResult = nimble.trainAndApply(
                learnerName=learnerName, trainX=curTrainX, trainY=curTrainY,
                testX=curTestingX, arguments=curArgumentCombination,
                scoreMode=scoreMode, useLog=False)

            performanceOfEachCombination[argSetIndex][0] = (
                curArgumentCombination)

            if canAvgFolds:
                # calculate error of prediction, using performanceFunction
                curPerformance = computeMetrics(curTestingY, None,
                                                curRunResult,
                                                performanceFunction)

                performanceOfEachCombination[argSetIndex][1].append(
                    curPerformance)
            else:
                performanceOfEachCombination[argSetIndex][1].append(
                    curRunResult)

            argSetIndex += 1

        if not canAvgFolds:
            if collectedY is None:
                collectedY = curTestingY
            else:
                collectedY.points.add(curTestingY, useLog=False)

        # setup for next iteration
        argumentCombinationIterator.reset()

    # We consume the saved results, either by averaging the individual results
    # calculations for each fold, or combining the saved predictions and
    # calculating performance of the entire set.
    for i, (curArgSet, results) in enumerate(performanceOfEachCombination):
        # average score from each fold (works for one fold as well)
        if canAvgFolds:
            finalPerformance = sum(results) / float(len(results))
        # we combine the results objects into one, and then calc performance
        else:
            for resultIndex in range(1, len(results)):
                results[0].points.add(results[resultIndex], useLog=False)

            # TODO raise RuntimeError(
            #     "How do we guarantee Y and results are in same order?")
            finalPerformance = computeMetrics(collectedY, None, results[0],
                                              performanceFunction)

        # we use the current results container to be the return value
        performanceOfEachCombination[i] = (curArgSet, finalPerformance)

    handleLogging(useLog, 'crossVal', X, Y, learnerName, merged,
                  performanceFunction, performanceOfEachCombination, folds)
    #return the list of tuples - tracking the performance of each argument
    return CrossValidationResults(performanceOfEachCombination,
                                  performanceFunction, folds)


def makeFoldIterator(dataList, folds):
    """
    Takes a list of data objects and a number of folds, returns an
    iterator which will return a list containing the folds for each
    object, where the list has as many (training, testing) tuples as the
    length of the input list.
    """
    if dataList is None:
        raise InvalidArgumentType('dataList may not be None')
    if len(dataList) == 0:
        raise InvalidArgumentValue("dataList may not be or empty")

    points = len(dataList[0].points)
    for data in dataList:
        if data is not None:
            if len(data.points) == 0:
                msg = "One of the objects has 0 points, it is impossible to "
                msg += "specify a valid number of folds"
                raise InvalidArgumentValueCombination(msg)
            if len(data.points) != len(dataList[0].points):
                msg = "All data objects in the list must have the same number "
                msg += "of points and features"
                raise InvalidArgumentValueCombination(msg)

    # note: we want truncation here
    numInFold = int(points / folds)
    if numInFold == 0:
        msg = "Must specify few enough folds so there is a point in each"
        raise InvalidArgumentValue(msg)

    # randomly select the folded portions
    indices = list(range(points))
    pythonRandom.shuffle(indices)
    foldList = []
    for fold in range(folds):
        start = fold * numInFold
        if fold == folds - 1:
            end = points
        else:
            end = (fold + 1) * numInFold
        foldList.append(indices[start:end])

    # return that lists iterator as the fold iterator
    return _foldIteratorClass(dataList, foldList, )


class _foldIteratorClass():
    def __init__(self, dataList, foldList):
        self.foldList = foldList
        self.index = 0
        self.dataList = dataList
        for dat in self.dataList:
            if dat is not None and dat.getTypeString() == 'Sparse':
                dat._sortInternal('point')

    def __iter__(self):
        return self

    def next(self):
        """
        Get next item.
        """
        if self.index >= len(self.foldList):
            raise StopIteration
        # we're going to be separating training and testing sets through
        # extraction, so we have to copy the data in order not to destroy the
        # original sets across multiple folds
        copiedList = []
        for data in self.dataList:
            if data is None:
                copiedList.append(None)
            else:
                copiedList.append(data.copy())

            # we want each training set to be permuted wrt its ordering in the
            # original data. This is setting up a permutation to be applied to
            # each object
            #		indices = range(0, len(copiedList[0].points)
            #                              - len(self.foldList[self.index])))
            #		pythonRandom.shuffle(indices)
        indices = numpy.arange(0, (len(copiedList[0].points)
                                   - len(self.foldList[self.index])))
        numpyRandom.shuffle(indices)

        resultsList = []
        for copied in copiedList:
            if copied is None:
                resultsList.append((None, None))
            else:
                currTest = copied.points.extract(self.foldList[self.index],
                                                 useLog=False)
                currTrain = copied
                currTrain.points.sort(sortHelper=indices, useLog=False)
                resultsList.append((currTrain, currTest))
        self.index = self.index + 1
        return resultsList

    def __next__(self):
        return self.next()

class CV(object):
    def __init__(self, argumentList):
        try:
            self.argumentTuple = tuple(argumentList)
        except TypeError:
            msg = "argumentList must be iterable."

    def __getitem__(self, key):
        return self.argumentTuple[key]

    def __setitem__(self, key, value):
        raise ImproperObjectAction("CV objects are immutable")

    def __len__(self):
        return len(self.argumentTuple)

    def __str__(self):
        return str(self.argumentTuple)

    def __repr__(self):
        return "CV(" + str(list(self.argumentTuple)) + ")"

class ArgumentIterator:
    """
    Constructor takes a dict mapping strings to tuples.
    e.g. {'a':(1,2,3), 'b':(4,5)}

    ArgumentBuilder generates permutations of dict in the format:
    {'a':1, 'b':4}, {'a':2, 'b':4}, {'a':3, 'b':4}, {'a':1, 'b':5},
    {'a':2, 'b':5}, {'a':3, 'b':5}
    and supports popping one such permutation at a time via pop().

    Convenience methods:
    hasNext() - Boolean check if all permutations have been popped.
    reset() - reset object so pop() again returns first permutation.
    """

    def __init__(self, rawArgumentInput):
        self.rawArgumentInput = rawArgumentInput
        self.index = 0
        if not isinstance(rawArgumentInput, dict):
            msg = "ArgumentIterator objects require dictionary's to "
            msg += "initialize- e.g. {'a':(1,2,3), 'b':(4,5)} This is the "
            msg += "form default generated by **args in a function argument."
            raise InvalidArgumentType(msg)

        # i.e. if rawArgumentInput == {}
        if len(rawArgumentInput) == 0:
            self.numPermutations = 1
            self.permutationsList = [{}]
        else:
            self.numPermutations = 1
            for key in rawArgumentInput.keys():
                try:
                    if isinstance(rawArgumentInput[key], CV):
                        self.numPermutations *= len(rawArgumentInput[key])
                except TypeError: # taking len of non CV object
                    pass #numPermutations not increased
            self.permutationsList = _buildArgPermutationsList([], {}, 0,
                                                              rawArgumentInput)

            assert len(self.permutationsList) == self.numPermutations

    def __iter__(self):
        return self

    def next(self):
        """
        Get next item.
        """
        if self.index >= self.numPermutations:
            self.index = 0
            raise StopIteration
        else:
            permutation = self.permutationsList[self.index]
            self.index += 1
            return permutation

    def __next__(self):
        return self.next()

    def reset(self):
        """
        Reset index to 0.
        """
        self.index = 0

#example call: _buildArgPermutationsList([],{},0,arg)
def _buildArgPermutationsList(listOfDicts, curCompoundArg, curKeyIndex,
                              rawArgInput):
    """
    Recursive function that generates a list of dicts, where each dict
    is a permutation of rawArgInput's values.

    Should be called externally with:
    listOfDicts = []
    curCompoundArg = {}
    curKeyIndex = 0

    and rawArgInput as a dict mapping variables to tuples.

    example:
    if rawArgInput is {'a':(1,2,3), 'b':(4,5)}
    then _buildArgPermutationsList([],{},0,rawArgInput)
    returns [{'a':1, 'b':4}, {'a':2, 'b':4}, {'a':3, 'b':4},
             {'a':1, 'b':5}, {'a':2, 'b':5}, {'a':3, 'b':5},]
    """

    # stop condition: if current dict has a value for every key
    # append a DEEP COPY of the dict to the listOfDicts. Copy is deep
    # because dict entries will be changed when recursive stack is popped.
    # Only complete, and distict dicts are appended to listOfDicts
    if curKeyIndex >= len(list(rawArgInput.keys())):
        listOfDicts.append(copy.deepcopy(curCompoundArg))
        return listOfDicts

    else:
        # retrieve all values for the current key being populated
        curKey = list(rawArgInput.keys())[curKeyIndex]
        curValues = rawArgInput[curKey]

        try:
            if not isinstance(curValues, CV):
                raise TypeError()
            # if there are multiple values, add one key-value pair to the
            # the current dict, make recursive call to build the rest of the
            # dict then after it returns, remove current key-value pair and add
            # the next pair.
            valueIterator = iter(curValues)
            for value in valueIterator:
                curCompoundArg[curKey] = value
                listOfDicts = _buildArgPermutationsList(
                    listOfDicts, curCompoundArg, curKeyIndex + 1, rawArgInput)
                del curCompoundArg[curKey]
        #if there is only one value, curValues is not iterable, so add
        #curKey[value] to the dict and make recursive call.
        except TypeError:
            value = curValues
            curCompoundArg[curKey] = value
            listOfDicts = _buildArgPermutationsList(
                listOfDicts, curCompoundArg, curKeyIndex + 1, rawArgInput)
            del curCompoundArg[curKey]

        return listOfDicts


def generateClassificationData(labels, pointsPer, featuresPer):
    """
    Randomly generate sensible data for a classification problem.
    Returns a tuple of tuples, where the first value is a tuple
    containing (trainX, trainY) and the second value is a tuple
    containing (testX ,testY).
    """
    #add noise to the features only
    trainData, _, noiselessTrainLabels = generateClusteredPoints(
        labels, pointsPer, featuresPer, addFeatureNoise=True,
        addLabelNoise=False, addLabelColumn=False)
    testData, _, noiselessTestLabels = generateClusteredPoints(
        labels, 1, featuresPer, addFeatureNoise=True, addLabelNoise=False,
        addLabelColumn=False)

    return ((trainData, noiselessTrainLabels), (testData, noiselessTestLabels))


def generateRegressionData(labels, pointsPer, featuresPer):
    """
    Randomly generate sensible data for a regression problem. Returns a
    tuple of tuples, where the first value is a tuple containing
    (trainX, trainY) and the second value is a tuple containing
    (testX ,testY).
    """
    #add noise to both the features and the labels
    regressorTrainData, trainLabels, _ = generateClusteredPoints(
        labels, pointsPer, featuresPer, addFeatureNoise=True,
        addLabelNoise=True, addLabelColumn=False)
    regressorTestData, testLabels, _ = generateClusteredPoints(
        labels, 1, featuresPer, addFeatureNoise=True, addLabelNoise=True,
        addLabelColumn=False)

    return ((regressorTrainData, trainLabels), (regressorTestData, testLabels))

# with class-based refactor:
# todo add scale control as paramater for generateClusteredPoints
#  - remember to scale noise term accordingly
def generateClusteredPoints(numClusters, numPointsPerCluster,
                            numFeaturesPerPoint, addFeatureNoise=True,
                            addLabelNoise=True, addLabelColumn=False,
                            returnType='Matrix'):
    """
    Function to generate Data object with arbitrary number of points,
    number of clusters, and number of features.

    The function returns the dataset in an object, 'labels' for each
    point in the dataset (noise optional), and the 'noiseless' labels
    for the points, which is the central value used to define the
    feature values for each point.

    generateClusteredPoints() outputs a dataset of the following format:
    each point associated with a cluster has numFeaturesPerPoint
    features. The value of each entry in the feature vector is
    clusterNumber+noise. Each point in the cluster has the same feature
    vector, with different noise.

    NOTE: if addFeatureNoise and addLabelNoise are false, then the
    'clusters' are actually all contain just repeated points, where each
    point in the cluster has the same features and the same labels.

    Returns
    -------
    tuple of nimble.Base objects:
    (pointsObj, labelsObj, noiselessLabelsObj)
    """

    pointsList = []
    labelsList = []
    clusterNoiselessLabelList = []

    def _noiseTerm():
        return pythonRandom.random() * 0.0001 - 0.00005

    for curCluster in range(numClusters):
        for _ in range(numPointsPerCluster):
            curFeatureVector = [float(curCluster) for x
                                in range(numFeaturesPerPoint)]

            if addFeatureNoise:
                curFeatureVector = [_noiseTerm() + entry for entry
                                    in curFeatureVector]

            if addLabelNoise:
                curLabel = _noiseTerm() + curCluster
            else:
                curLabel = curCluster

            if addLabelColumn:
                curFeatureVector.append(curLabel)

            #append curLabel as a list to maintain dimensionality
            labelsList.append([curLabel])

            pointsList.append(curFeatureVector)
            clusterNoiselessLabelList.append([float(curCluster)])


    # todo verify that your list of lists is valid initializer for all
    # datatypes, not just matrix
    # then convert
    # finally make matrix object out of the list of points w/ labels in last
    # column of each vector/entry:
    pointsObj = nimble.createData('Matrix', pointsList, useLog=False)

    labelsObj = nimble.createData('Matrix', labelsList, useLog=False)

    # todo change actuallavels to something like associatedClusterCentroid
    noiselessLabelsObj = nimble.createData('Matrix', clusterNoiselessLabelList,
                                           useLog=False)

    # convert datatype if not matrix
    if returnType.lower() != 'matrix':
        pointsObj = pointsObj.copy(to=returnType)
        labelsObj = labelsObj.copy(to=returnType)
        noiselessLabelsObj = noiselessLabelsObj.copy(to=returnType)

    return (pointsObj, labelsObj, noiselessLabelsObj)


def sumAbsoluteDifference(dataOne, dataTwo):
    """
    Aggregates absolute difference between corresponding entries in base
    objects dataOne and dataTwo.

    Checks to see that the vectors (which must be base objects) are of
    the same shape, first. Next it iterates through the corresponding
    points in each vector/matrix and appends the absolute difference
    between corresponding points to a list.

    Finally, the function returns the sum of the absolute differences.
    """

    #compare shapes of data to make sure a comparison is sensible.
    if len(dataOne.features) != len(dataTwo.features):
        msg = "Can't calculate difference between corresponding entries in "
        msg += "dataOne and dataTwo, the underlying data has different "
        msg += "numbers of features."
        raise InvalidArgumentValueCombination(msg)
    if len(dataOne.points) != len(dataTwo.points):
        msg = "Can't calculate difference between corresponding entries in "
        msg += "dataOne and dataTwo, the underlying data has different "
        msg += "numbers of points."
        raise InvalidArgumentValueCombination(msg)

    numpyOne = dataOne.copy(to='numpyarray')
    numpyTwo = dataTwo.copy(to='numpyarray')

    differences = numpyOne - numpyTwo

    absoluteDifferences = numpy.abs(differences)

    sumAbsoluteDifferences = numpy.sum(absoluteDifferences)

    return sumAbsoluteDifferences


class LearnerInspector:
    """
    Class using heirustics to classify the 'type' of problem an
    algorithm is meant to work on.
    e.g. classification, regression, dimensionality reduction, etc.

    Use:
    A LearnerInspector object generates private datasets that are
    intentionally constructed to invite particular results when an
    algorithm is run on them. Once a user has a LearnerInspector object,
    she can call learnerType(algorithmName) and get the 'best guess'
    type for that algorithm.

    Note:
    If characterizing multiple algorithms, use the SAME LearnerInspector
    object, and call learnerType() once for each algorithm you are
    trying to classify.
    """

    def __init__(self):
        """
        Caches the regressor and classifier datasets, to speed up
        learnerType() calls for multiple learners.
        """
        # TODO why is it this value??? should see how it is used and revise
        self.NEAR_THRESHHOLD = .1
        self.EXACT_THRESHHOLD = .00000001

        #initialize datasets for tests
        self.regressorDataTrain, self.regressorDataTest = (
            self._regressorDataset())
        #todo use classifier
        self.classifierDataTrain, self.classifierDataTest = (
            self._classifierDataset())

    def learnerType(self, learnerName):
        """
        Returns, as a string, the heuristically determined best guess
        for the type of problem the learnerName learner is designed to
        run on.
        Example output: 'classification', 'regression', 'other'
        """
        if not isinstance(learnerName, six.string_types):
            raise InvalidArgumentType("learnerName must be a string")
        return self._classifyAlgorithmDecisionTree(learnerName)

    # todo pull from each 'trail' function to find out what possible results
    # it can have then make sure that you've covered all possible combinations
    def _classifyAlgorithmDecisionTree(self, learnerName):
        """
        Implements a decision tree based off of the predicted labels
        returned from the datasets.

        Fundamentally, if the classifier dataset has no error, that
        means the algorithm is likely a classifier, but it could be a
        regressor, if its error is low, however, the algorithm is likely
        a regressor, and if its error is high, or the algorithm crashes
        with the dataset, then the algorithm is likely neither
        classifier nor regressor.

        Next, if the classifier dataset had no error, we want to see if
        the error on the regressor dataset is low. Also, we want to see
        if the algorithm is capable of generating labels that it hasn't
        seen (interpolating a la a regressor).

        If the algorithm doesn't produce any new labels, despite no
        repeated labels, then we assume it is a classifier. If the error
        on the classifier dataset is low, however, and the algorithm
        interpolates labels, then we assume it is a regressor.
        """

        regressorTrialResult = self._regressorTrial(learnerName)
        classifierTrialResult = self._classifierTrial(learnerName)

        # decision tree:
        # if classifier tests gives exact results
        if classifierTrialResult == 'exact':
            # could be classifier or regressor at this point
            # if when given unrepeating labels, algorithm generates duplicate
            # of already seen labels, it is classifer
            if regressorTrialResult == 'repeated_labels':
                return 'classification'
            if regressorTrialResult == 'near':
                return 'regression'
            if regressorTrialResult == 'other':
                return 'classification'
            #should be covered by all cases, raise exception
            msg = 'Decision tree needs to be updated to account for other '
            msg += 'results from regressorTrialResult'
            raise AttributeError(msg)

        # if the classifer data set genereated a low error, but not exact,
        # it is regressor
        elif classifierTrialResult == 'near':
            return 'regression'

        # if the classifier dataset doesn't see classifier or regressor
        # behavior, return other
        # todo this is where to insert future sensors for other types of
        # algorithms, but currently we can only resolve classifiers,
        # regressors, and other.
        else:
            return 'other'

    def _regressorDataset(self):
        """
        Generates clustered points, where the labels of the points
        within a single cluster are all very similar, but non-identical.
        """

        clusterCount = 3
        pointsPer = 10
        featuresPer = 5

        #add noise to both the features and the labels
        regressorTrainData, trainLabels, noiselessTrainLabels = (
            generateClusteredPoints(clusterCount, pointsPer, featuresPer,
                                    addFeatureNoise=True, addLabelNoise=True,
                                    addLabelColumn=False))
        regressorTestData, testLabels, noiselessTestLabels = (
            generateClusteredPoints(clusterCount, 1, featuresPer,
                                    addFeatureNoise=True, addLabelNoise=True,
                                    addLabelColumn=False))

        return ((regressorTrainData, trainLabels, noiselessTrainLabels),
                (regressorTestData, testLabels, noiselessTestLabels))

    def _classifierDataset(self):
        """
        Generates clustered points, hwere the labels of the points
        within each cluster are all identical.
        """

        clusterCount = 3
        pointsPer = 10
        featuresPer = 5

        #add noise to the features only
        trainData, trainLabels, noiselessTrainLabels = (
            generateClusteredPoints(clusterCount, pointsPer, featuresPer,
                                    addFeatureNoise=True, addLabelNoise=False,
                                    addLabelColumn=False))
        testData, testLabels, noiselessTestLabels = (
            generateClusteredPoints(clusterCount, 1, featuresPer,
                                    addFeatureNoise=True, addLabelNoise=False,
                                    addLabelColumn=False))

        return ((trainData, trainLabels, noiselessTrainLabels),
                (testData, testLabels, noiselessTestLabels))

    def _regressorTrial(self, learnerName):
        """
        Run trainAndApply on the regressor dataset and make judgments
        about the learner based on the results of trainAndApply.
        """
        #unpack already-initialized datasets
        regressorTrainData, trainLabels, _ = self.regressorDataTrain
        regressorTestData, _, noiselessTestLabels = self.regressorDataTest

        try:
            runResults = nimble.trainAndApply(
                learnerName, trainX=regressorTrainData, trainY=trainLabels,
                testX=regressorTestData)
        except Exception:
            return 'other'

        try:
            sumError = sumAbsoluteDifference(runResults, noiselessTestLabels)
        except InvalidArgumentValueCombination:
            return 'other'

        # if the labels are repeated from those that were trained on, then
        # it is a classifier so pass back that labels are repeated
        # if runResults are all in trainLabels, then it's repeating:
        alreadySeenLabelsList = []
        for curPointIndex in range(len(trainLabels.points)):
            alreadySeenLabelsList.append(trainLabels[curPointIndex, 0])

        # check if the learner generated any new label
        # (one it hadn't seen in training)
        unseenLabelFound = False
        for curResultPointIndex in range(len(runResults.points)):
            if runResults[curResultPointIndex, 0] not in alreadySeenLabelsList:
                unseenLabelFound = True
                break

        if not unseenLabelFound:
            return 'repeated_labels'

        if sumError > self.NEAR_THRESHHOLD:
            return 'other'
        else:
            return 'near'


    def _classifierTrial(self, learnerName):
        """
        Run trainAndApply on the classifer dataset and make judgments
        about the learner based on the results of trainAndApply.
        """
        #unpack initialized datasets
        trainData, trainLabels, _ = self.classifierDataTrain
        testData, testLabels, _ = self.classifierDataTest

        try:
            runResults = nimble.trainAndApply(learnerName, trainX=trainData,
                                              trainY=trainLabels,
                                              testX=testData)
        except Exception:
            return 'other'

        try:
            sumError = sumAbsoluteDifference(runResults, testLabels) #should be identical to noiselessTestLabels
        except InvalidArgumentValueCombination:
            return 'other'

        if sumError > self.NEAR_THRESHHOLD:
            return 'other'
        elif sumError > self.EXACT_THRESHHOLD:
            return 'near'
        else:
            return 'exact'


def _validScoreMode(scoreMode):
    """
    Check that a scoreMode flag to train() trainAndApply(), etc. is an
    accepted value.
    """
    scoreMode = scoreMode.lower()
    if scoreMode not in ['label', 'bestscore', 'allscores']:
        msg ="scoreMode may only be 'label' 'bestScore' or 'allScores'"
        raise InvalidArgumentValue(msg)


def _validMultiClassStrategy(multiClassStrategy):
    """
    Check that a multiClassStrategy flag to train() trainAndApply(),
    etc. is an accepted value.
    """
    multiClassStrategy = multiClassStrategy.lower()
    if multiClassStrategy not in ['default', 'onevsall', 'onevsone']:
        msg = "multiClassStrategy may be 'default' 'OneVsAll' or 'OneVsOne'"
        raise InvalidArgumentValue(msg)


def _unpackLearnerName(learnerName):
    """
    Split a learnerName parameter into the portion defining the package,
    and the portion defining the learner.
    """
    splitList = learnerName.split('.', 1)
    if len(splitList) < 2:
        msg = "Recieved the ill formed learner name '" + learnerName + "'. "
        msg += "The learner name must identify both the desired package and "
        msg += "learner, separated by a dot. Example:'mlpy.KNN'"
        raise InvalidArgumentValue(msg)
    package = splitList[0]
    learnerName = splitList[1]
    return (package, learnerName)


def _validArguments(arguments):
    """
    Check that an arguments parmeter to train() trainAndApply(), etc. is
    an accepted format.
    """
    if not isinstance(arguments, dict) and arguments is not None:
        msg = "The 'arguments' parameter must be a dictionary or None"
        raise InvalidArgumentType(msg)


def _mergeArguments(argumentsParam, kwargsParam):
    """
    Takes two dicts and returns a new dict of them merged together. Will
    throw an exception if the two inputs have contradictory values for
    the same key.
    """
    ret = {}
    if argumentsParam is None:
        argumentsParam = {}
    # UniversalInterface uses this helper to merge params a little differently,
    # arguments (which might be None) is passed as kwargsParam so in that case
    # we need to set kwargsParam to {}.
    if kwargsParam is None:
        kwargsParam = {}
    if len(argumentsParam) < len(kwargsParam):
        smaller = argumentsParam
        larger = kwargsParam
    else:
        smaller = kwargsParam
        larger = argumentsParam

    for k in larger:
        ret[k] = larger[k]
    for k in smaller:
        val = smaller[k]
        if k in ret and ret[k] != val:
            msg = "The two dicts disagree. key= " + str(k)
            msg += " | arguments value= " + str(argumentsParam[k])
            msg += " | **kwargs value= " + str(kwargsParam[k])
            raise InvalidArgumentValueCombination(msg)
        ret[k] = val

    return ret


def _validData(trainX, trainY, testX, testY, testRequired):
    """
    Check that the data parameters to train() trainAndApply(), etc. are
    in accepted formats.
    """
    if not isinstance(trainX, Base):
        msg = "trainX may only be an object derived from Base"
        raise InvalidArgumentType(msg)

    if trainY is not None:
        if not isinstance(trainY, (Base, six.string_types, int, numpy.int64)):
            msg = "trainY may only be an object derived from Base, or an "
            msg += "ID of the feature containing labels in testX"
            raise InvalidArgumentType(msg)
        if isinstance(trainY, Base):
        #			if not len(trainY.features) == 1:
        #               msg = "If trainY is a Data object, then it may only "
        #               msg += "have one feature"
        #				raise ArgumentException(msg)
            if not len(trainY.points) == len(trainX.points):
                msg = "If trainY is a Data object, then it must have the same "
                msg += "number of points as trainX"
                raise InvalidArgumentValueCombination(msg)

    # testX is allowed to be None, sometimes it is appropriate to have it be
    # filled using the trainX argument (ie things which transform data, or
    # learn internal structure)
    if testRequired[0] and testX is None:
        raise InvalidArgumentType("testX must be provided")
    if testX is not None:
        if not isinstance(testX, Base):
            msg = "testX may only be an object derived from Base"
            raise InvalidArgumentType(msg)

    if testRequired[1] and testY is None:
        raise InvalidArgumentType("testY must be provided")
    if testY is not None:
        if not isinstance(testY, (Base, six.string_types, int, int)):
            msg = "testY may only be an object derived from Base, or an ID "
            msg += "of the feature containing labels in testX"
            raise InvalidArgumentType(msg)
        if isinstance(trainY, Base):
        #			if not len(trainY.features) == 1:
        #               msg = "If trainY is a Data object, then it may only "
        #               msg += "have one feature"
        #				raise ArgumentException(msg)
            if not len(trainY.points) == len(trainX.points):
                msg = "If trainY is a Data object, then it must have the same "
                msg += "number of points as trainX"
                raise InvalidArgumentValueCombination(msg)


def _2dOutputFlagCheck(X, Y, scoreMode, multiClassStrategy):
    outputData = X if Y is None else Y
    if isinstance(outputData, Base):
        needToCheck = len(outputData.features) > 1
    elif isinstance(outputData, (list, tuple)):
        needToCheck = len(outputData) > 1
    elif isinstance(outputData, bool):
        needToCheck = outputData
    else:
        needToCheck = False

    if needToCheck:
        if scoreMode is not None and scoreMode != 'label':
            msg = "When dealing with multi dimensional outputs / predictions, "
            msg += "the scoreMode flag is required to be set to 'label'"
            raise InvalidArgumentValueCombination(msg)
        if multiClassStrategy is not None and multiClassStrategy != 'default':
            msg = "When dealing with multi dimensional outputs / predictions, "
            msg += "the multiClassStrategy flag is required to be set to "
            msg += "'default'"
            raise InvalidArgumentValueCombination(msg)


def trainAndApplyOneVsOne(learnerName, trainX, trainY, testX, arguments=None,
                          scoreMode='label', useLog=None, **kwarguments):
    """
    Calls on trainAndApply() to train and evaluate the learner defined
    by 'learnerName.'  Assumes there are multiple (>2) class labels, and
    uses the one vs. one method of splitting the training set into
    2-label subsets. Tests performance using the metric function(s)
    found in performanceMetricFunctions.

    Parameters
    ----------
    trainX: nimble Base object
        Data to be used for training.
    trainY: identifier, nimble Base object
        A name or index of the feature in ``trainX`` containing the
        labels or another nimble Base object containing the labels that
        correspond to ``trainX``.
    testX : nimble Base object
        data set on which the trained learner will be applied (i.e.
        performing prediction, transformation, etc. as appropriate to
        the learner).
    arguments : dict
        Mapping argument names (strings) to their values, to be used
        during training and application. eg. {'dimensions':5, 'k':5}
        To make use of multiple permutations, specify different values
        for a parameter as a tuple. eg. {'k': (1,3,5)} will generate an
        error score for  the learner when the learner was passed all
        three values of ``k``, separately. These will be merged with
        kwarguments for the learner.
    scoreMode : str
        In the case of a classifying learner, this specifies the type of
        output wanted: 'label' if we class labels are desired,
        'bestScore' if both the class label and the score associated
        with that class are desired, or 'allScores' if a matrix
        containing the scores for every class label are desired.
    useLog : bool, None
        Local control for whether to send results/timing to the logger.
        If None (default), use the value as specified in the "logger"
        "enabledByDefault" configuration option. If True, send to the
        logger regardless of the global option. If False, do **NOT**
        send to the logger, regardless of the global option.
    kwarguments
        Keyword arguments specified variables that are passed to the
        learner. To make use of multiple permutations, specify different
        values for parameters as a tuple. eg. arg1=(1,2,3), arg2=(4,5,6)
        which correspond to permutations/argument states with one
        element from arg1 and one element from arg2, such that an
        example generated permutation/argument state would be
        ``arg1=2, arg2=4``. Will be merged with ``arguments``.
    """
    _validData(trainX, trainY, testX, None, [True, False])
    _validArguments(arguments)
    _validArguments(kwarguments)
    merged = _mergeArguments(arguments, kwarguments)

    # we want the data and the labels together in one object or this method
    trainX = trainX.copy()
    if isinstance(trainY, Base):
        trainX.features.add(trainY)
        trainY = len(trainX.features) - 1

    # Get set of unique class labels, then generate list of all 2-combinations
    # of class labels
    labelVector = trainX.features.copy([trainY])
    labelVector.transpose()
    labelSet = list(set(labelVector.copy(to="python list")[0]))
    labelPairs = generateAllPairs(labelSet)

    # For each pair of class labels: remove all points with one of those
    # labels, train a classifier on those points, get predictions based on
    # that model, and put the points back into the data object
    rawPredictions = None
    predictionFeatureID = 0
    for pair in labelPairs:
        #get all points that have one of the labels in pair
        pairData = trainX.points.extract(
            lambda point: ((point[trainY] == pair[0])
                           or (point[trainY] == pair[1])))
        pairTrueLabels = pairData.features.extract(trainY)
        #train classifier on that data; apply it to the test set
        partialResults = nimble.trainAndApply(learnerName, pairData,
                                              pairTrueLabels, testX, output=None,
                                              arguments=merged, useLog=useLog)
        #put predictions into table of predictions
        if rawPredictions is None:
            rawPredictions = partialResults.copy(to="List")
        else:
            predName = 'predictions-' + str(predictionFeatureID)
            partialResults.features.setName(0, predName)
            rawPredictions.features.add(partialResults.copy(to="List"))
        pairData.features.add(pairTrueLabels)
        trainX.points.add(pairData)
        predictionFeatureID += 1

    #set up the return data based on which format has been requested
    if scoreMode.lower() == 'label'.lower():
        ret = rawPredictions.points.calculate(extractWinningPredictionLabel)
        ret.features.setName(0, "winningLabel")
        return ret
    elif scoreMode.lower() == 'bestScore'.lower():
        # construct a list of lists, with each row in the list containing the
        # predicted label and score of that label for the corresponding row in
        # rawPredictions
        predictionMatrix = rawPredictions.copy(to="python list")
        tempResultsList = []
        for row in predictionMatrix:
            scores = countWins(row)
            sortedScores = sorted(scores, key=scores.get, reverse=True)
            bestLabel = sortedScores[0]
            tempResultsList.append([bestLabel, scores[bestLabel]])

        #wrap the results data in a List container
        featureNames = ['PredictedClassLabel', 'LabelScore']
<<<<<<< HEAD
        resultsContainer = nimble.createData("List", tempResultsList,
                                             featureNames=featureNames)
=======
        resultsContainer = UML.createData("List", tempResultsList,
                                          featureNames=featureNames,
                                          useLog=False)
>>>>>>> 14e88065
        return resultsContainer
    elif scoreMode.lower() == 'allScores'.lower():
        columnHeaders = sorted([str(i) for i in labelSet])
        zipIndexLabel = zip(list(range(len(columnHeaders))), columnHeaders)
        labelIndexDict = {str(v): k for k, v in zipIndexLabel}
        predictionMatrix = rawPredictions.copy(to="python list")
        resultsContainer = []
        for row in predictionMatrix:
            finalRow = [0] * len(columnHeaders)
            scores = countWins(row)
            for label, score in scores.items():
                finalIndex = labelIndexDict[str(label)]
                finalRow[finalIndex] = score
            resultsContainer.append(finalRow)

<<<<<<< HEAD
        return nimble.createData(rawPredictions.getTypeString(), resultsContainer,
                                 featureNames=columnHeaders)
=======
        return UML.createData(rawPredictions.getTypeString(), resultsContainer,
                              featureNames=columnHeaders, useLog=False)
>>>>>>> 14e88065
    else:
        msg = 'Unknown score mode in trainAndApplyOneVsOne: ' + str(scoreMode)
        raise InvalidArgumentValue(msg)


def trainAndApplyOneVsAll(learnerName, trainX, trainY, testX, arguments=None,
                          scoreMode='label', useLog=None, **kwarguments):
    """
    Calls on trainAndApply() to train and evaluate the learner defined
    by 'learnerName.'  Assumes there are multiple (>2) class labels, and
    uses the one vs. all method of splitting the training set into
    2-label subsets. Tests performance using the metric function(s)
    found in performanceMetricFunctions.

    Parameters
    ----------
    trainX: nimble Base object
        Data to be used for training.
    trainY: identifier, nimble Base object
        A name or index of the feature in ``trainX`` containing the
        labels or another nimble Base object containing the labels that
        correspond to ``trainX``.
    testX : nimble Base object
        data set on which the trained learner will be applied (i.e.
        performing prediction, transformation, etc. as appropriate to
        the learner).
    arguments : dict
        Mapping argument names (strings) to their values, to be used
        during training and application. eg. {'dimensions':5, 'k':5}
        To make use of multiple permutations, specify different values
        for a parameter as a tuple. eg. {'k': (1,3,5)} will generate an
        error score for  the learner when the learner was passed all
        three values of ``k``, separately. These will be merged with
        kwarguments for the learner.
    scoreMode : str
        In the case of a classifying learner, this specifies the type of
        output wanted: 'label' if we class labels are desired,
        'bestScore' if both the class label and the score associated
        with that class are desired, or 'allScores' if a matrix
        containing the scores for every class label are desired.
    useLog : bool, None
        Local control for whether to send results/timing to the logger.
        If None (default), use the value as specified in the "logger"
        "enabledByDefault" configuration option. If True, send to the
        logger regardless of the global option. If False, do **NOT**
        send to the logger, regardless of the global option.
    kwarguments
        Keyword arguments specified variables that are passed to the
        learner. To make use of multiple permutations, specify different
        values for parameters as a tuple. eg. arg1=(1,2,3), arg2=(4,5,6)
        which correspond to permutations/argument states with one
        element from arg1 and one element from arg2, such that an
        example generated permutation/argument state would be
        ``arg1=2, arg2=4``. Will be merged with ``arguments``.
    """
    _validData(trainX, trainY, testX, None, [True, False])
    _validArguments(arguments)
    _validArguments(kwarguments)
    merged = _mergeArguments(arguments, kwarguments)

    #Remove true labels from from training set, if not already separated
    if isinstance(trainY, (str, int, int)):
        trainX = trainX.copy()
        trainY = trainX.features.extract(trainY)

    # Get set of unique class labels
    labelVector = trainY.copy()
    labelVector.transpose()
    labelSet = list(set(labelVector.copy(to="python list")[0]))

    # For each class label in the set of labels:  convert the true
    # labels in trainY into boolean labels (1 if the point
    # has 'label', 0 otherwise.)  Train a classifier with the processed
    # labels and get predictions on the test set.
    rawPredictions = None

    def relabeler(point, label=None):
        if point[0] != label:
            return 0
        else:
            return 1

    for label in labelSet:
        relabeler.__defaults__ = (label,)
        trainLabels = trainY.points.calculate(relabeler)
        oneLabelResults = nimble.trainAndApply(learnerName, trainX,
                                               trainLabels, testX, output=None,
                                               arguments=merged, useLog=useLog)
        # put all results into one Base container, of the same type as trainX
        if rawPredictions is None:
            rawPredictions = oneLabelResults
            # as it's added to results object, rename each column with its
            # corresponding class label
            rawPredictions.features.setName(0, str(label))
        else:
            # as it's added to results object, rename each column with its
            # corresponding class label
            oneLabelResults.features.setName(0, str(label))
            rawPredictions.features.add(oneLabelResults)

    if scoreMode.lower() == 'label'.lower():
        winningPredictionIndices = rawPredictions.points.calculate(
            extractWinningPredictionIndex).copy(to="python list")
        winningLabels = []
        for [winningIndex] in winningPredictionIndices:
            winningLabels.append([labelSet[int(winningIndex)]])
<<<<<<< HEAD
        return nimble.createData(rawPredictions.getTypeString(), winningLabels,
                                 featureNames=['winningLabel'])
=======
        return UML.createData(rawPredictions.getTypeString(), winningLabels,
                              featureNames=['winningLabel'], useLog=False)
>>>>>>> 14e88065

    elif scoreMode.lower() == 'bestScore'.lower():
        # construct a list of lists, with each row in the list containing the
        # predicted label and score of that label for the corresponding row in
        # rawPredictions
        predictionMatrix = rawPredictions.copy(to="python list")
        indexToLabel = rawPredictions.features.getNames()
        tempResultsList = []
        for row in predictionMatrix:
            bestLabelAndScore = extractWinningPredictionIndexAndScore(
                row, indexToLabel)
            tempResultsList.append([bestLabelAndScore[0],
                                    bestLabelAndScore[1]])
        #wrap the results data in a List container
        featureNames = ['PredictedClassLabel', 'LabelScore']
<<<<<<< HEAD
        resultsContainer = nimble.createData("List", tempResultsList,
                                             featureNames=featureNames)
=======
        resultsContainer = UML.createData("List", tempResultsList,
                                          featureNames=featureNames,
                                          useLog=False)
>>>>>>> 14e88065
        return resultsContainer

    elif scoreMode.lower() == 'allScores'.lower():
        #create list of Feature Names/Column Headers for final return object
        columnHeaders = sorted([str(i) for i in labelSet])
        #create map between label and index in list, so we know where to put
        # each value
        zipIndexLabel = zip(list(range(len(columnHeaders))), columnHeaders)
        labelIndexDict = {v: k for k, v in zipIndexLabel}
        featureNamesItoN = rawPredictions.features.getNames()
        predictionMatrix = rawPredictions.copy(to="python list")
        resultsContainer = []
        for row in predictionMatrix:
            finalRow = [0] * len(columnHeaders)
            scores = extractConfidenceScores(row, featureNamesItoN)
            for label, score in scores.items():
                #get numerical index of label in return object
                finalIndex = labelIndexDict[label]
                #put score into proper place in its row
                finalRow[finalIndex] = score
            resultsContainer.append(finalRow)
        #wrap data in Base container
<<<<<<< HEAD
        return nimble.createData(rawPredictions.getTypeString(), resultsContainer,
                                 featureNames=columnHeaders)
=======
        return UML.createData(rawPredictions.getTypeString(), resultsContainer,
                              featureNames=columnHeaders, useLog=False)
>>>>>>> 14e88065
    else:
        msg = 'Unknown score mode in trainAndApplyOneVsAll: ' + str(scoreMode)
        raise InvalidArgumentValue(msg)


def trainAndTestOneVsAny(learnerName, f, trainX, trainY, testX, testY,
                         arguments=None, performanceFunction=None, useLog=None,
                         **kwarguments):
    """
    This function is the base model of function trainAndTestOneVsOne and
    trainAndTestOneVsAll.
    """
    _validData(trainX, trainY, testX, testY, [True, True])
    _validArguments(arguments)
    _validArguments(kwarguments)
    merged = _mergeArguments(arguments, kwarguments)

    # timer = Stopwatch() if useLog else None

    # if testY is in testX, we need to extract it before we call a
    # trainAndApply type function
    if isinstance(testY, (six.string_types, int, int)):
        testX = testX.copy()
        testY = testX.features.extract([testY])

    predictions = f(learnerName, trainX, trainY, testX, merged,
                    scoreMode='label', useLog=False)

    # now compute performance metric(s) for the set of winning predictions
    results = computeMetrics(testY, None, predictions, performanceFunction)

    metrics = {}
    for key, value in zip([performanceFunction], [results]):
        metrics[key.__name__] = value

    # Send this run to the log, if desired
    # if useLog:
    #     if not isinstance(performanceFunction, list):
    #         performanceFunction = [performanceFunction]
    #         results = [results]
    #     nimble.logger.active.logRun(f.__name__, trainX, trainY, testX, testY,
    #                                 learnerName, merged, metrics, timer)

    return results

def trainAndTestOneVsAll(learnerName, trainX, trainY, testX, testY,
                         arguments=None, performanceFunction=None, useLog=None,
                         **kwarguments):
    """
    Calls on trainAndApply() to train and evaluate the learner defined
    by 'learnerName.'  Assumes there are multiple (>2) class labels, and
    uses the one vs. all method of splitting the training set into
    2-label subsets. Tests performance using the metric function(s)
    found in performanceMetricFunctions.

    Parameters
    ----------
    learnerName : str
        Name of the learner to be called, in the form 'package.learner'
    trainX: nimble Base object
        Data to be used for training.
    trainY : identifier, nimble Base object
        * identifier - The name or index of the feature in ``trainX``
          containing the labels.
        * nimble Base object - contains the labels that correspond to
          ``trainX``.
    testX: nimble Base object
        Data to be used for testing.
    testY : identifier, nimble Base object
        * identifier - A name or index of the feature in ``testX``
          containing the labels.
        * nimble Base object - contains the labels that correspond to
          ``testX``.
    arguments : dict
        Mapping argument names (strings) to their values, to be used
        during training and application. eg. {'dimensions':5, 'k':5}
        To make use of multiple permutations, specify different values
        for a parameter as a tuple. eg. {'k': (1,3,5)} will generate an
        error score for  the learner when the learner was passed all
        three values of ``k``, separately. These will be merged with
        kwarguments for the learner.
    performanceFunction : function
        If cross validation is triggered to select from the given
        argument set, then this function will be used to generate a
        performance score for the run. Function is of the form:
        def func(knownValues, predictedValues).
        Look in nimble.calculate for pre-made options. Default is None,
        since if there is no parameter selection to be done, it is not
        used.
    useLog : bool, None
        Local control for whether to send results/timing to the logger.
        If None (default), use the value as specified in the "logger"
        "enabledByDefault" configuration option. If True, send to the
        logger regardless of the global option. If False, do **NOT**
        send to the logger, regardless of the global option.
    kwarguments
        Keyword arguments specified variables that are passed to the
        learner. To make use of multiple permutations, specify different
        values for parameters as a tuple. eg. arg1=(1,2,3), arg2=(4,5,6)
        which correspond to permutations/argument states with one
        element from arg1 and one element from arg2, such that an
        example generated permutation/argument state would be
        ``arg1=2, arg2=4``. Will be merged with ``arguments``.
    """
    return trainAndTestOneVsAny(learnerName=learnerName, trainX=trainX,
                                trainY=trainY, testX=testX, testY=testY,
                                f=trainAndApplyOneVsAll, arguments=arguments,
                                performanceFunction=performanceFunction,
                                useLog=useLog, **kwarguments)

def trainAndTestOneVsOne(learnerName, trainX, trainY, testX, testY,
                         arguments=None, performanceFunction=None, useLog=None,
                         **kwarguments):
    """
    Wrapper class for trainAndApplyOneVsOne.  Useful if you want the
    entire process of training, testing, and computing performance
    measures to be handled.  Takes in a learner's name and training and
    testing data sets, trains a learner, passes the test data to the
    computed model, gets results, and calculates performance based on
    those results.

    Parameters
    ----------
    learnerName : str
        Name of the learner to be called, in the form 'package.learner'
    trainX: nimble Base object
        Data to be used for training.
    trainY : identifier, nimble Base object
        * identifier - The name or index of the feature in ``trainX``
          containing the labels.
        * nimble Base object - contains the labels that correspond to
          ``trainX``.
    testX: nimble Base object
        Data to be used for testing.
    testY : identifier, nimble Base object
        * identifier - A name or index of the feature in ``testX``
          containing the labels.
        * nimble Base object - contains the labels that correspond to
          ``testX``.
    arguments : dict
        Mapping argument names (strings) to their values, to be used
        during training and application. eg. {'dimensions':5, 'k':5}
        To make use of multiple permutations, specify different values
        for a parameter as a tuple. eg. {'k': (1,3,5)} will generate an
        error score for  the learner when the learner was passed all
        three values of ``k``, separately. These will be merged with
        kwarguments for the learner.
    performanceFunction : function
        If cross validation is triggered to select from the given
        argument set, then this function will be used to generate a
        performance score for the run. Function is of the form:
        def func(knownValues, predictedValues).
        Look in nimble.calculate for pre-made options. Default is None,
        since if there is no parameter selection to be done, it is not
        used.
    useLog : bool, None
        Local control for whether to send results/timing to the logger.
        If None (default), use the value as specified in the "logger"
        "enabledByDefault" configuration option. If True, send to the
        logger regardless of the global option. If False, do **NOT**
        send to the logger, regardless of the global option.
    kwarguments
        Keyword arguments specified variables that are passed to the
        learner. To make use of multiple permutations, specify different
        values for parameters as a tuple. eg. arg1=(1,2,3), arg2=(4,5,6)
        which correspond to permutations/argument states with one
        element from arg1 and one element from arg2, such that an
        example generated permutation/argument state would be
        ``arg1=2, arg2=4``. Will be merged with ``arguments``.

    Returns
    -------
    dict
        A dictionary associating the name or code of performance metrics
        with the results of those metrics, computed using the
        predictions of 'learnerName' on testX.
        Example: { 'fractionIncorrect': 0.21, 'numCorrect': 1020 }
    """
    return trainAndTestOneVsAny(learnerName=learnerName, trainX=trainX,
                                trainY=trainY, testX=testX, testY=testY,
                                f=trainAndApplyOneVsOne,
                                arguments=arguments,
                                performanceFunction=performanceFunction,
                                useLog=useLog, **kwarguments)


def inspectArguments(func):
    """
    To be used in place of inspect.getargspec for Python3 compatibility.
    Return is the tuple (args, varargs, keywords, defaults)
    """
    try:
        # py>=3.3
        # in py>=3.5 inspect.signature can extract the original signature
        # of wrapped functions
        sig = inspect.signature(func)
        a = []
        if inspect.isclass(func) or hasattr(func, '__self__'):
            # add self to classes and bounded methods to align
            # with output of getfullargspec
            a.append('self')
        v = None
        k = None
        d = []
        for param in sig.parameters.values():
            if param.kind == param.POSITIONAL_OR_KEYWORD:
                a.append(param.name)
                if param.default is not param.empty:
                    d.append(param.default)
            elif param.kind == param.VAR_POSITIONAL:
                v = param.name
            elif param.kind == param.VAR_KEYWORD:
                k = param.name
        d = tuple(d)
        argspec = tuple([a, v, k , d])
    except AttributeError:
        try:
            argspec = inspect.getfullargspec(func)[:4] # p>=3
        except AttributeError:
            argspec = inspect.getargspec(func) # py2
    return argspec<|MERGE_RESOLUTION|>--- conflicted
+++ resolved
@@ -445,13 +445,8 @@
                 isAllowedSingleElement(rawData[0])
                 or isinstance(rawData[0], list)
                 or hasattr(rawData[0], 'setLimit'))):
-<<<<<<< HEAD
        # attempt to convert the list to floats to remain consistent with other
        # nimble types if unsuccessful we will keep the list as is
-=======
-        # attempt to convert the list to floats to remain consistent with other
-        # UML types if unsuccessful we will keep the list as is
->>>>>>> 14e88065
         try:
             # 1D list
             rawData = list(map(numpy.float, rawData))
@@ -2172,14 +2167,8 @@
 
     # check if new option names introduced, call sync if needed
     if learnerClassObject.options() != []:
-<<<<<<< HEAD
-        nimble.configuration.syncWithInterfaces(nimble.settings,
-                                               [currInterface],
-                                               save=save)
-=======
-        UML.configuration.setInterfaceOptions(UML.settings, currInterface,
-                                              save=save)
->>>>>>> 14e88065
+        nimble.configuration.setInterfaceOptions(nimble.settings,
+                                                 currInterface, save=save)
 
 
 def deregisterCustomLearnerBackend(customPackageName, learnerName, save):
@@ -3806,14 +3795,9 @@
 
         #wrap the results data in a List container
         featureNames = ['PredictedClassLabel', 'LabelScore']
-<<<<<<< HEAD
         resultsContainer = nimble.createData("List", tempResultsList,
-                                             featureNames=featureNames)
-=======
-        resultsContainer = UML.createData("List", tempResultsList,
-                                          featureNames=featureNames,
-                                          useLog=False)
->>>>>>> 14e88065
+                                             featureNames=featureNames,
+                                             useLog=False)
         return resultsContainer
     elif scoreMode.lower() == 'allScores'.lower():
         columnHeaders = sorted([str(i) for i in labelSet])
@@ -3829,13 +3813,9 @@
                 finalRow[finalIndex] = score
             resultsContainer.append(finalRow)
 
-<<<<<<< HEAD
-        return nimble.createData(rawPredictions.getTypeString(), resultsContainer,
-                                 featureNames=columnHeaders)
-=======
-        return UML.createData(rawPredictions.getTypeString(), resultsContainer,
-                              featureNames=columnHeaders, useLog=False)
->>>>>>> 14e88065
+        return nimble.createData(rawPredictions.getTypeString(),
+                                 resultsContainer, featureNames=columnHeaders,
+                                 useLog=False)
     else:
         msg = 'Unknown score mode in trainAndApplyOneVsOne: ' + str(scoreMode)
         raise InvalidArgumentValue(msg)
@@ -3942,13 +3922,8 @@
         winningLabels = []
         for [winningIndex] in winningPredictionIndices:
             winningLabels.append([labelSet[int(winningIndex)]])
-<<<<<<< HEAD
         return nimble.createData(rawPredictions.getTypeString(), winningLabels,
-                                 featureNames=['winningLabel'])
-=======
-        return UML.createData(rawPredictions.getTypeString(), winningLabels,
-                              featureNames=['winningLabel'], useLog=False)
->>>>>>> 14e88065
+                                 featureNames=['winningLabel'], useLog=False)
 
     elif scoreMode.lower() == 'bestScore'.lower():
         # construct a list of lists, with each row in the list containing the
@@ -3964,14 +3939,9 @@
                                     bestLabelAndScore[1]])
         #wrap the results data in a List container
         featureNames = ['PredictedClassLabel', 'LabelScore']
-<<<<<<< HEAD
         resultsContainer = nimble.createData("List", tempResultsList,
-                                             featureNames=featureNames)
-=======
-        resultsContainer = UML.createData("List", tempResultsList,
-                                          featureNames=featureNames,
-                                          useLog=False)
->>>>>>> 14e88065
+                                             featureNames=featureNames,
+                                             useLog=False)
         return resultsContainer
 
     elif scoreMode.lower() == 'allScores'.lower():
@@ -3994,13 +3964,9 @@
                 finalRow[finalIndex] = score
             resultsContainer.append(finalRow)
         #wrap data in Base container
-<<<<<<< HEAD
-        return nimble.createData(rawPredictions.getTypeString(), resultsContainer,
-                                 featureNames=columnHeaders)
-=======
-        return UML.createData(rawPredictions.getTypeString(), resultsContainer,
-                              featureNames=columnHeaders, useLog=False)
->>>>>>> 14e88065
+        return nimble.createData(rawPredictions.getTypeString(),
+                                 resultsContainer, featureNames=columnHeaders,
+                                 useLog=False)
     else:
         msg = 'Unknown score mode in trainAndApplyOneVsAll: ' + str(scoreMode)
         raise InvalidArgumentValue(msg)

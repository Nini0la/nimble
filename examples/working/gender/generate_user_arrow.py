
from __future__ import absolute_import
<<<<<<< HEAD
from allowImports import boilerplate
=======
>>>>>>> 8121e706
from six.moves import range

import UML
import sys
import os.path
import numpy
import matplotlib
from matplotlib import pyplot as plt

import PIL
from PIL import Image

NO_Y_LABEL = False

rootFolder = "/home/tpburns/sparkwave/data/gender/3rd_round/user_arrow"
fileName = os.path.join(rootFolder, 'arrow')


#matplotlib.rc('font', size=12)

# setup the figure that we will be using later
W = 960.0
H = 240
DPI = 96.0
DPISAVE = 144.0
DEMONSTRATE = True
DEMONSTRATE_PATH = "/home/tpburns/sparkwave/data/gender/3rd_round/plots/Aesthetic"
DEMONSTRATE_FILE = "Aesthetic"

#W = 960.0
#H = 432.0
#DPI = 96.0
#DPISAVE = 144.0

#wanted = [-9.99]
#wanted = [.5 * i for i in xrange(-20,21)]
#wanted += [.5 * i for i in range(-19,20)]
#wanted += [9.99]
#wanted = [-9.99]

#wanted = [-3]
#wanted += [.25 * i for i in range(-11,12)]
wanted = [.5 * i  for i in range(-6,7)]
print wanted
#wanted += [3]

dummyData = [9] * 13
xVals = numpy.array([i for i in range(-6, 7)])

for arrowX in wanted:
    fig = plt.figure(facecolor='white', figsize=(W/DPI, H/DPI), tight_layout=True)
    ax = plt.axes()
    ax.set_frame_on(False)
#    ax.grid(True)

    plt.plot(xVals, dummyData, marker='.', linestyle='-', markersize=10)

    plt.xlim(-6.6, 6.6)
    plt.ylim(0, 10)

    tickNames = [-3, "", -2, "", -1, "", 0, "", 1, "", 2, "", 3]
    loc, labels = plt.xticks(xVals, tickNames)
    ytickVals = [0,9]
    ytickStr = ['0%', '90%']
    plt.yticks(ytickVals, ytickStr)
    plt.ylabel("% of resp", fontweight='bold', fontsize=12)

    # For Uparrow. Yes, really, you can check with grid lines turned on
#    arrowLeftShift = 0.104
    # for uparrow.
    arrowLeftShift = 0.06

    loc = ((arrowX*2)-arrowLeftShift, 5)
#    print loc
#    xOffset = 0.8
    xOffset = 0.25
    yOffset = 1
    textLoc = (loc[0]+xOffset, loc[1]) if loc[0] < 0 else (loc[0]-xOffset, loc[1])
    textAlignment = "left" if loc[0] < 0 else "right"

    plt.plot(loc[0], loc[1], marker='$\uparrow$', color="Black", markersize=20)
    plt.annotate("Your Score", xy=(loc[0],loc[1]), xytext=(textLoc[0], textLoc[1]), color="Black", horizontalalignment=textAlignment, verticalalignment='top')

#    print (str(plt.xlim()))

    arrowX = round(arrowX) if abs(arrowX) == 9.99 else arrowX
    _name = "_".join(str(arrowX).split("."))
    currName = os.path.join(rootFolder, _name + ".png")
    plt.savefig(currName, dpi=DPISAVE)
    plt.close()
#    continue

    # use pillow to crop the useless top and bottom white space / X axis frame
    toCrop = PIL.Image.open(currName)
    box = (0, 140, 1440, 190)
    tight = toCrop.crop(box)

    # grab a vertical white bar to cover over the Y axis frame
    if NO_Y_LABEL:
        whiteVertBox = (0,0,5,50)
    else:
        whiteVertBox = (1410,0,1440,50)
    whiteVertBar = tight.crop(whiteVertBox)

    # paste over the left and right portions of the frame
    if NO_Y_LABEL:
        targetBoxL1 = (45,0,50,50)
        targetBoxL2 = (45,0,50,50)
        targetBoxR = (1400,0,1405,50)
    else:
        targetBoxL1 = (20,0,50,50)
        targetBoxL2 = (31,0,61,50)
        targetBoxR = (1400,0,1430,50)
    tight.paste(whiteVertBar, targetBoxL1)
    tight.paste(whiteVertBar, targetBoxL2)
    tight.paste(whiteVertBar, targetBoxR)

    if arrowX == 10:
        flipBox = (1375,0,1400,50)
        flip = tight.crop(flipBox)
        flipT = flip.transpose(Image.FLIP_LEFT_RIGHT)
        flipTBox = (1400,0,1425,50)
        tight.paste(flipT, flipTBox)

    if arrowX == -10:
        if NO_Y_LABEL:
            flipBox = (50,0,75,50)
            flipTBox = (25,0,50,50)
        else:
            flipBox = (61,0,86,50)
            flipTBox = (36,0,61,50)
        flip = tight.crop(flipBox)
        flipT = flip.transpose(Image.FLIP_LEFT_RIGHT)
        tight.paste(flipT, flipTBox)

    tight.save(currName, "png")


    if DEMONSTRATE:
        toExtend = toCrop = PIL.Image.open(DEMONSTRATE_PATH + ".png")
        extended = toExtend.resize((1440,708))
        extended.paste(toExtend)
        pasteBox = (0, 648, 1440, 698)
        extended.paste(tight, pasteBox)
        saveLoc = os.path.join(rootFolder, DEMONSTRATE_FILE +'_' + _name + ".png")
#        print (saveLoc)
        extended.save(saveLoc, "png")<|MERGE_RESOLUTION|>--- conflicted
+++ resolved
@@ -1,9 +1,6 @@
 
 from __future__ import absolute_import
-<<<<<<< HEAD
-from allowImports import boilerplate
-=======
->>>>>>> 8121e706
+
 from six.moves import range
 
 import UML

"""
An example script defining a custom learner and running it on the
data given via a path on the command line.

"""

from allowImports import boilerplate

boilerplate()

import sys
import numpy
import itertools
import random

import UML
from UML.customLearners import CustomLearner
from UML.helpers import generateClassificationData
from UML.calculate import fractionIncorrect
from UML.exceptions import ArgumentException

<<<<<<< HEAD
=======

class LogisticRegressionSelectByRegularization(CustomLearner):
    learnerType = "classification"

    def train(
            self, trainX, trainY, desiredNonZero, verboseStandardOut=False,
            allowSubLogging=False):
        if desiredNonZero > trainX.featureCount:
            desiredNonZero = trainX.featureCount

        def countNonZero(tl):
            coefs = tl.getAttributes()['coef_']
            return numpy.count_nonzero(coefs)

        # Define those arguments that will be fixed over all calls
        arguments = {}
        arguments['penalty'] = "l1"

        inC = 1
        sklLogReg = "scikitlearn.LogisticRegression"
        trained = UML.train(sklLogReg, trainX, trainY, C=inC, useLog=allowSubLogging, **arguments)

        # the first entry will be our downward multiplicative adjustment,
        # the second entry will be our upward adjustment
        adjustment = [3./4, 5./4]
        iteration = 1
        numNZ = countNonZero(trained)
        
        # we stop when the number of non-zero coefficients is precisely
        # what we want it to be
        while numNZ != desiredNonZero:
            # determine which adjustment is appropriate
            if numNZ < desiredNonZero:
                multiplier = adjustment[1]
            else:  # numNZ > desiredNonZero
                multiplier = adjustment[0]
            inC = inC * multiplier
            
            trained = UML.train(sklLogReg, trainX, trainY, C=inC,  useLog=allowSubLogging, **arguments)
            numNZ = countNonZero(trained)
            iteration += 1

            if verboseStandardOut:
                print '\n# iteration #: ' + str(iteration)
                print 'multiplier: ' + str(multiplier)
                print 'inC: ' + str(inC)
                print 'nz: '+str(numpy.count_nonzero(trained.getAttributes()['coef_']))

        self._trained = trained
        # expose everything from the underlying learner
        toExpose = trained.getAttributes()
        for key in toExpose:
            setattr(self, key, toExpose[key])

        coefs = trained.getAttributes()['coef_']
        self.wantedIndices = list(numpy.nonzero(coefs)[1])

    def apply(self, testX):
        return self._trained.apply(testX, useLog=False)
>>>>>>> 77d3cd12

class LogisticRegressionSelectByRegularization(CustomLearner):
    learnerType = "classification"

    def train(
            self, trainX, trainY, desiredNonZero, verboseStandardOut=False,
            allowSubLogging=False):
        if desiredNonZero > trainX.featureCount:
            desiredNonZero = trainX.featureCount

        def countNonZero(tl):
            coefs = tl.getAttributes()['coef_']
            return numpy.count_nonzero(coefs)

        # Define those arguments that will be fixed over all calls
        arguments = {}
        arguments['penalty'] = "l1"

        inC = 1
        sklLogReg = "scikitlearn.LogisticRegression"
        trained = UML.train(sklLogReg, trainX, trainY, C=inC, useLog=allowSubLogging, **arguments)

        # the first entry will be our downward multiplicative adjustment,
        # the second entry will be our upward adjustment
        adjustment = [3. / 4, 5. / 4]
        iteration = 1
        numNZ = countNonZero(trained)

        # we stop when the number of non-zero coefficients is precisely
        # what we want it to be
        while numNZ != desiredNonZero:
            # determine which adjustment is appropriate
            if numNZ < desiredNonZero:
                multiplier = adjustment[1]
            else:  # numNZ > desiredNonZero
                multiplier = adjustment[0]
            inC = inC * multiplier

            trained = UML.train(sklLogReg, trainX, trainY, C=inC, useLog=allowSubLogging, **arguments)
            numNZ = countNonZero(trained)
            iteration += 1

            if verboseStandardOut:
                print '\n# iteration #: ' + str(iteration)
                print 'multiplier: ' + str(multiplier)
                print 'inC: ' + str(inC)
                print 'nz: ' + str(numpy.count_nonzero(trained.getAttributes()['coef_']))

        self._trained = trained
        # expose everything from the underlying learner
        toExpose = trained.getAttributes()
        for key in toExpose:
            setattr(self, key, toExpose[key])

    def apply(self, testX):
        return self._trained.apply(testX)


class LogisticRegressionSelectByOmission(CustomLearner):
    learnerType = "classification"
<<<<<<< HEAD

    def train(self, trainX, trainY, numberToOmit, method, C, **kwargs):
        accepted = ["least magnitude", "highest magnitude", "least value",
                    "highest value"]

        kwargs['C'] = C

        side = method.split(" ")[0]
        ordering = method.split(" ")[1]

        if method not in accepted:
            pretty = UML.exceptions.prettyListString(accepted)
            raise ArgumentException("method must be in: " + pretty)

        # do NOT log the sub calls
        kwargs['useLog'] = False

        sklLogReg = "scikitlearn.LogisticRegression"
        trained = UML.train(sklLogReg, trainX, trainY, **kwargs)

        self.origCoefs = trained.getAttributes()['coef_'].flatten()
        coefs = self.origCoefs

        #		print "\norig coefs\n" + str(coefs)

        if ordering == 'magnitude':
            coefs = map(abs, coefs)
        #			print "\nafter abs\n" + str(coefs)

        withIndices = zip(coefs, range(len(coefs)))
        withIndices.sort(key=lambda x: x[0])

        #		print "\nsorted\n" + str(withIndices)

        # retrain without those features????
        removalIndices = [withIndices[n][1] for n in range(numberToOmit)]

        #		print "\nremovalIndices\n" + str(removalIndices)

        self.wantedIndices = list(set(xrange(trainX.featureCount)) - set(removalIndices))

        #		print self.wantedIndices
        #		print len(self.wantedIndices)

        inTrainX = trainX.copyFeatures(self.wantedIndices)
        self._trained = UML.train(sklLogReg, inTrainX, trainY, **kwargs)

    #		print "\nnew coefs\n" + str(self._trained.getAttributes()['coef_'].flatten())
=======

    def train(self, trainX, trainY, numberToOmit, method, C, **kwargs):
        accepted = ["least magnitude", "highest magnitude", "least value",
                "highest value"]

        kwargs['C'] = C
        kwargs['penalty'] = "l1"

        side = method.split(" ")[0]
        ordering = method.split(" ")[1]

        if method not in accepted:
            pretty = UML.exceptions.prettyListString(accepted)
            raise ArgumentException("method must be in: " + pretty)

        # do NOT log the sub calls
        kwargs['useLog'] = False

        sklLogReg = "scikitlearn.LogisticRegression"
        trained = UML.train(sklLogReg, trainX, trainY, **kwargs)

        self.origCoefs = trained.getAttributes()['coef_'].flatten()
        coefs = self.origCoefs

        if ordering == 'magnitude':
            coefs = map(abs, coefs)

        withIndices = zip(coefs, range(len(coefs)))
        withIndices.sort(key=lambda x:x[0])

        # retrain without those features????
        removalIndices = [withIndices[n][1] for n in range(numberToOmit)]
        self.wantedIndices = list(set(xrange(trainX.featureCount)) - set(removalIndices))

        inTrainX = trainX.copyFeatures(self.wantedIndices)
        self._trained = UML.train(sklLogReg, inTrainX, trainY, **kwargs)


    def apply(self, testX):
        inTestX = testX.copyFeatures(self.wantedIndices)
        return self._trained.apply(inTestX, useLog=False)



class ReducedRidge(CustomLearner):
    learnerType = 'classification'

    def train(self, trainX, trainY, alpha, wantedIndices):
        name = 'scikitlearn.RidgeClassifier'
        self.wantedIndices = wantedIndices
        redTrainX = trainX.copyFeatures(wantedIndices)
        self.tl = UML.train(name, redTrainX, trainY, alpha, useLog=False)

    def apply(self, testX):
        redTestX = testX.copyFeatures(self.wantedIndices)
        return self.tl.apply(redTestX, useLog=False)


class ReducedLogisticRegression(CustomLearner):
    learnerType = 'classification'

    def train(self, trainX, trainY, C, wantedIndices):
        name = 'scikitlearn.LogisticRegression'
        self.wantedIndices = wantedIndices
        redTrainX = trainX.copyFeatures(wantedIndices)
        self.tl = UML.train(name, redTrainX, trainY, C, useLog=False)

    def apply(self, testX):
        redTestX = testX.copyFeatures(self.wantedIndices)
        return self.tl.apply(redTestX, useLog=False)
>>>>>>> 77d3cd12

    def apply(self, testX):
        inTestX = testX.copyFeatures(self.wantedIndices)
        return self._trained.apply(inTestX, useLog=False)


def sanityCheck(trainX, totalScores):
    assert trainX.featureCount == 84

    for name in trainX.getFeatureNames():
        assert name[-3:] == "(M)" or name[-3:] == "(F)"

    # gotta fix data's __getitem__ so we can just pass python's sum function
    def summer(point):
        total = 0
        for value in point:
            total += value
        return total

    summed = trainX.calculateForEachPoint(summer)
    summed.setFeatureName(0, "totalScorePosOrNeg")
    assert summed == totalScores

<<<<<<< HEAD

def seperateData(dataAll, omitCultureQuestions):
=======
def seperateData(dataAll, omitList):
>>>>>>> 77d3cd12
    # grab the features we want to be in the training data; including raw
    # data that we may later choose to omit
    nameOfFirst = "I do not enjoy watching dance performances. (M)"
    indexOfFirst = dataAll.getFeatureIndex(nameOfFirst)

    usedData = dataAll.extractFeatures(start=indexOfFirst, end=None)
    usedData.appendFeatures(dataAll.copyFeatures("isMale"))
    usedData.appendFeatures(dataAll.copyFeatures("InTestSet"))

<<<<<<< HEAD
    if omitCultureQuestions:
        toOmit = []
        toOmit.append("I do not enjoy watching dance performances. (M)")
        toOmit.append(" I would be good at rescuing someone from a burning building. (M)")
        toOmit.append(" I am interested in science. (M)")
        toOmit.append(" I find political discussions interesting. (M)")
        toOmit.append(" I face danger confidently. (M)")
        toOmit.append(" I do not like concerts. (M)")
        toOmit.append(" I do not enjoy going to art museums. (M)")
        toOmit.append(" I would fear walking in a high-crime part of a city. (F)")
        toOmit.append(" I begin to panic when there is danger. (F)")
        usedData.extractFeatures(toOmit)

    print "Splitting data into training and testing..."
=======
    usedData.extractFeatures(omitList)
>>>>>>> 77d3cd12

    def selectInTestSet(point):
        if point["InTestSet"] > 0:
            return True
        return False

    testingSet = usedData.extractPoints(selectInTestSet)
    testY = testingSet.extractFeatures("isMale")
    testingSet.extractFeatures("InTestSet")
    testX = testingSet

    trainY = usedData.extractFeatures("isMale")
    usedData.extractFeatures("InTestSet")
    trainX = usedData

    return trainX, trainY, testX, testY

<<<<<<< HEAD

def printCoefficients(trainedLearner):
    coefs = trainedLearner.getAttributes()["coef_"]
    #	intercept = trainedLearner.getAttributes()["intercept_"]
=======
def printCoefficientsHR(trainedLearner):
    coefs = trainedLearner.getAttributes()["coef_"]
>>>>>>> 77d3cd12
    coefs = coefs.flatten()
    chosen = []
    chosenCoefs = []
    for i in xrange(len(coefs)):
        value = coefs[i]
        if value != 0:
            chosen.append(trainX.getFeatureName(i))
            chosenCoefs.append(coefs[i])

    # display those questions which were the most useful
    print "\n"
    i = 1
    for question, coef in zip(chosen, chosenCoefs):
<<<<<<< HEAD
        print str(i).ljust(3) + "    " + str(round(coef, 2)).ljust(8) + question.strip()
        i = i + 1


def standardizeScores(obj):
=======
#       print str(i).ljust(3) + "\t" + str(round(coef,3)).ljust(8) + question.strip()
        print str(i).ljust(3) + "\t" + str(coef).ljust(20) + "\t" + question.strip()
        i = i + 1

def printCoefficientsPythonLists(trainedLearner, trainX, randomize=False):
    coefsFromLearner = trainedLearner.getAttributes()["coef_"]
    coefsFromLearner = coefsFromLearner.flatten()
    chosen = []
    coefs = []
    paired = []
    for i in xrange(len(coefsFromLearner)):
        name = trainX.getFeatureName(i).strip()
        paired.append((name, coefsFromLearner[i]))

    if randomize:
        random.shuffle(paired)

    for (n, c) in paired:
        chosen.append(n)
        coefs.append(c)

    # display those questions which were the most useful
    print ""
    print chosen
    print len(chosen)
    print ""
    print coefs
    print len(coefs)

def saveCoefficients(trainedLearner, names, outPath):
    coefs = trainedLearner.getAttributes()["coef_"]
    coefsObj = UML.createData("List", coefs, featureNames=names, pointNames=['coefs'])
    coefsObj.transpose()

    coefsObj.writeFile(outPath, 'csv', includeNames=True)



def standardizeScoreScale(obj):
>>>>>>> 77d3cd12
    allNames = obj.getFeatureNames()
    negScored = []
    for i, name in enumerate(allNames):
        assert name[-1] == ")" and name[-3] == "("
        assert name[-2] == 'F' or name[-2] == 'M'
        if name[-2] == 'F':
            negScored.append(i)

    # confirm scoring range assumptions
    for f in xrange(obj.featureCount):
        for p in xrange(obj.pointCount):
            fname = obj.getFeatureName(f)
            if fname[-2] == 'M':
<<<<<<< HEAD
                assert obj[p, f] >= 0 and obj[p, f] <= 4
            else:
                assert obj[p, f] <= 0 and obj[p, f] >= -4
=======
                assert obj[p,f] >= 0 and obj[p,f] <= 4
            else:
                assert obj[p,f] <= 0 and obj[p,f] >= -4
>>>>>>> 77d3cd12

    def reverseScorePolarity(feature):
        ret = []
        for elem in feature:
            if elem == 0:
                ret.append(elem)
            else:
                ret.append(-elem)
        return ret

<<<<<<< HEAD
    #	reduced = obj.copyPoints(end=20)
    #	reduced = reduced.copyFeatures([0,1,2,58,59,60])
    #	print reduced.getFeatureNames()
    #	reduced.show('Before')

    obj.transformEachFeature(reverseScorePolarity, features=negScored)

    #	reduced = obj.copyPoints(end=20)
    #	reduced = reduced.copyFeatures([0,1,2,58,59,60])
    #	reduced.show('After')

    #	exit(0)
    return
=======
#   reduced = obj.copyPoints(end=20)
#   reduced = reduced.copyFeatures([0,1,2,58,59,60])
#   print reduced.getFeatureNames()
#   reduced.show('Before')

    obj.transformEachFeature(reverseScorePolarity, features=negScored)

#   reduced = obj.copyPoints(end=20)
#   reduced = reduced.copyFeatures([0,1,2,58,59,60])
#   reduced.show('After')

#   exit(0)
    return


def printAccuracy(trainedLearner, trainX, trainY, testX, testY):
#   print "\n\n"
    errorOutSample = trainedLearner.test(testX, testY, performanceFunction=fractionIncorrect)
    print "Out of sample error rate: " + str(round(errorOutSample*100,1)) + "%"
    errorInSample = trainedLearner.test(trainX, trainY, performanceFunction=fractionIncorrect, useLog=False)
    print "In sample error rate: " + str(round(errorInSample*100,1)) + "%"
    print "\n"



##############################
### FULL TRIAL CHOICE CODE ###
##############################



def SVC_full_data_outSample_only(trainX, trainY, testX, testY):
#   Cs = tuple([4**k for k in xrange(-8,8)])
#   bestError = UML.trainAndTest("scikitlearn.SVC", trainX, trainY, testX, testY, performanceFunction=fractionIncorrect, C=0.3) #19.7% out of sample error
#   bestError = UML.trainAndTest("scikitlearn.SVC", trainX, trainY, testX, testY, performanceFunction=fractionIncorrect, kernel="poly", degree=2, coef0=1, C=0.01) #19.2%
    bestError = UML.trainAndTest("scikitlearn.SVC", trainX, trainY, testX, testY, performanceFunction=fractionIncorrect, kernel="poly", degree=3, coef0=1, C=0.1) 
    print "bestError out of sample: ", str(round(bestError*100,1)) + "%"
    sys.exit(0)



def trial_Coefficient_removal_by_least_magnitude(trainX, trainY, testX, testY):
    name = "custom.LogisticRegressionSelectByOmission"
    cVals = tuple([100. / (10**n) for n in range(7)])
#       cVals = (100., 55., 10., 5.5, 1., 0.55, 0.1, 0.055, 0.01, 0.0055, 0.001, 0.00055, 0.0001)
#       cVals = 1

    print "Cross validated over C with values of: " + str(cVals)

    results = []
    omit = [0,10,15,20,25,30,35,40,45,50,55,60,65,70]
    for num in omit:
        trainedLearner = UML.train(
                name, trainX, trainY, numberToOmit=num, method="least magnitude",
                C=cVals, performanceFunction=fractionIncorrect)
        result = trainedLearner.test(testX, testY,
            performanceFunction=fractionIncorrect)
        results.append(result)

    pnames = ['number Omitted', 'out sample error: fractionIncorrect']
    objName = predictionMode
    raw = UML.createData("List", [omit, results], pointNames=pnames, name=objName)
    figurePath = './results-least_magnitude.png'
    raw.plotPointAgainstPoint(0,1, outPath=figurePath)
    exit(0)


def trial_Coefficient_removal_by_least_value(trainX, trainY, testX, testY):
    name = "custom.LogisticRegressionSelectByOmission"
    cVals = tuple([100. / (10**n) for n in range(7)])
#       cVals = (100., 55., 10., 5.5, 1., 0.55, 0.1, 0.055, 0.01, 0.0055, 0.001, 0.00055, 0.0001)
#       cVals = 1

    results = []
    omit = [0,10,15,20,25,30,35,40,45,50,55,60,65,70]
    for num in omit:
        trainedLearner = UML.train(
                name, trainX, trainY, numberToOmit=num, method="least value",
                C=cVals, performanceFunction=fractionIncorrect)
        result = trainedLearner.test(testX, testY, performanceFunction=fractionIncorrect)
        print result
        results.append(result)

    pnames = ['number Omitted', 'out sample error: fractionIncorrect']
    objName = predictionMode
    raw = UML.createData("List", [omit, results], pointNames=pnames, name=objName)
    figurePath = './results-least_value.png'
    raw.plotPointAgainstPoint(0,1, outPath=figurePath)
    exit(0)


def analysis_removal_comparison(trainX, trainY, testX, testY):
    name = "custom.LogisticRegressionSelectByOmission"
    cVals = tuple([100. / (10**n) for n in range(7)])
#   cVals = 0.001

    num = 35

    allQsList = trainX.getFeatureNames()
#   allQs = set(allQsList)
    LVQs = []
    LMQs = []
    tlLV = []
    tlLM = []

    omit = [10,15,20,25,30,35,40,45,50,55,60,65,70]
#   omit = [35]
    for i, num in enumerate(omit):
        trainedLearnerLV = UML.train(
                name, trainX, trainY, numberToOmit=num, method="least value",
                C=cVals, performanceFunction=fractionIncorrect)

        tlLV.append(trainedLearnerLV)

        trainedLearnerLM = UML.train(
                name, trainX, trainY, numberToOmit=num, method="least magnitude",
                C=cVals, performanceFunction=fractionIncorrect)

        tlLM.append(trainedLearnerLM)

        print "\nnum " + str(num) + "\n"

        LVWanted = trainedLearnerLV.getAttributes()['wantedIndices']
        LMWanted = trainedLearnerLM.getAttributes()['wantedIndices']

        LVQs.append(set(numpy.array(allQsList)[LVWanted]))
        LMQs.append(set(numpy.array(allQsList)[LMWanted]))

        # In Both
#       print "In Both:" + str(LVQs[i] & LMQs[i])
#       print ""

        # difference
#       print "Least Value unique:" + str(LVQs[i] - LMQs[i])
#       print ""
#       print "Least Magnitude unique" + str(LMQs[i] - LVQs[i])
#       print ""

        # Excluded from both
#       print "removed from both: " + str(allQs[i] - (LMQs[i] | LVQs[i]))

        # assertions
        #if i > 0:
            #print numpy.equal(tlLV[i].getAttributes()['origCoefs'], tlLV[i-1].getAttributes()['origCoefs'])
            #assert tlLV[i].getAttributes()['origCoefs'] == tlLV[i-1].getAttributes()['origCoefs']
            #print LVQs[i] - LVQs[i-1]
            # inaccurate: without the same original coefs, the results won't
            # be exact
            # assert LVQs[i] < LVQs[i-1]
            # assert LMQs[i] < LMQs[i-1]

    exit(0)


def analysis_randomness_effects(trainX, trainY, testX, testY):
    name = "custom.LogisticRegressionSelectByOmission"
    cVals = tuple([100. / (10**n) for n in range(7)])

    tlLV = []
    resultsLV = []
    resultsLM = []
    tlLM = []

    omit = [0,10,15,20,25,30,35,40,45,50,55,60,65,70]
    for i, num in enumerate(omit):
        trainedLearnerLV1 = UML.train(
                name, trainX, trainY, numberToOmit=num, method="least value",
                C=cVals, performanceFunction=fractionIncorrect)
        tlLV.append(trainedLearnerLV1)
        trainedLearnerLV2 = UML.train(
                name, trainX, trainY, numberToOmit=num, method="least value",
                C=cVals, performanceFunction=fractionIncorrect)
        tlLV.append(trainedLearnerLV2)
#       trainedLearnerLV3 = UML.train(
#               name, trainX, trainY, numberToOmit=num, method="least value",
#               C=cVals, performanceFunction=fractionIncorrect)
#       tlLV.append(trainedLearnerLV3)

        result1 = trainedLearnerLV1.test(testX, testY, performanceFunction=fractionIncorrect)
        resultsLV.append(result1)
        result2 = trainedLearnerLV2.test(testX, testY, performanceFunction=fractionIncorrect)
        resultsLV.append(result2)
#       result3 = trainedLearnerLV3.test(testX, testY, performanceFunction=fractionIncorrect)
#       resultsLV.append(result3)
    
        trainedLearnerLM1 = UML.train(
                name, trainX, trainY, numberToOmit=num, method="least magnitude",
                C=cVals, performanceFunction=fractionIncorrect)
        tlLM.append(trainedLearnerLM1)
        trainedLearnerLM2 = UML.train(
                name, trainX, trainY, numberToOmit=num, method="least magnitude",
                C=cVals, performanceFunction=fractionIncorrect)
        tlLM.append(trainedLearnerLM2)
#       trainedLearnerLM3 = UML.train(
#               name, trainX, trainY, numberToOmit=num, method="least magnitude",
#               C=cVals, performanceFunction=fractionIncorrect)
#       tlLM.append(trainedLearnerLM3)

        result1 = trainedLearnerLM1.test(testX, testY, performanceFunction=fractionIncorrect)
        resultsLM.append(result1)
        result2 = trainedLearnerLM2.test(testX, testY, performanceFunction=fractionIncorrect)
        resultsLM.append(result2)
#       result3 = trainedLearnerLM3.test(testX, testY, performanceFunction=fractionIncorrect)
#       resultsLM.append(result3)

    # COMPARE!
    # out of sample error
#   pnames = ['number Omitted', 'out sample error: fractionIncorrect']
#   objName = "Least Value randomness analysis"
#   corrOmit = [val for pair in zip(omit, omit) for val in pair]
#   corrOmit = [val for pair in zip(omit, omit, omit) for val in pair]
#   raw = UML.createData("List", [corrOmit, resultsLV], pointNames=pnames, name=objName)
#   figurePath = './results-least_value_triple_trials.png'
#   raw.plotPointAgainstPoint(0,1, outPath=figurePath)

#   objName = "Least Magnitude randomness analysis"
#   raw = UML.createData("List", [corrOmit, resultsLM], pointNames=pnames, name=objName)
#   figurePath = './results-least_magnitude_triple_trials.png'
#   raw.plotPointAgainstPoint(0,1, outPath=figurePath)

    # coefficients
    allTL = tlLV + tlLM
    currTL = allTL[0]
    currCoefs = currTL.getAttributes()['origCoefs'].flatten().reshape(1,75)
    coefsObj = UML.createData("Matrix", currCoefs)

    for i in xrange(1,len(allTL)):
        currTL = allTL[i]
        currCoefs = currTL.getAttributes()['origCoefs'].flatten().reshape(1,75)
        currCoefsObj = UML.createData("Matrix", currCoefs)
        coefsObj.appendPoints(currCoefsObj)

#   print coefsObj.pointCount
#   print coefsObj.featureCount

    coefCorr = coefsObj.featureSimilarities("correlation")
    # BUT THIS IS WIERD since the questions are 'scored' on different
    # scales depending on whether it ends with an (M) or (F)
    coefCorr.setPointNames([str(val) for val in xrange(75)])
    coefCorr.setFeatureNames([str(val) for val in xrange(75)])
    coefCorr.show("coef correlation", maxWidth=None, maxHeight=80,
        includeObjectName=False)

    exit(0)


def analysis_finalModel_decisionScore_proba(trainX, trainY, testX, testY):
    normalizer = noNormalization
    selector = featSelect_handmade_orig
    trainer = train_LogReg_with_L2

    normalizer(trainX, testX)
    (trainX, testX) = selector(trainX, trainY, testX, desiredNonZeroCoefficients)
    trainedLearner = trainer(trainX, trainY, testX, testY)

    printAccuracy(trainedLearner, trainX, trainY, testX, testY)

    toCheckMe = [1,0,2,2,3,0,0,2,3,1,1,1,1,1,1,4,3,3,1,3,0,3,2]
    toCheckRando = [2,3,0,0,4,1,0,1,2,2,3,0,3,4,1,1,2,0,4,4,3,1,1]
    toCheckAllF = [0,0,4,4,4,0,0,0,0,0,0,4,4,0,0,0,0,4,0,0,4,4,4]
    toCheckAllM = [4,4,0,0,0,4,4,4,4,4,4,0,0,4,4,4,4,0,4,4,0,0,0]
    toCheck = [toCheckMe, toCheckRando, toCheckAllF, toCheckAllM]
    #print dir(trainedLearner.backend)
#       print trainedLearner.backend.coef_
    print trainedLearner.backend.predict(toCheck)
    print trainedLearner.backend.decision_function(toCheck)
    print trainedLearner.backend.predict_proba(toCheck)



def analysis_finalModel_perGenderAvgScores(trainX, trainY, testX, testY):
    normalizer = noNormalization
    selector = featSelect_handmade_random
    trainer = train_LogReg_with_L2

    normalizer(trainX, testX)
    (trainX, testX) = selector(trainX, trainY, testX, desiredNonZeroCoefficients)
    trainedLearner = trainer(trainX, trainY, testX, testY)
    coefs = trainedLearner.backend.coef_.flatten()
    print coefs.shape

    trainX.appendPoints(testX)
    trainY.appendPoints(testY)

    nzIDs = trainY.copyAs("numpyarray",outputAs1D=True).nonzero()[0]

    malePoints = trainX.extractPoints(list(nzIDs))
    femalePoints = trainX

    print malePoints.pointCount
    print femalePoints.pointCount

    mMeans = malePoints.featureStatistics("mean").copyAs("pythonlist", outputAs1D=True)
    fMeans = femalePoints.featureStatistics("mean").copyAs("pythonlist", outputAs1D=True)

    print mMeans
    print ""
    print fMeans

    names = trainX.getFeatureNames()
    zipped = zip(mMeans, fMeans, coefs, names)

    def r((m,f,c,n)):
        return (round(m,3),round(f,3),round(c,3),n)

    zipped = map(r, zipped)

#   for i, (mMean, fMean) in enumerate()
    for (mMean, fMean, coef, Q) in zipped:
        msg = str(mMean).ljust(6) + " "
        msg += str(fMean).ljust(6) + " "
        if coef < 0:
            msg += "-"
        else:
            msg += " "
        msg += str(abs(coef)).ljust(6) + " "
        msg += Q
        print msg


#################################
### NORMALIZATION CHOICE CODE ###
#################################

def noNormalization(trainX, testX):
    trainX.name = "trainX noNorm"
    testX.name = "testX noNorm"

    return

def normalize_Feature_subtract_mean(trainX, testX):
    vals = []

    def fn(feat):
        workspace = numpy.array(feat)
        mn = numpy.mean(workspace)
        vals.append(mn)

        return workspace - mn

    trainX.applyToFeatures(fn)

    def fnLookup(feat):
        workspace = numpy.array(feat)
        mn = vals[feat.index()]

        return workspace - mn

    testX.applyToFeatures(fnLookup)

    trainX.name = "trainX norm:sub_mean"
    testX.name = "testX norm:sub_mean"

def normalize_Feature_subtract_mean_div_std(trainX, testX):
    vals = []

    def fn(feat):
        workspace = numpy.array(feat)
        mn = numpy.mean(workspace)
        std = numpy.std(workspace)
        vals.append((mn,std))

        return (workspace - mn) / std

    trainX.applyToFeatures(fn)

    def fnLookup(feat):
        workspace = numpy.array(feat)
        (mn,std) = vals[feat.index()]

        return (workspace - mn) / std

    testX.applyToFeatures(fnLookup)

    trainX.name = "trainX norm:stdScore"
    testX.name = "testX norm:stdScore"


#####################################
### FEATURE SELECTION CHOICE CODE ###
#####################################

def wantedIndiceGrabber(tl, data):
    wi = tl.getAttributes()['wantedIndices']
    return data.copyFeatures(wi)

def featSelect_All(trainX, trainY, testX, numWanted):
    return (trainX, testX)

def featSelect_LogRegRegularization(trainX, trainY, testX, numWanted):
    name = "Custom.LogisticRegressionSelectByRegularization"
    tl = UML.train(name, trainX, trainY, desiredNonZero=numWanted, useLog=False)

    redTrain = wantedIndiceGrabber(tl, trainX)
    redTest = wantedIndiceGrabber(tl, testX)

    redTrain.name = trainX.name + " sel:Reg"
    redTest.name = testX.name + " sel:Reg"

    return (redTrain, redTest)

def featSelect_LogRegOmit_LeastValue(trainX, trainY, testX, numWanted):
    name = "Custom.LogisticRegressionSelectByOmission"
    nto = trainX.featureCount - numWanted
    cVals = tuple([100. / (10**n) for n in range(7)])
    tl = UML.train(
        name, trainX, trainY, method="least value", numberToOmit=nto,
        C=cVals, performanceFunction=fractionIncorrect, useLog=False)

    redTrain = wantedIndiceGrabber(tl, trainX)
    redTest = wantedIndiceGrabber(tl, testX)

    redTrain.name = trainX.name + " sel:omitLV"
    redTest.name = testX.name + " sel:omitLV"

    return (redTrain, redTest)

def featSelect_LogRegOmit_LeastMagnitude(trainX, trainY, testX, numWanted):
    name = "Custom.LogisticRegressionSelectByOmission"
    nto = trainX.featureCount - numWanted
    cVals = tuple([100. / (10**n) for n in range(7)])
    tl = UML.train(
        name, trainX, trainY, method="least magnitude", numberToOmit=nto,
        C=cVals, performanceFunction=fractionIncorrect, useLog=False)

    redTrain = wantedIndiceGrabber(tl, trainX)
    redTest = wantedIndiceGrabber(tl, testX)

    redTrain.name = trainX.name + " sel:omitLM"
    redTest.name = testX.name + " sel:omitLM"

    return (redTrain, redTest)

def featSelect_handmade_orig(trainX, trainY, testX, numWanted):
    wanted = []
    wanted.append(" I contradict others. (M)")
    wanted.append(" I would like to have more power than other people. (M)")
    wanted.append(" I give money to charity. (F)")
    wanted.append(" I am deeply moved by others' misfortunes. (F)")
    wanted.append(" I would feel very sorry for an animal caught in a trap. (F)")
    wanted.append(" I am good at making impromptu speeches. (M)")
    wanted.append(" I rarely worry. (M)")
    wanted.append(" I am relaxed most of the time. (M)")
    wanted.append(" I am not easily annoyed. (M)")
    wanted.append(" I rarely notice my emotional reactions. (M)")
    wanted.append(" I recover quickly from stress and illness. (M)")
    wanted.append(" I am afraid of many things. (F)")
    wanted.append(" I find that my feelings are easily hurt. (F)")
    wanted.append(" I put on a show to impress people. (M)")
    wanted.append(" I tell people what they want to hear so they do what I want. (M)")
    wanted.append(" I have a dark outlook on the future. (M)")
    wanted.append(" I like to solve complex problems. (M)")
    wanted.append(" I would never make a high-risk investment. (F)")
    wanted.append(" I am out for my own personal gain. (M)")
    wanted.append(" I behave in unusual and strange ways. (M)")
    wanted.append(" I talk a lot. (F)")
    wanted.append(" I laugh aloud. (F)")
    wanted.append(" I show my feelings when I'm happy. (F)")

    redTrain = trainX.copyFeatures(wanted)
    redTest = testX.copyFeatures(wanted)
    return (redTrain, redTest)

def featSelect_handmade_random(trainX, trainY, testX, numWanted):
    wanted = []
    wanted.append(" I contradict others. (M)")
    wanted.append(" I tell people what they want to hear so they do what I want. (M)")
    wanted.append(" I am good at making impromptu speeches. (M)")
    wanted.append(" I behave in unusual and strange ways. (M)")
    wanted.append(" I am not easily annoyed. (M)")
    wanted.append(" I would feel very sorry for an animal caught in a trap. (F)")
    wanted.append(" I recover quickly from stress and illness. (M)")
    wanted.append(" I rarely worry. (M)")
    wanted.append(" I am out for my own personal gain. (M)")
    wanted.append(" I give money to charity. (F)")
    wanted.append(" I like to solve complex problems. (M)")
    wanted.append(" I am deeply moved by others' misfortunes. (F)")
    wanted.append(" I put on a show to impress people. (M)")
    wanted.append(" I am relaxed most of the time. (M)")
    wanted.append(" I talk a lot. (F)")
    wanted.append(" I show my feelings when I'm happy. (F)")
    wanted.append(" I find that my feelings are easily hurt. (F)")
    wanted.append(" I rarely notice my emotional reactions. (M)")
    wanted.append(" I am afraid of many things. (F)")
    wanted.append(" I laugh aloud. (F)")
    wanted.append(" I would like to have more power than other people. (M)")
    wanted.append(" I would never make a high-risk investment. (F)")
    wanted.append(" I have a dark outlook on the future. (M)")

    redTrain = trainX.copyFeatures(wanted)
    redTest = testX.copyFeatures(wanted)
    return (redTrain, redTest)

############################
### TRAINING CHOICE CODE ###
############################


def train_LogReg_with_L1(trainX, trainY, testX, testY):
    name = "scikitlearn.LogisticRegression"
    cVals = tuple([100. / (10**n) for n in range(7)])
    print "Cross validated over C with values of: " + str(cVals)
    trainedLearner = UML.train(
        name, trainX, trainY, C=cVals, penalty='l1',
        performanceFunction=fractionIncorrect)

    return trainedLearner


def train_LogReg_with_L2(trainX, trainY, testX, testY):
    name = "scikitlearn.LogisticRegression"
    cVals = tuple([100. / (10**n) for n in range(7)])
    print "Cross validated over C with values of: " + str(cVals)
    trainedLearner = UML.train(
        name, trainX, trainY, C=cVals, penalty='l2',
        performanceFunction=fractionIncorrect)

    return trainedLearner

def train_ridgeClassifier(trainX, trainY, testX, testY):
    aVals = tuple([1. / (10**n) for n in range(9)])
    print "Cross validated over alpha with values of: " + str(aVals)
    trainedLearner = UML.train('skl.RidgeClassifier', trainX, trainY,
        alpha=aVals, performanceFunction=fractionIncorrect)

    return trainedLearner

def train_SVM_Linear_kernel(trainX, trainY, testX, testY):
    name = "scikitlearn.SVC"
    cVals = tuple([100. / (10**n) for n in range(7)])

    print "Cross validated over C with values of: " + str(cVals)
    trainedLearner = UML.train(
        name, trainX, trainY, C=cVals, kernel='linear',
        performanceFunction=fractionIncorrect, max_iter=2000)

    return trainedLearner


def train_SVM_rbf_kernel(trainX, trainY, testX, testY):
    name = "scikitlearn.SVC"
    cVals = tuple([100. / (10**n) for n in range(7)])
    gamVals = tuple([100. / (10**n) for n in range(7)])

    print "Cross validated over C with values of: " + str(cVals)
    print "Cross validated over gamma with values of: " + str(gamVals)
    trainedLearner = UML.train(
        name, trainX, trainY, C=cVals, gamma=gamVals, kernel='rbf',
        performanceFunction=fractionIncorrect, max_iter=2000)

    return trainedLearner


def train_SVM_with_poly_kernel_deg_2(trainX, trainY, testX, testY):
    return train_SVM_with_poly_kernel(trainX, trainY, testX, testY, 2)

def train_SVM_with_poly_kernel_deg_3(trainX, trainY, testX, testY):
    return train_SVM_with_poly_kernel(trainX, trainY, testX, testY, 3)

def train_SVM_with_poly_kernel_deg_4(trainX, trainY, testX, testY):
    return train_SVM_with_poly_kernel(trainX, trainY, testX, testY, 4)

def train_SVM_with_poly_kernel(trainX, trainY, testX, testY, degree):
    name = "scikitlearn.SVC"
    cVals = tuple([100. / (10**n) for n in range(7)])
    coef0Vals = (0,10,100)

    print "Cross validated over C with values of: " + str(cVals)
    print "Cross validated over coef0 with values of: " + str(coef0Vals)
    trainedLearner = UML.train(
        name, trainX, trainY, C=cVals, coef0=coef0Vals, kernel='poly',
        degree=degree, performanceFunction=fractionIncorrect, max_iter=2000)

    return trainedLearner



####################################
### SELECT AND TRAIN CHOICE CODE ###
####################################


def selAndTrain_by_regularization_pick35(trainX, trainY, testX, testY):
    name = "custom.LogisticRegressionSelectByRegularization"
    print "Finding exactly " + str(35) + " coefficients..."
    trainedLearner = UML.train(name, trainX, trainY, desiredNonZero=35)

    return trainedLearner


def selAndTrain_by_least_magnitude_pick35(trainX, trainY, testX, testY):
    name = "custom.LogisticRegressionSelectByOmission"
    cVals = tuple([100. / (10**n) for n in range(7)])
    print "Cross validated over C with values of: " + str(cVals)
    print "Finding exactly " + str(35) + " coefficients..."
    trainedLearner = UML.train(name, trainX, trainY, numberToOmit=40,
        method='least magnitude', C=cVals, performanceFunction=fractionIncorrect)

    return trainedLearner


def selAndTrain_by_least_value_pick35(trainX, trainY, testX, testY):
    name = "custom.LogisticRegressionSelectByOmission"
    cVals = tuple([100. / (10**n) for n in range(7)])
    print "Cross validated over C with values of: " + str(cVals)
    print "Finding exactly " + str(35) + " coefficients..."
    trainedLearner = UML.train(name, trainX, trainY, numberToOmit=40,
        method='least value', C=cVals, performanceFunction=fractionIncorrect)

    return trainedLearner


def omittedCultureQuestions():
    toOmit = []
    toOmit.append("I do not enjoy watching dance performances. (M)")
    toOmit.append(" I would be good at rescuing someone from a burning building. (M)")
    toOmit.append(" I am interested in science. (M)")
    toOmit.append(" I find political discussions interesting. (M)")
    toOmit.append(" I face danger confidently. (M)")
    toOmit.append(" I do not like concerts. (M)")
    toOmit.append(" I do not enjoy going to art museums. (M)")
    toOmit.append(" I would fear walking in a high-crime part of a city. (F)")
    toOmit.append(" I begin to panic when there is danger. (F)")

    return toOmit

def ommittedHandchosenQuestions():
    toOmit = []
    toOmit.append(" I would feel very badly for a long time if stole. (F)")
    toOmit.append(" I feel sympathy for those who are worse off than myself. (F)")
    toOmit.append(" I believe that I am better than others. (M)")
    toOmit.append(" I am not easily disturbed by events. (M)")
    toOmit.append(" I worry about things. (F)")
    toOmit.append(" I am a worrier. (F)")
    toOmit.append(" I panic easily. (F)")
    toOmit.append(" I get overwhelmed by emotions. (F)")
    toOmit.append(" I take risks that could cause trouble for me. (M)")
    toOmit.append(" I don't talk a lot. (M)")
    toOmit.append(" I get even with others. (M)")
    toOmit.append(" I smile a lot. (F)")
>>>>>>> 77d3cd12

    return toOmit

if __name__ == "__main__":

    # Some variables to control the flow of the program
<<<<<<< HEAD
    defaultFile = "/Users/spencer2/Dropbox/Spencer/Work/ClearerThinking.org/Programs and modules/Gender continuum test/gender continuum train and test ready to predict.csv"
    omitCultureQuestions = True
    desiredNonZeroCoefficients = 75  # 50
=======
    defaultInFile = "/Users/spencer2/Dropbox/Spencer/Work/ClearerThinking.org/Programs and modules/Gender continuum test/gender continuum train and test ready to predict.csv"
    defaultCoefOutFile = ""
    omitCulture = True
    desiredNonZeroCoefficients = 35
>>>>>>> 77d3cd12
    performSanityCheck = False

    UML.registerCustomLearner("custom", LogisticRegressionSelectByRegularization)
    UML.registerCustomLearner("custom", LogisticRegressionSelectByOmission)

    if len(sys.argv) <= 1:
<<<<<<< HEAD
        origFileName = defaultFile
    else:
        origFileName = sys.argv[1]

    dataAll = UML.createData("Matrix", origFileName, featureNames=True, fileType='csv',
                             ignoreNonNumericalFeatures=True)
=======
        origFileName = defaultInFile
        coefOutFile = defaultCoefOutFile
    elif len(sys.argv) <= 2:
        origFileName = sys.argv[1]
        coefOutFile = defaultCoefOutFile
    else:
        origFileName = sys.argv[1]
        coefOutFile = sys.argv[2]
    
    dataAll = UML.createData("Matrix", origFileName, featureNames=True, fileType='csv',
        ignoreNonNumericalFeatures=True)
>>>>>>> 77d3cd12

    # call helper to remove extraneous features, omit undesired
    # ones, and to seperate into training and testing sets according
    # to the 'InTestSet' feature.
<<<<<<< HEAD
    trainX, trainY, testX, testY = seperateData(dataAll, omitCultureQuestions)

    #	standardizeScores(trainX)
    #	standardizeScores(testX)
=======
    toOmit = []
    if omitCulture:
        toOmit += omittedCultureQuestions()
    trainX, trainY, testX, testY = seperateData(dataAll, toOmit)

    # bring all questions on the 0-5 scale
    standardizeScoreScale(trainX)
    standardizeScoreScale(testX)
>>>>>>> 77d3cd12

    trainX.name = "Training Data"
    trainY.name = "Training Labels"
    testX.name = "Testing Data"
    testY.name = "Testing Labels"

    # Check some of the expectations we had on the data to make sure
    # we've extracted the right stuff
    if performSanityCheck:
        totalScores = dataAll.extractFeatures("totalScorePosOrNeg")
        sanityCheck(trainX, totalScores)  # defined above __main__

    print ""
<<<<<<< HEAD
    print "Train points: " + str(trainX.pointCount)
    print "Test points: " + str(testX.pointCount)
    print "Starting number of features: " + str(trainX.featureCount)
    print ""

    predictionPossibilities = []
    predictionPossibilities.append("SVC full data out-sample only")  # 0
    predictionPossibilities.append("Prediction: LogReg with L1")  # 1
    predictionPossibilities.append("Prediction: LogReg with L2")  # 2
    predictionPossibilities.append("Prediction: SVM Linear kernel")  # 3
    predictionPossibilities.append("Prediction: SVM rbf kernel")  # 4
    predictionPossibilities.append("Prediction: SVM with poly kernel deg 2")  # 5
    predictionPossibilities.append("Prediction: SVM with poly kernel deg 3")  # 6

    predictionPossibilities.append("Coefficient selection by regularization")  # 7
    predictionPossibilities.append("Coefficient removal by least magnitude")  # 8
    predictionPossibilities.append("Coefficient removal by least value")  # 9
    predictionPossibilities.append("Analysis: removal comparison")  # 10
    predictionPossibilities.append("Analysis: randomness effects")  # 11
    predictionMode = predictionPossibilities[11]

    print "Learning..."
    print predictionMode
    print ""

    # 0
    if predictionMode == "SVC full data out-sample only":
        Cs = tuple([4 ** k for k in xrange(-8, 8)])
        #		bestError = UML.trainAndTest("scikitlearn.SVC", trainX, trainY, testX, testY, performanceFunction=fractionIncorrect, C=0.3) #19.7% out of sample error
        #		bestError = UML.trainAndTest("scikitlearn.SVC", trainX, trainY, testX, testY, performanceFunction=fractionIncorrect, kernel="poly", degree=2, coef0=1, C=0.01) #19.2%
        bestError = UML.trainAndTest("scikitlearn.SVC", trainX, trainY, testX, testY,
                                     performanceFunction=fractionIncorrect, kernel="poly", degree=3, coef0=1, C=0.1)
        print "bestError out of sample: ", str(round(bestError * 100, 1)) + "%"
        sys.exit(0)
    # 1
    elif predictionMode == "Prediction: LogReg with L1":
        name = "scikitlearn.LogisticRegression"
        cVals = tuple([100. / (10 ** n) for n in range(7)])
        print "Cross validated over C with values of: " + str(cVals)
        trainedLearner = UML.train(
            name, trainX, trainY, C=cVals, penalty='l1',
            performanceFunction=fractionIncorrect)
    # 2
    elif predictionMode == "Prediction: LogReg with L2":
        name = "scikitlearn.LogisticRegression"
        cVals = tuple([100. / (10 ** n) for n in range(7)])
        print "Cross validated over C with values of: " + str(cVals)
        trainedLearner = UML.train(
            name, trainX, trainY, C=cVals, penalty='l2',
            performanceFunction=fractionIncorrect)
    # 3
    elif predictionMode == "Prediction: SVM Linear kernel":
        name = "scikitlearn.SVC"
        cVals = tuple([100. / (10 ** n) for n in range(7)])

        print "Cross validated over C with values of: " + str(cVals)
        trainedLearner = UML.train(
            name, trainX, trainY, C=cVals, kernel='linear', performanceFunction=fractionIncorrect)
    # 4
    elif predictionMode == "Prediction: SVM rbf kernel":
        name = "scikitlearn.SVC"
        cVals = tuple([100. / (10 ** n) for n in range(7)])
        gamVals = tuple([100. / (10 ** n) for n in range(7)])

        print "Cross validated over C with values of: " + str(cVals)
        print "Cross validated over gamma with values of: " + str(gamVals)
        trainedLearner = UML.train(
            name, trainX, trainY, C=cVals, gamma=gamVals, kernel='rbf', performanceFunction=fractionIncorrect)
    # 5
    elif predictionMode == "Prediction: SVM with poly kernel deg 2":
        name = "scikitlearn.SVC"
        cVals = tuple([100. / (10 ** n) for n in range(7)])
        coef0Vals = tuple([100. / (10 ** n) for n in range(7)])

        print "Cross validated over C with values of: " + str(cVals)
        print "Cross validated over coef0 with values of: " + str(coef0Vals)
        trainedLearner = UML.train(
            name, trainX, trainY, C=cVals, coef0=coef0Vals, kernel='poly', degree=2,
            performanceFunction=fractionIncorrect)
    # 6
    elif predictionMode == "Prediction: SVM with poly kernel deg 3":
        name = "scikitlearn.SVC"
        cVals = tuple([100. / (10 ** n) for n in range(7)])
        coef0Vals = tuple([100. / (10 ** n) for n in range(7)])

        print "Cross validated over C with values of: " + str(cVals)
        print "Cross validated over coef0 with values of: " + str(coef0Vals)
        trainedLearner = UML.train(
            name, trainX, trainY, C=cVals, coef0=coef0Vals, kernel='poly', degree=3,
            performanceFunction=fractionIncorrect)
    # 7
    elif predictionMode == "Coefficient selection by regularization":
        name = "custom.LogisticRegressionSelectByRegularization"
        #		print "Finding exactly " + str(desiredNonZeroCoefficients) + " coefficients..."
        trainedLearner = UML.train(name, trainX, trainY, desiredNonZero=desiredNonZeroCoefficients)
    # 8
    elif predictionMode == "Coefficient removal by least magnitude":
        name = "custom.LogisticRegressionSelectByOmission"
        cVals = tuple([100. / (10 ** n) for n in range(7)])
        #		cVals = (100., 55., 10., 5.5, 1., 0.55, 0.1, 0.055, 0.01, 0.0055, 0.001, 0.00055, 0.0001)
        #		cVals = 1

        print "Cross validated over C with values of: " + str(cVals)

        results = []
        omit = [0, 10, 15, 20, 25, 30, 35, 40, 45, 50, 55, 60, 65, 70]
        for num in omit:
            trainedLearner = UML.train(
                name, trainX, trainY, numberToOmit=num, method="least magnitude",
                C=cVals, performanceFunction=fractionIncorrect)
            result = trainedLearner.test(testX, testY,
                                         performanceFunction=fractionIncorrect)
            results.append(result)

        pnames = ['number Omitted', 'out sample error: fractionIncorrect']
        objName = predictionMode
        raw = UML.createData("List", [omit, results], pointNames=pnames, name=objName)
        figurePath = './results-least_magnitude.png'
        raw.plotPointAgainstPoint(0, 1, outPath=figurePath)
        exit(0)
    # 9
    elif predictionMode == "Coefficient removal by least value":
        name = "custom.LogisticRegressionSelectByOmission"
        cVals = tuple([100. / (10 ** n) for n in range(7)])
        #		cVals = (100., 55., 10., 5.5, 1., 0.55, 0.1, 0.055, 0.01, 0.0055, 0.001, 0.00055, 0.0001)
        #		cVals = 1

        results = []
        omit = [0, 10, 15, 20, 25, 30, 35, 40, 45, 50, 55, 60, 65, 70]
        for num in omit:
            trainedLearner = UML.train(
                name, trainX, trainY, numberToOmit=num, method="least value",
                C=cVals, performanceFunction=fractionIncorrect)
            result = trainedLearner.test(testX, testY, performanceFunction=fractionIncorrect)
            print result
            results.append(result)

        pnames = ['number Omitted', 'out sample error: fractionIncorrect']
        objName = predictionMode
        raw = UML.createData("List", [omit, results], pointNames=pnames, name=objName)
        figurePath = './results-least_value.png'
        raw.plotPointAgainstPoint(0, 1, outPath=figurePath)
        exit(0)
    # 10
    elif predictionMode == "Analysis: removal comparison":
        name = "custom.LogisticRegressionSelectByOmission"
        cVals = tuple([100. / (10 ** n) for n in range(7)])
        #		cVals = 0.001

        num = 35

        allQsList = trainX.getFeatureNames()
        allQs = set(allQsList)
        LVQs = []
        LMQs = []
        tlLV = []
        tlLM = []

        omit = [10, 15, 20, 25, 30, 35, 40, 45, 50, 55, 60, 65, 70]
        #		omit = [35]
        for i, num in enumerate(omit):
            trainedLearnerLV = UML.train(
                name, trainX, trainY, numberToOmit=num, method="least value",
                C=cVals, performanceFunction=fractionIncorrect)

            tlLV.append(trainedLearnerLV)

            trainedLearnerLM = UML.train(
                name, trainX, trainY, numberToOmit=num, method="least magnitude",
                C=cVals, performanceFunction=fractionIncorrect)

            tlLM.append(trainedLearnerLM)

            print "\nnum " + str(num) + "\n"

            LVWanted = trainedLearnerLV.getAttributes()['wantedIndices']
            LMWanted = trainedLearnerLM.getAttributes()['wantedIndices']

            LVQs.append(set(numpy.array(allQsList)[LVWanted]))
            LMQs.append(set(numpy.array(allQsList)[LMWanted]))

        # In Both
        #			print "In Both:" + str(LVQs[i] & LMQs[i])
        #			print ""

        # difference
        #			print "Least Value unique:" + str(LVQs[i] - LMQs[i])
        #			print ""
        #			print "Least Magnitude unique" + str(LMQs[i] - LVQs[i])
        #			print ""

        # Excluded from both
        #			print "removed from both: " + str(allQs[i] - (LMQs[i] | LVQs[i]))

        # assertions
        #if i > 0:
        #print numpy.equal(tlLV[i].getAttributes()['origCoefs'], tlLV[i-1].getAttributes()['origCoefs'])
        #assert tlLV[i].getAttributes()['origCoefs'] == tlLV[i-1].getAttributes()['origCoefs']
        #print LVQs[i] - LVQs[i-1]
        # inaccurate: without the same original coefs, the results won't
        # be exact
        # assert LVQs[i] < LVQs[i-1]
        # assert LMQs[i] < LMQs[i-1]

        exit(0)
    # 11
    elif predictionMode == "Analysis: randomness effects":
        name = "custom.LogisticRegressionSelectByOmission"
        cVals = tuple([100. / (10 ** n) for n in range(7)])

        tlLV = []
        resultsLV = []
        resultsLM = []
        tlLM = []

        omit = [0, 10, 15, 20, 25, 30, 35, 40, 45, 50, 55, 60, 65, 70]
        for i, num in enumerate(omit):
            trainedLearnerLV1 = UML.train(
                name, trainX, trainY, numberToOmit=num, method="least value",
                C=cVals, performanceFunction=fractionIncorrect)
            tlLV.append(trainedLearnerLV1)
            trainedLearnerLV2 = UML.train(
                name, trainX, trainY, numberToOmit=num, method="least value",
                C=cVals, performanceFunction=fractionIncorrect)
            tlLV.append(trainedLearnerLV2)
            #			trainedLearnerLV3 = UML.train(
            #					name, trainX, trainY, numberToOmit=num, method="least value",
            #					C=cVals, performanceFunction=fractionIncorrect)
            #			tlLV.append(trainedLearnerLV3)

            result1 = trainedLearnerLV1.test(testX, testY, performanceFunction=fractionIncorrect)
            resultsLV.append(result1)
            result2 = trainedLearnerLV2.test(testX, testY, performanceFunction=fractionIncorrect)
            resultsLV.append(result2)
            #			result3 = trainedLearnerLV3.test(testX, testY, performanceFunction=fractionIncorrect)
            #			resultsLV.append(result3)

            trainedLearnerLM1 = UML.train(
                name, trainX, trainY, numberToOmit=num, method="least magnitude",
                C=cVals, performanceFunction=fractionIncorrect)
            tlLM.append(trainedLearnerLM1)
            trainedLearnerLM2 = UML.train(
                name, trainX, trainY, numberToOmit=num, method="least magnitude",
                C=cVals, performanceFunction=fractionIncorrect)
            tlLM.append(trainedLearnerLM2)
            #			trainedLearnerLM3 = UML.train(
            #					name, trainX, trainY, numberToOmit=num, method="least magnitude",
            #					C=cVals, performanceFunction=fractionIncorrect)
            #			tlLM.append(trainedLearnerLM3)

            result1 = trainedLearnerLM1.test(testX, testY, performanceFunction=fractionIncorrect)
            resultsLM.append(result1)
            result2 = trainedLearnerLM2.test(testX, testY, performanceFunction=fractionIncorrect)
            resultsLM.append(result2)
        #			result3 = trainedLearnerLM3.test(testX, testY, performanceFunction=fractionIncorrect)
        #			resultsLM.append(result3)

        # COMPARE!
        # out of sample error
        #		pnames = ['number Omitted', 'out sample error: fractionIncorrect']
        #		objName = "Least Value randomness analysis"
        #		corrOmit = [val for pair in zip(omit, omit) for val in pair]
        #		corrOmit = [val for pair in zip(omit, omit, omit) for val in pair]
        #		raw = UML.createData("List", [corrOmit, resultsLV], pointNames=pnames, name=objName)
        #		figurePath = './results-least_value_triple_trials.png'
        #		raw.plotPointAgainstPoint(0,1, outPath=figurePath)

        #		objName = "Least Magnitude randomness analysis"
        #		raw = UML.createData("List", [corrOmit, resultsLM], pointNames=pnames, name=objName)
        #		figurePath = './results-least_magnitude_triple_trials.png'
        #		raw.plotPointAgainstPoint(0,1, outPath=figurePath)

        # coefficients
        allTL = tlLV + tlLM
        currTL = allTL[0]
        currCoefs = currTL.getAttributes()['origCoefs'].flatten().reshape(1, 75)
        coefsObj = UML.createData("Matrix", currCoefs)

        for i in xrange(1, len(allTL)):
            currTL = allTL[i]
            currCoefs = currTL.getAttributes()['origCoefs'].flatten().reshape(1, 75)
            currCoefsObj = UML.createData("Matrix", currCoefs)
            coefsObj.appendPoints(currCoefsObj)

        #		print coefsObj.pointCount
        #		print coefsObj.featureCount

        coefCorr = coefsObj.featureSimilarities("correlation")
        # BUT THIS IS WIERD since the questions are 'scored' on different
        # scales depending on whether it ends with an (M) or (F)
        coefCorr.setPointNames([str(val) for val in xrange(75)])
        coefCorr.setFeatureNames([str(val) for val in xrange(75)])
        coefCorr.show("coef correlation", maxWidth=None, maxHeight=80,
                      includeObjectName=False)

        exit(0)
    else:
        raise Exception("Bad prediction mode!")

    # grab the feature names associated with the non-zero coefficients
    #	printCoefficients(trainedLearner)

    #Now measure the accuracy of the model
    print "\n\n"
    errorOutSample = trainedLearner.test(testX, testY, performanceFunction=fractionIncorrect)
    print "Out of sample error rate: " + str(round(errorOutSample * 100, 1)) + "%"
    errorInSample = trainedLearner.test(trainX, trainY, performanceFunction=fractionIncorrect)
    print "In sample error rate: " + str(round(errorInSample * 100, 1)) + "%"
    print ""
=======
    print "Train points: " + str(trainX.pointCount) 
    print "Test points: " + str(testX.pointCount) 
    print "Starting number of features: " + str(trainX.featureCount)
    print ""


    fullTrialChoices = []
    fullTrialChoices.append(SVC_full_data_outSample_only)  # 0
    fullTrialChoices.append(trial_Coefficient_removal_by_least_magnitude)  # 1
    fullTrialChoices.append(trial_Coefficient_removal_by_least_value)  # 2
    fullTrialChoices.append(analysis_removal_comparison)  # 3
    fullTrialChoices.append(analysis_randomness_effects)  # 4
    fullTrialChoices.append(analysis_finalModel_decisionScore_proba)  # 5
    fullTrialChoices.append(analysis_finalModel_perGenderAvgScores)  # 6
    fullTrialMode = fullTrialChoices[6]
    print fullTrialMode.__name__
    fullTrialMode(trainX, trainY, testX, testY) 
    exit(0)

    normFeatureChoices = []
    normFeatureChoices.append(noNormalization)  # 0
    normFeatureChoices.append(normalize_Feature_subtract_mean)  # 1
    normFeatureChoices.append(normalize_Feature_subtract_mean_div_std)  # 2
    normMode = normFeatureChoices[0]

    featSelectChoices = []
    featSelectChoices.append(featSelect_All)  # 0
    featSelectChoices.append(featSelect_LogRegRegularization)  # 1
    featSelectChoices.append(featSelect_LogRegOmit_LeastValue)  # 2
    featSelectChoices.append(featSelect_LogRegOmit_LeastMagnitude)  # 3
    featSelectChoices.append(featSelect_handmade_orig)  # 4
    featSelectChoices.append(featSelect_handmade_random)  # 5
    selectMode = featSelectChoices[4]

    trainChoices = []
    trainChoices.append(train_LogReg_with_L1)  # 0
    trainChoices.append(train_LogReg_with_L2)  # 1
    trainChoices.append(train_ridgeClassifier)  # 2
    trainChoices.append(train_SVM_Linear_kernel)  # 3
    trainChoices.append(train_SVM_rbf_kernel)  # 4
    trainChoices.append(train_SVM_with_poly_kernel_deg_2)  # 5
    trainChoices.append(train_SVM_with_poly_kernel_deg_3)  # 6
    trainChoices.append(train_SVM_with_poly_kernel_deg_4)  # 7
    trainMode = trainChoices[1]

    selAndTrainChoices = []
    selAndTrainChoices.append(selAndTrain_by_regularization_pick35)  # 0
    selAndTrainChoices.append(selAndTrain_by_least_value_pick35)  # 1
    selAndTrainChoices.append(selAndTrain_by_least_magnitude_pick35)  # 2
    
    # for safety
    origTrainX = trainX.copy()
    origTestX = testX.copy()

#   choices = itertools.product(normFeatureChoices, featSelectChoices[2:], trainChoices[:2])
    choices = [(normMode, selectMode, trainMode)]

    for (normalizer, selector, trainer) in choices:
        trainX = origTrainX.copy()
        testX = origTestX.copy()
        print normalizer.__name__
        print selector.__name__
        print trainer.__name__

        normalizer(trainX, testX)
        (trainX, testX) = selector(trainX, trainY, testX, desiredNonZeroCoefficients)
        trainedLearner = trainer(trainX, trainY, testX, testY)

        printAccuracy(trainedLearner, trainX, trainY, testX, testY)

        # grab the feature names associated with the non-zero coefficients
#       printCoefficientsPythonLists(trainedLearner, trainX, randomize=True)
#       saveCoefficients(trainedLearner, trainX.getFeatureNames(), coefOutFile)


    exit(0)

    choices = itertools.product(normFeatureChoices, selAndTrainChoices)

    for (normalizer, trainer) in choices:
        trainX = origTrainX.copy()
        testX = origTestX.copy()
        print normalizer.__name__
        print trainer.__name__

        normalizer(trainX, testX)
        trainedLearner = trainer(trainX, trainY, testX, testY)

#       print trainedLearner.getAttributes()

        # grab the feature names associated with the non-zero coefficients
    #   printCoefficientsHR(trainedLearner)

        #Now measure the accuracy of the model
        printAccuracy(trainedLearner, trainX, trainY, testX, testY)
>>>>>>> 77d3cd12

    exit(0)<|MERGE_RESOLUTION|>--- conflicted
+++ resolved
@@ -18,9 +18,6 @@
 from UML.helpers import generateClassificationData
 from UML.calculate import fractionIncorrect
 from UML.exceptions import ArgumentException
-
-<<<<<<< HEAD
-=======
 
 class LogisticRegressionSelectByRegularization(CustomLearner):
     learnerType = "classification"
@@ -80,7 +77,6 @@
 
     def apply(self, testX):
         return self._trained.apply(testX, useLog=False)
->>>>>>> 77d3cd12
 
 class LogisticRegressionSelectByRegularization(CustomLearner):
     learnerType = "classification"
@@ -141,56 +137,6 @@
 
 class LogisticRegressionSelectByOmission(CustomLearner):
     learnerType = "classification"
-<<<<<<< HEAD
-
-    def train(self, trainX, trainY, numberToOmit, method, C, **kwargs):
-        accepted = ["least magnitude", "highest magnitude", "least value",
-                    "highest value"]
-
-        kwargs['C'] = C
-
-        side = method.split(" ")[0]
-        ordering = method.split(" ")[1]
-
-        if method not in accepted:
-            pretty = UML.exceptions.prettyListString(accepted)
-            raise ArgumentException("method must be in: " + pretty)
-
-        # do NOT log the sub calls
-        kwargs['useLog'] = False
-
-        sklLogReg = "scikitlearn.LogisticRegression"
-        trained = UML.train(sklLogReg, trainX, trainY, **kwargs)
-
-        self.origCoefs = trained.getAttributes()['coef_'].flatten()
-        coefs = self.origCoefs
-
-        #		print "\norig coefs\n" + str(coefs)
-
-        if ordering == 'magnitude':
-            coefs = map(abs, coefs)
-        #			print "\nafter abs\n" + str(coefs)
-
-        withIndices = zip(coefs, range(len(coefs)))
-        withIndices.sort(key=lambda x: x[0])
-
-        #		print "\nsorted\n" + str(withIndices)
-
-        # retrain without those features????
-        removalIndices = [withIndices[n][1] for n in range(numberToOmit)]
-
-        #		print "\nremovalIndices\n" + str(removalIndices)
-
-        self.wantedIndices = list(set(xrange(trainX.featureCount)) - set(removalIndices))
-
-        #		print self.wantedIndices
-        #		print len(self.wantedIndices)
-
-        inTrainX = trainX.copyFeatures(self.wantedIndices)
-        self._trained = UML.train(sklLogReg, inTrainX, trainY, **kwargs)
-
-    #		print "\nnew coefs\n" + str(self._trained.getAttributes()['coef_'].flatten())
-=======
 
     def train(self, trainX, trainY, numberToOmit, method, C, **kwargs):
         accepted = ["least magnitude", "highest magnitude", "least value",
@@ -261,11 +207,6 @@
     def apply(self, testX):
         redTestX = testX.copyFeatures(self.wantedIndices)
         return self.tl.apply(redTestX, useLog=False)
->>>>>>> 77d3cd12
-
-    def apply(self, testX):
-        inTestX = testX.copyFeatures(self.wantedIndices)
-        return self._trained.apply(inTestX, useLog=False)
 
 
 def sanityCheck(trainX, totalScores):
@@ -285,12 +226,7 @@
     summed.setFeatureName(0, "totalScorePosOrNeg")
     assert summed == totalScores
 
-<<<<<<< HEAD
-
-def seperateData(dataAll, omitCultureQuestions):
-=======
 def seperateData(dataAll, omitList):
->>>>>>> 77d3cd12
     # grab the features we want to be in the training data; including raw
     # data that we may later choose to omit
     nameOfFirst = "I do not enjoy watching dance performances. (M)"
@@ -300,24 +236,7 @@
     usedData.appendFeatures(dataAll.copyFeatures("isMale"))
     usedData.appendFeatures(dataAll.copyFeatures("InTestSet"))
 
-<<<<<<< HEAD
-    if omitCultureQuestions:
-        toOmit = []
-        toOmit.append("I do not enjoy watching dance performances. (M)")
-        toOmit.append(" I would be good at rescuing someone from a burning building. (M)")
-        toOmit.append(" I am interested in science. (M)")
-        toOmit.append(" I find political discussions interesting. (M)")
-        toOmit.append(" I face danger confidently. (M)")
-        toOmit.append(" I do not like concerts. (M)")
-        toOmit.append(" I do not enjoy going to art museums. (M)")
-        toOmit.append(" I would fear walking in a high-crime part of a city. (F)")
-        toOmit.append(" I begin to panic when there is danger. (F)")
-        usedData.extractFeatures(toOmit)
-
-    print "Splitting data into training and testing..."
-=======
     usedData.extractFeatures(omitList)
->>>>>>> 77d3cd12
 
     def selectInTestSet(point):
         if point["InTestSet"] > 0:
@@ -335,15 +254,8 @@
 
     return trainX, trainY, testX, testY
 
-<<<<<<< HEAD
-
-def printCoefficients(trainedLearner):
-    coefs = trainedLearner.getAttributes()["coef_"]
-    #	intercept = trainedLearner.getAttributes()["intercept_"]
-=======
 def printCoefficientsHR(trainedLearner):
     coefs = trainedLearner.getAttributes()["coef_"]
->>>>>>> 77d3cd12
     coefs = coefs.flatten()
     chosen = []
     chosenCoefs = []
@@ -357,13 +269,6 @@
     print "\n"
     i = 1
     for question, coef in zip(chosen, chosenCoefs):
-<<<<<<< HEAD
-        print str(i).ljust(3) + "    " + str(round(coef, 2)).ljust(8) + question.strip()
-        i = i + 1
-
-
-def standardizeScores(obj):
-=======
 #       print str(i).ljust(3) + "\t" + str(round(coef,3)).ljust(8) + question.strip()
         print str(i).ljust(3) + "\t" + str(coef).ljust(20) + "\t" + question.strip()
         i = i + 1
@@ -403,7 +308,6 @@
 
 
 def standardizeScoreScale(obj):
->>>>>>> 77d3cd12
     allNames = obj.getFeatureNames()
     negScored = []
     for i, name in enumerate(allNames):
@@ -417,15 +321,9 @@
         for p in xrange(obj.pointCount):
             fname = obj.getFeatureName(f)
             if fname[-2] == 'M':
-<<<<<<< HEAD
-                assert obj[p, f] >= 0 and obj[p, f] <= 4
+                assert obj[p,f] >= 0 and obj[p, f] <= 4
             else:
-                assert obj[p, f] <= 0 and obj[p, f] >= -4
-=======
-                assert obj[p,f] >= 0 and obj[p,f] <= 4
-            else:
-                assert obj[p,f] <= 0 and obj[p,f] >= -4
->>>>>>> 77d3cd12
+                assert obj[p,f] <= 0 and obj[p, f] >= -4
 
     def reverseScorePolarity(feature):
         ret = []
@@ -436,21 +334,6 @@
                 ret.append(-elem)
         return ret
 
-<<<<<<< HEAD
-    #	reduced = obj.copyPoints(end=20)
-    #	reduced = reduced.copyFeatures([0,1,2,58,59,60])
-    #	print reduced.getFeatureNames()
-    #	reduced.show('Before')
-
-    obj.transformEachFeature(reverseScorePolarity, features=negScored)
-
-    #	reduced = obj.copyPoints(end=20)
-    #	reduced = reduced.copyFeatures([0,1,2,58,59,60])
-    #	reduced.show('After')
-
-    #	exit(0)
-    return
-=======
 #   reduced = obj.copyPoints(end=20)
 #   reduced = reduced.copyFeatures([0,1,2,58,59,60])
 #   print reduced.getFeatureNames()
@@ -1091,37 +974,22 @@
     toOmit.append(" I don't talk a lot. (M)")
     toOmit.append(" I get even with others. (M)")
     toOmit.append(" I smile a lot. (F)")
->>>>>>> 77d3cd12
 
     return toOmit
 
 if __name__ == "__main__":
 
     # Some variables to control the flow of the program
-<<<<<<< HEAD
-    defaultFile = "/Users/spencer2/Dropbox/Spencer/Work/ClearerThinking.org/Programs and modules/Gender continuum test/gender continuum train and test ready to predict.csv"
-    omitCultureQuestions = True
-    desiredNonZeroCoefficients = 75  # 50
-=======
     defaultInFile = "/Users/spencer2/Dropbox/Spencer/Work/ClearerThinking.org/Programs and modules/Gender continuum test/gender continuum train and test ready to predict.csv"
     defaultCoefOutFile = ""
     omitCulture = True
     desiredNonZeroCoefficients = 35
->>>>>>> 77d3cd12
     performSanityCheck = False
 
     UML.registerCustomLearner("custom", LogisticRegressionSelectByRegularization)
     UML.registerCustomLearner("custom", LogisticRegressionSelectByOmission)
 
     if len(sys.argv) <= 1:
-<<<<<<< HEAD
-        origFileName = defaultFile
-    else:
-        origFileName = sys.argv[1]
-
-    dataAll = UML.createData("Matrix", origFileName, featureNames=True, fileType='csv',
-                             ignoreNonNumericalFeatures=True)
-=======
         origFileName = defaultInFile
         coefOutFile = defaultCoefOutFile
     elif len(sys.argv) <= 2:
@@ -1133,17 +1001,10 @@
     
     dataAll = UML.createData("Matrix", origFileName, featureNames=True, fileType='csv',
         ignoreNonNumericalFeatures=True)
->>>>>>> 77d3cd12
 
     # call helper to remove extraneous features, omit undesired
     # ones, and to seperate into training and testing sets according
     # to the 'InTestSet' feature.
-<<<<<<< HEAD
-    trainX, trainY, testX, testY = seperateData(dataAll, omitCultureQuestions)
-
-    #	standardizeScores(trainX)
-    #	standardizeScores(testX)
-=======
     toOmit = []
     if omitCulture:
         toOmit += omittedCultureQuestions()
@@ -1152,7 +1013,6 @@
     # bring all questions on the 0-5 scale
     standardizeScoreScale(trainX)
     standardizeScoreScale(testX)
->>>>>>> 77d3cd12
 
     trainX.name = "Training Data"
     trainY.name = "Training Labels"
@@ -1166,317 +1026,6 @@
         sanityCheck(trainX, totalScores)  # defined above __main__
 
     print ""
-<<<<<<< HEAD
-    print "Train points: " + str(trainX.pointCount)
-    print "Test points: " + str(testX.pointCount)
-    print "Starting number of features: " + str(trainX.featureCount)
-    print ""
-
-    predictionPossibilities = []
-    predictionPossibilities.append("SVC full data out-sample only")  # 0
-    predictionPossibilities.append("Prediction: LogReg with L1")  # 1
-    predictionPossibilities.append("Prediction: LogReg with L2")  # 2
-    predictionPossibilities.append("Prediction: SVM Linear kernel")  # 3
-    predictionPossibilities.append("Prediction: SVM rbf kernel")  # 4
-    predictionPossibilities.append("Prediction: SVM with poly kernel deg 2")  # 5
-    predictionPossibilities.append("Prediction: SVM with poly kernel deg 3")  # 6
-
-    predictionPossibilities.append("Coefficient selection by regularization")  # 7
-    predictionPossibilities.append("Coefficient removal by least magnitude")  # 8
-    predictionPossibilities.append("Coefficient removal by least value")  # 9
-    predictionPossibilities.append("Analysis: removal comparison")  # 10
-    predictionPossibilities.append("Analysis: randomness effects")  # 11
-    predictionMode = predictionPossibilities[11]
-
-    print "Learning..."
-    print predictionMode
-    print ""
-
-    # 0
-    if predictionMode == "SVC full data out-sample only":
-        Cs = tuple([4 ** k for k in xrange(-8, 8)])
-        #		bestError = UML.trainAndTest("scikitlearn.SVC", trainX, trainY, testX, testY, performanceFunction=fractionIncorrect, C=0.3) #19.7% out of sample error
-        #		bestError = UML.trainAndTest("scikitlearn.SVC", trainX, trainY, testX, testY, performanceFunction=fractionIncorrect, kernel="poly", degree=2, coef0=1, C=0.01) #19.2%
-        bestError = UML.trainAndTest("scikitlearn.SVC", trainX, trainY, testX, testY,
-                                     performanceFunction=fractionIncorrect, kernel="poly", degree=3, coef0=1, C=0.1)
-        print "bestError out of sample: ", str(round(bestError * 100, 1)) + "%"
-        sys.exit(0)
-    # 1
-    elif predictionMode == "Prediction: LogReg with L1":
-        name = "scikitlearn.LogisticRegression"
-        cVals = tuple([100. / (10 ** n) for n in range(7)])
-        print "Cross validated over C with values of: " + str(cVals)
-        trainedLearner = UML.train(
-            name, trainX, trainY, C=cVals, penalty='l1',
-            performanceFunction=fractionIncorrect)
-    # 2
-    elif predictionMode == "Prediction: LogReg with L2":
-        name = "scikitlearn.LogisticRegression"
-        cVals = tuple([100. / (10 ** n) for n in range(7)])
-        print "Cross validated over C with values of: " + str(cVals)
-        trainedLearner = UML.train(
-            name, trainX, trainY, C=cVals, penalty='l2',
-            performanceFunction=fractionIncorrect)
-    # 3
-    elif predictionMode == "Prediction: SVM Linear kernel":
-        name = "scikitlearn.SVC"
-        cVals = tuple([100. / (10 ** n) for n in range(7)])
-
-        print "Cross validated over C with values of: " + str(cVals)
-        trainedLearner = UML.train(
-            name, trainX, trainY, C=cVals, kernel='linear', performanceFunction=fractionIncorrect)
-    # 4
-    elif predictionMode == "Prediction: SVM rbf kernel":
-        name = "scikitlearn.SVC"
-        cVals = tuple([100. / (10 ** n) for n in range(7)])
-        gamVals = tuple([100. / (10 ** n) for n in range(7)])
-
-        print "Cross validated over C with values of: " + str(cVals)
-        print "Cross validated over gamma with values of: " + str(gamVals)
-        trainedLearner = UML.train(
-            name, trainX, trainY, C=cVals, gamma=gamVals, kernel='rbf', performanceFunction=fractionIncorrect)
-    # 5
-    elif predictionMode == "Prediction: SVM with poly kernel deg 2":
-        name = "scikitlearn.SVC"
-        cVals = tuple([100. / (10 ** n) for n in range(7)])
-        coef0Vals = tuple([100. / (10 ** n) for n in range(7)])
-
-        print "Cross validated over C with values of: " + str(cVals)
-        print "Cross validated over coef0 with values of: " + str(coef0Vals)
-        trainedLearner = UML.train(
-            name, trainX, trainY, C=cVals, coef0=coef0Vals, kernel='poly', degree=2,
-            performanceFunction=fractionIncorrect)
-    # 6
-    elif predictionMode == "Prediction: SVM with poly kernel deg 3":
-        name = "scikitlearn.SVC"
-        cVals = tuple([100. / (10 ** n) for n in range(7)])
-        coef0Vals = tuple([100. / (10 ** n) for n in range(7)])
-
-        print "Cross validated over C with values of: " + str(cVals)
-        print "Cross validated over coef0 with values of: " + str(coef0Vals)
-        trainedLearner = UML.train(
-            name, trainX, trainY, C=cVals, coef0=coef0Vals, kernel='poly', degree=3,
-            performanceFunction=fractionIncorrect)
-    # 7
-    elif predictionMode == "Coefficient selection by regularization":
-        name = "custom.LogisticRegressionSelectByRegularization"
-        #		print "Finding exactly " + str(desiredNonZeroCoefficients) + " coefficients..."
-        trainedLearner = UML.train(name, trainX, trainY, desiredNonZero=desiredNonZeroCoefficients)
-    # 8
-    elif predictionMode == "Coefficient removal by least magnitude":
-        name = "custom.LogisticRegressionSelectByOmission"
-        cVals = tuple([100. / (10 ** n) for n in range(7)])
-        #		cVals = (100., 55., 10., 5.5, 1., 0.55, 0.1, 0.055, 0.01, 0.0055, 0.001, 0.00055, 0.0001)
-        #		cVals = 1
-
-        print "Cross validated over C with values of: " + str(cVals)
-
-        results = []
-        omit = [0, 10, 15, 20, 25, 30, 35, 40, 45, 50, 55, 60, 65, 70]
-        for num in omit:
-            trainedLearner = UML.train(
-                name, trainX, trainY, numberToOmit=num, method="least magnitude",
-                C=cVals, performanceFunction=fractionIncorrect)
-            result = trainedLearner.test(testX, testY,
-                                         performanceFunction=fractionIncorrect)
-            results.append(result)
-
-        pnames = ['number Omitted', 'out sample error: fractionIncorrect']
-        objName = predictionMode
-        raw = UML.createData("List", [omit, results], pointNames=pnames, name=objName)
-        figurePath = './results-least_magnitude.png'
-        raw.plotPointAgainstPoint(0, 1, outPath=figurePath)
-        exit(0)
-    # 9
-    elif predictionMode == "Coefficient removal by least value":
-        name = "custom.LogisticRegressionSelectByOmission"
-        cVals = tuple([100. / (10 ** n) for n in range(7)])
-        #		cVals = (100., 55., 10., 5.5, 1., 0.55, 0.1, 0.055, 0.01, 0.0055, 0.001, 0.00055, 0.0001)
-        #		cVals = 1
-
-        results = []
-        omit = [0, 10, 15, 20, 25, 30, 35, 40, 45, 50, 55, 60, 65, 70]
-        for num in omit:
-            trainedLearner = UML.train(
-                name, trainX, trainY, numberToOmit=num, method="least value",
-                C=cVals, performanceFunction=fractionIncorrect)
-            result = trainedLearner.test(testX, testY, performanceFunction=fractionIncorrect)
-            print result
-            results.append(result)
-
-        pnames = ['number Omitted', 'out sample error: fractionIncorrect']
-        objName = predictionMode
-        raw = UML.createData("List", [omit, results], pointNames=pnames, name=objName)
-        figurePath = './results-least_value.png'
-        raw.plotPointAgainstPoint(0, 1, outPath=figurePath)
-        exit(0)
-    # 10
-    elif predictionMode == "Analysis: removal comparison":
-        name = "custom.LogisticRegressionSelectByOmission"
-        cVals = tuple([100. / (10 ** n) for n in range(7)])
-        #		cVals = 0.001
-
-        num = 35
-
-        allQsList = trainX.getFeatureNames()
-        allQs = set(allQsList)
-        LVQs = []
-        LMQs = []
-        tlLV = []
-        tlLM = []
-
-        omit = [10, 15, 20, 25, 30, 35, 40, 45, 50, 55, 60, 65, 70]
-        #		omit = [35]
-        for i, num in enumerate(omit):
-            trainedLearnerLV = UML.train(
-                name, trainX, trainY, numberToOmit=num, method="least value",
-                C=cVals, performanceFunction=fractionIncorrect)
-
-            tlLV.append(trainedLearnerLV)
-
-            trainedLearnerLM = UML.train(
-                name, trainX, trainY, numberToOmit=num, method="least magnitude",
-                C=cVals, performanceFunction=fractionIncorrect)
-
-            tlLM.append(trainedLearnerLM)
-
-            print "\nnum " + str(num) + "\n"
-
-            LVWanted = trainedLearnerLV.getAttributes()['wantedIndices']
-            LMWanted = trainedLearnerLM.getAttributes()['wantedIndices']
-
-            LVQs.append(set(numpy.array(allQsList)[LVWanted]))
-            LMQs.append(set(numpy.array(allQsList)[LMWanted]))
-
-        # In Both
-        #			print "In Both:" + str(LVQs[i] & LMQs[i])
-        #			print ""
-
-        # difference
-        #			print "Least Value unique:" + str(LVQs[i] - LMQs[i])
-        #			print ""
-        #			print "Least Magnitude unique" + str(LMQs[i] - LVQs[i])
-        #			print ""
-
-        # Excluded from both
-        #			print "removed from both: " + str(allQs[i] - (LMQs[i] | LVQs[i]))
-
-        # assertions
-        #if i > 0:
-        #print numpy.equal(tlLV[i].getAttributes()['origCoefs'], tlLV[i-1].getAttributes()['origCoefs'])
-        #assert tlLV[i].getAttributes()['origCoefs'] == tlLV[i-1].getAttributes()['origCoefs']
-        #print LVQs[i] - LVQs[i-1]
-        # inaccurate: without the same original coefs, the results won't
-        # be exact
-        # assert LVQs[i] < LVQs[i-1]
-        # assert LMQs[i] < LMQs[i-1]
-
-        exit(0)
-    # 11
-    elif predictionMode == "Analysis: randomness effects":
-        name = "custom.LogisticRegressionSelectByOmission"
-        cVals = tuple([100. / (10 ** n) for n in range(7)])
-
-        tlLV = []
-        resultsLV = []
-        resultsLM = []
-        tlLM = []
-
-        omit = [0, 10, 15, 20, 25, 30, 35, 40, 45, 50, 55, 60, 65, 70]
-        for i, num in enumerate(omit):
-            trainedLearnerLV1 = UML.train(
-                name, trainX, trainY, numberToOmit=num, method="least value",
-                C=cVals, performanceFunction=fractionIncorrect)
-            tlLV.append(trainedLearnerLV1)
-            trainedLearnerLV2 = UML.train(
-                name, trainX, trainY, numberToOmit=num, method="least value",
-                C=cVals, performanceFunction=fractionIncorrect)
-            tlLV.append(trainedLearnerLV2)
-            #			trainedLearnerLV3 = UML.train(
-            #					name, trainX, trainY, numberToOmit=num, method="least value",
-            #					C=cVals, performanceFunction=fractionIncorrect)
-            #			tlLV.append(trainedLearnerLV3)
-
-            result1 = trainedLearnerLV1.test(testX, testY, performanceFunction=fractionIncorrect)
-            resultsLV.append(result1)
-            result2 = trainedLearnerLV2.test(testX, testY, performanceFunction=fractionIncorrect)
-            resultsLV.append(result2)
-            #			result3 = trainedLearnerLV3.test(testX, testY, performanceFunction=fractionIncorrect)
-            #			resultsLV.append(result3)
-
-            trainedLearnerLM1 = UML.train(
-                name, trainX, trainY, numberToOmit=num, method="least magnitude",
-                C=cVals, performanceFunction=fractionIncorrect)
-            tlLM.append(trainedLearnerLM1)
-            trainedLearnerLM2 = UML.train(
-                name, trainX, trainY, numberToOmit=num, method="least magnitude",
-                C=cVals, performanceFunction=fractionIncorrect)
-            tlLM.append(trainedLearnerLM2)
-            #			trainedLearnerLM3 = UML.train(
-            #					name, trainX, trainY, numberToOmit=num, method="least magnitude",
-            #					C=cVals, performanceFunction=fractionIncorrect)
-            #			tlLM.append(trainedLearnerLM3)
-
-            result1 = trainedLearnerLM1.test(testX, testY, performanceFunction=fractionIncorrect)
-            resultsLM.append(result1)
-            result2 = trainedLearnerLM2.test(testX, testY, performanceFunction=fractionIncorrect)
-            resultsLM.append(result2)
-        #			result3 = trainedLearnerLM3.test(testX, testY, performanceFunction=fractionIncorrect)
-        #			resultsLM.append(result3)
-
-        # COMPARE!
-        # out of sample error
-        #		pnames = ['number Omitted', 'out sample error: fractionIncorrect']
-        #		objName = "Least Value randomness analysis"
-        #		corrOmit = [val for pair in zip(omit, omit) for val in pair]
-        #		corrOmit = [val for pair in zip(omit, omit, omit) for val in pair]
-        #		raw = UML.createData("List", [corrOmit, resultsLV], pointNames=pnames, name=objName)
-        #		figurePath = './results-least_value_triple_trials.png'
-        #		raw.plotPointAgainstPoint(0,1, outPath=figurePath)
-
-        #		objName = "Least Magnitude randomness analysis"
-        #		raw = UML.createData("List", [corrOmit, resultsLM], pointNames=pnames, name=objName)
-        #		figurePath = './results-least_magnitude_triple_trials.png'
-        #		raw.plotPointAgainstPoint(0,1, outPath=figurePath)
-
-        # coefficients
-        allTL = tlLV + tlLM
-        currTL = allTL[0]
-        currCoefs = currTL.getAttributes()['origCoefs'].flatten().reshape(1, 75)
-        coefsObj = UML.createData("Matrix", currCoefs)
-
-        for i in xrange(1, len(allTL)):
-            currTL = allTL[i]
-            currCoefs = currTL.getAttributes()['origCoefs'].flatten().reshape(1, 75)
-            currCoefsObj = UML.createData("Matrix", currCoefs)
-            coefsObj.appendPoints(currCoefsObj)
-
-        #		print coefsObj.pointCount
-        #		print coefsObj.featureCount
-
-        coefCorr = coefsObj.featureSimilarities("correlation")
-        # BUT THIS IS WIERD since the questions are 'scored' on different
-        # scales depending on whether it ends with an (M) or (F)
-        coefCorr.setPointNames([str(val) for val in xrange(75)])
-        coefCorr.setFeatureNames([str(val) for val in xrange(75)])
-        coefCorr.show("coef correlation", maxWidth=None, maxHeight=80,
-                      includeObjectName=False)
-
-        exit(0)
-    else:
-        raise Exception("Bad prediction mode!")
-
-    # grab the feature names associated with the non-zero coefficients
-    #	printCoefficients(trainedLearner)
-
-    #Now measure the accuracy of the model
-    print "\n\n"
-    errorOutSample = trainedLearner.test(testX, testY, performanceFunction=fractionIncorrect)
-    print "Out of sample error rate: " + str(round(errorOutSample * 100, 1)) + "%"
-    errorInSample = trainedLearner.test(trainX, trainY, performanceFunction=fractionIncorrect)
-    print "In sample error rate: " + str(round(errorInSample * 100, 1)) + "%"
-    print ""
-=======
     print "Train points: " + str(trainX.pointCount) 
     print "Test points: " + str(testX.pointCount) 
     print "Starting number of features: " + str(trainX.featureCount)
@@ -1572,6 +1121,5 @@
 
         #Now measure the accuracy of the model
         printAccuracy(trainedLearner, trainX, trainY, testX, testY)
->>>>>>> 77d3cd12
 
     exit(0)
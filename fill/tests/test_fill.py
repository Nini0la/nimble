--- conflicted
+++ resolved
@@ -121,15 +121,6 @@
     "backend for fill functions that do not require additional arguments"
     for t in UML.data.available:
         toTest = UML.createData(t, data)
-<<<<<<< HEAD
-        if expected:
-            # if no matches, the return may be a UML object otherwise a list
-            expObj = UML.createData(t, expected)
-            assert func(toTest, match) == expected
-        # for InvalidArgumentValue or InvalidArgumentValueCombination
-        else:
-            assert isinstance(func(toTest, match), InvalidArgumentValue)
-=======
         assert func(toTest, match) == expected
 
 def backend_fill_exception(func, data, match, exceptionType):
@@ -142,7 +133,6 @@
         except exceptionType as et:
 #            print et
             pass  # if we get the right thing, carry on.
->>>>>>> 71db3f2e
 
 def test_mean_noMatches():
     data = [1, 2, 2, 9]
@@ -159,12 +149,12 @@
 def test_mean_allMatches_exception():
     data = [1, 2, 2, 9]
     match = lambda x: x in [1, 2, 2, 9]
-    backend_fill_exception(fill.mean, data, match, ArgumentException)
+    backend_fill_exception(fill.mean, data, match, InvalidArgumentValue)
 
 def test_mean_cannotCalculate_exception():
     data = ['a', 'b', 3, 4]
     match = lambda x: x == 'b'
-    backend_fill_exception(fill.mean, data, match, ArgumentException)
+    backend_fill_exception(fill.mean, data, match, InvalidArgumentValue)
 
 def test_median_noMatches():
     data = [1, 2, 9, 2]
@@ -181,12 +171,12 @@
 def test_median_allMatches_exception():
     data = [1, 2, 9, 2]
     match = lambda x: x in [1, 2, 9]
-    backend_fill_exception(fill.median, data, match, ArgumentException)
+    backend_fill_exception(fill.median, data, match, InvalidArgumentValue)
 
 def test_median_cannotCalculate_exception():
     data = ['a', 'b', 3, 4]
     match = lambda x: x == 'b'
-    backend_fill_exception(fill.median, data, match, ArgumentException)
+    backend_fill_exception(fill.median, data, match, InvalidArgumentValue)
 
 def test_mode_noMatches():
     data = [1, 2, 2, 9]
@@ -203,7 +193,7 @@
 def test_mode_allMatches_exception():
     data = [1, 2, 2, 9, 9]
     match = lambda x: x in [1, 2, 9]
-    backend_fill_exception(fill.mode, data, match, ArgumentException)
+    backend_fill_exception(fill.mode, data, match, InvalidArgumentValue)
 
 def test_forwardFill_noMatches():
     data = [1, 2, 3, 4]
@@ -226,7 +216,7 @@
 def test_forwardFill_InitialContainsMatch_exception():
     data = [1, 2, 3, 4]
     match = lambda x: x == 1
-    backend_fill_exception(fill.forwardFill, data, match, ArgumentException)
+    backend_fill_exception(fill.forwardFill, data, match, InvalidArgumentValue)
 
 def test_backwardFill_noMatches():
     data = [1, 2, 3, 4]
@@ -249,7 +239,7 @@
 def test_backwardFill_FinalContainsMatch_exception():
     data = [1, 2, 3, 4]
     match = lambda x: x == 4
-    backend_fill_exception(fill.backwardFill, data, match, ArgumentException)
+    backend_fill_exception(fill.backwardFill, data, match, InvalidArgumentValue)
 
 def test_interpolate_noMatches():
     data = [1, 2, 2, 10]
@@ -276,14 +266,6 @@
         toTest = UML.createData(t, data)
         assert fill.interpolate(toTest, match, **arguments) == expected
 
-<<<<<<< HEAD
-@raises(InvalidArgumentType)
-def test_interpolate_badArguments():
-    data = [1,2,5]
-    arguments = 11
-    match = lambda x: x == 2
-    expected = [1, 3, 5]
-=======
 def test_interpolate_xKwargIncluded_exception():
     data = [1, "na", "na", 5]
     arguments = {}
@@ -292,13 +274,12 @@
     arguments['fp'] = [5, 13, 21]
     arguments['x'] = [1]  # disallowed argument
     match = lambda x: x == "na"
->>>>>>> 71db3f2e
     for t in UML.data.available:
         try:
             toTest = UML.createData(t, data)
             ret = fill.interpolate(toTest, match, **arguments)
-            assert False  # expected ArgumentException
-        except ArgumentException:
+            assert False  # expected TypeError
+        except TypeError:
             pass
 
 def test_kNeighborsRegressor_noMatches():

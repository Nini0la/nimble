"""
The Stopwatch class is used for timing various tasks (training
classifiers, testing classifiers) within the UML code.  Can time any
generic task based on task name.
"""

from __future__ import absolute_import
import time

class Stopwatch(object):
    """
    The Stopwatch class is used for timing various tasks (training
    classifiers, testing classifiers) within the UML code.  Can time any
    generic task based on task name.
    """
    def __init__(self):
        self.startTimes = dict()
        self.stopTimes = dict()
        self.cumulativeTimes = dict()
        self.isRunningStatus = dict()

    def start(self, taskName):
        """
        Record the start time for the provided taskName.  If there is
        already a start time associated with taskName, overwrite the old
        start time.
        TODO: May need to change that to raising an exception,
        instead of overwriting).
        """
<<<<<<< HEAD
        if (taskName in self.isRunningStatus
                and self.isRunningStatus[taskName]):
            msg = "Task: " + taskName + " has already been started."
            raise ImproperActionException(msg)
=======
        if taskName in self.isRunningStatus and self.isRunningStatus[taskName] == True:
            raise TypeError("Task: " + taskName + " has already been started.")
>>>>>>> 56bae6cc
        else:
            self.startTimes[taskName] = time.clock()
            if taskName not in self.cumulativeTimes:
                self.cumulativeTimes[taskName] = 0.0
            self.isRunningStatus[taskName] = True

    def stop(self, taskName):
        """
        Record the stop time for the provided taskName.  If there is
        already a stop time associated with taskName, overwrite the
        old stop time.
        TODO: Possibly raise an exception instead of overwriting
        existing stop time, if there is already an entry for taskName.
        """
<<<<<<< HEAD
        if (taskName not in self.cumulativeTimes
                or taskName not in self.isRunningStatus):
            msg = "Tried to stop task that was not started in Stopwatch.stop()"
            raise MissingEntryException([taskName], msg)
        elif not self.isRunningStatus[taskName]:
            msg = "Unable to stop task that has already stopped"
            raise ImproperActionException(msg)
=======
        if taskName not in self.startTimes or taskName not in self.isRunningStatus:
            raise TypeError("Tried to stop task '" + taskName + "'' that was not started in Stopwatch.stop()")
        elif not self.isRunningStatus[taskName]:
            raise TypeError("Unable to stop task that has already stopped")
>>>>>>> 56bae6cc

        self.stopTimes[taskName] = time.clock()
        self.isRunningStatus[taskName] = False
        if taskName in self.cumulativeTimes:
            self.cumulativeTimes[taskName] += (self.stopTimes[taskName]
                                               - self.startTimes[taskName])
        else:
            self.cumulativeTimes[taskName] = (self.stopTimes[taskName]
                                              - self.startTimes[taskName])

    def reset(self, taskName, resetCumulativeTime=True):
        """
        Reset/remove all values in stopwatch associated with taskName.
        If resetCumulativeTime is True, get rid of the running total of
        time for taskName.  If resetCumulativeTime is false, the running
        total is preserved but taskName will be stopped and
        isRunning(taskName) will return False.
        """
        if taskName in self.startTimes:
            del self.startTimes[taskName]

        if taskName in self.stopTimes:
            del self.stopTimes[taskName]

        if taskName in self.isRunningStatus:
            self.isRunningStatus[taskName] = False

        if resetCumulativeTime:
            self.cumulativeTimes[taskName] = 0.0

    def isRunning(self, taskName):
        """
<<<<<<< HEAD
        Check if the stopwatch is currently timing a task with taskName
        (i.e. the timer has been started but not stopped for said task).
        Returns true if start() has been called for this taskName but
        neither stop() nor reset() have been called for this taskName.
        Otherwise returns false.
=======
        Check if the stopwatch is currently timing a task with taskName (i.e. the timer has been
        started but not stopped for said task).  Returns true if start() has been called for
        this taskName but neither stop() nor reset() have been called for this taskName.  Otherwise
        returns false.
>>>>>>> 56bae6cc
        """
        if taskName in self.isRunningStatus:
            return self.isRunningStatus[taskName]
        return False

    def calcRunTime(self, taskName):
        """
<<<<<<< HEAD
        Calculate the time it took for the task associated with taskName
        to complete, based on the stored start time and stop time.  If
        the timer is still timing the task associated with taskName
        (i.e. isRunning(taskName) is True), raises an
        ImproperActionException.
        """
        if (taskName not in self.cumulativeTimes
                or taskName not in self.isRunningStatus):
            msg = "Missing entry when trying to calculate total task "
            msg += "run time: " + str(taskName)
            raise MissingEntryException([taskName], msg)
        elif self.isRunningStatus[taskName]:
            msg = 'Can\'t calculate total running time for ' + taskName
            msg += ', as it is still running'
            raise ImproperActionException(msg)
=======
        Calculate the time it took for the task associated with taskName to complete,
        based on the stored start time and stop time.  If the timer is still timing the
        task associated with taskName (i.e. isRunning(taskName) is True), raises a
        TypeError.
        """
        if taskName not in self.cumulativeTimes or taskName not in self.isRunningStatus:
            raise TypeError("Missing entry when trying to calculate total task run time: " + str(taskName))
        elif self.isRunningStatus[taskName] == True:
            raise TypeError(
                'Can\'t calculate total running time for ' + taskName + ', as it is still running')
>>>>>>> 56bae6cc
        else:
            return self.cumulativeTimes[taskName]<|MERGE_RESOLUTION|>--- conflicted
+++ resolved
@@ -27,15 +27,10 @@
         TODO: May need to change that to raising an exception,
         instead of overwriting).
         """
-<<<<<<< HEAD
         if (taskName in self.isRunningStatus
                 and self.isRunningStatus[taskName]):
             msg = "Task: " + taskName + " has already been started."
-            raise ImproperActionException(msg)
-=======
-        if taskName in self.isRunningStatus and self.isRunningStatus[taskName] == True:
-            raise TypeError("Task: " + taskName + " has already been started.")
->>>>>>> 56bae6cc
+            raise TypeError(msg)
         else:
             self.startTimes[taskName] = time.clock()
             if taskName not in self.cumulativeTimes:
@@ -50,20 +45,13 @@
         TODO: Possibly raise an exception instead of overwriting
         existing stop time, if there is already an entry for taskName.
         """
-<<<<<<< HEAD
-        if (taskName not in self.cumulativeTimes
+        if (taskName not in self.startTimes
                 or taskName not in self.isRunningStatus):
-            msg = "Tried to stop task that was not started in Stopwatch.stop()"
-            raise MissingEntryException([taskName], msg)
-        elif not self.isRunningStatus[taskName]:
-            msg = "Unable to stop task that has already stopped"
-            raise ImproperActionException(msg)
-=======
-        if taskName not in self.startTimes or taskName not in self.isRunningStatus:
-            raise TypeError("Tried to stop task '" + taskName + "'' that was not started in Stopwatch.stop()")
+            msg = "Tried to stop task '" + taskName
+            msg += "' that was not started in Stopwatch.stop()"
+            raise TypeError(msg)
         elif not self.isRunningStatus[taskName]:
             raise TypeError("Unable to stop task that has already stopped")
->>>>>>> 56bae6cc
 
         self.stopTimes[taskName] = time.clock()
         self.isRunningStatus[taskName] = False
@@ -96,18 +84,11 @@
 
     def isRunning(self, taskName):
         """
-<<<<<<< HEAD
         Check if the stopwatch is currently timing a task with taskName
         (i.e. the timer has been started but not stopped for said task).
         Returns true if start() has been called for this taskName but
         neither stop() nor reset() have been called for this taskName.
         Otherwise returns false.
-=======
-        Check if the stopwatch is currently timing a task with taskName (i.e. the timer has been
-        started but not stopped for said task).  Returns true if start() has been called for
-        this taskName but neither stop() nor reset() have been called for this taskName.  Otherwise
-        returns false.
->>>>>>> 56bae6cc
         """
         if taskName in self.isRunningStatus:
             return self.isRunningStatus[taskName]
@@ -115,7 +96,6 @@
 
     def calcRunTime(self, taskName):
         """
-<<<<<<< HEAD
         Calculate the time it took for the task associated with taskName
         to complete, based on the stored start time and stop time.  If
         the timer is still timing the task associated with taskName
@@ -126,22 +106,10 @@
                 or taskName not in self.isRunningStatus):
             msg = "Missing entry when trying to calculate total task "
             msg += "run time: " + str(taskName)
-            raise MissingEntryException([taskName], msg)
+            raise TypeError(msg)
         elif self.isRunningStatus[taskName]:
             msg = 'Can\'t calculate total running time for ' + taskName
             msg += ', as it is still running'
-            raise ImproperActionException(msg)
-=======
-        Calculate the time it took for the task associated with taskName to complete,
-        based on the stored start time and stop time.  If the timer is still timing the
-        task associated with taskName (i.e. isRunning(taskName) is True), raises a
-        TypeError.
-        """
-        if taskName not in self.cumulativeTimes or taskName not in self.isRunningStatus:
-            raise TypeError("Missing entry when trying to calculate total task run time: " + str(taskName))
-        elif self.isRunningStatus[taskName] == True:
-            raise TypeError(
-                'Can\'t calculate total running time for ' + taskName + ', as it is still running')
->>>>>>> 56bae6cc
+            raise TypeError(msg)
         else:
             return self.cumulativeTimes[taskName]
--- conflicted
+++ resolved
@@ -32,28 +32,6 @@
                  'train_labels']
 
 
-<<<<<<< HEAD
-class _ShogunRandom:
-    """
-    Wrap shogun's randomness object to make adjustments that allow it
-    to work with nimble randomness control.
-    """
-    def __init__(self, shogunRandom):
-        self.shogunRandom = shogunRandom
-        self.setSeed(42)
-
-    def setSeed(self, seed):
-        if seed is None:
-            self.shogunRandom.init_random(int(numpy.random.randint(2 ** 32)))
-        else:
-            self.shogunRandom.init_random(seed)
-
-    def getSeed(self):
-        return self.shogunRandom.get_seed()
-
-
-=======
->>>>>>> 55e72f21
 @inheritDocstringsFactory(PredefinedInterface)
 class Shogun(PredefinedInterface):
     """

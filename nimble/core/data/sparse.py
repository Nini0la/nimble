--- conflicted
+++ resolved
@@ -747,13 +747,7 @@
 
         self._resetSorted()
 
-<<<<<<< HEAD
-    def _replaceFeatureWithBinaryFeatures_implementation(self, uniqueVals):
-=======
     def _replaceFeatureWithBinaryFeatures_implementation(self, uniqueIdx):
-        if self._sorted is None:
-            self._sortInternal('feature')
->>>>>>> d5f1adc9
         binaryRow = []
         binaryCol = []
         binaryData = []

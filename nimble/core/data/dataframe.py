--- conflicted
+++ resolved
@@ -72,14 +72,8 @@
     def _transform_implementation(self, toTransform, points, features):
         ids = itertools.product(range(len(self.points)),
                                 range(len(self.features)))
-<<<<<<< HEAD
         for i, j in ids:
-            currVal = self.data.values[i, j]
-=======
-        for i, j in IDs:
-            # iat best for getting single value
             currVal = self.data.iat[i, j]
->>>>>>> 7094f67f
 
             if points is not None and i not in points:
                 continue
@@ -96,11 +90,7 @@
 
     # pylint: disable=unused-argument
     def _calculate_implementation(self, function, points, features,
-<<<<<<< HEAD
                                   preserveZeros):
-        return self._calculate_genericVectorized(function, points, features)
-=======
-                                  preserveZeros, outputType):
         if points is not None or features is not None:
             if points is None:
                 points = slice(None)
@@ -116,7 +106,6 @@
         ret.columns = pd.RangeIndex(ret.shape[1])
 
         return ret
->>>>>>> 7094f67f
 
     def _countUnique_implementation(self, points, features):
         return denseCountUnique(self, points, features)

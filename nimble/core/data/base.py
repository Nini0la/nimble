--- conflicted
+++ resolved
@@ -2561,13 +2561,8 @@
                 del kwargs['color']
             else:
                 colors = None
-<<<<<<< HEAD
-
-            if show and not figureName:
-=======
-            del kwargs['color']
+
             if show and not figureID:
->>>>>>> 8b6c161c
                 # need a figure name for plotting loop
                 figureID = 'Nimble Figure'
             for label in labels:

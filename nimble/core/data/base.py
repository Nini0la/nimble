--- conflicted
+++ resolved
@@ -1353,104 +1353,7 @@
     ########################################
     ########################################
 
-<<<<<<< HEAD
     def report(self, useLog=None):
-=======
-    @limitedTo2D
-    def featureReport(self, basicStatistics=True, extraStatisticFunctions=(),
-                      useLog=None):
-        """
-        Report containing a summary and statistics for each feature.
-
-        Produce a report, as a nimble List object, containing statistic
-        and summary information about each feature in this object. The
-        default will include mean, mode, minimum, Q1, median, Q3,
-        maximum, uniqueCount, count, and standardDeviation.
-
-        Parameters
-        ----------
-        basicStatistics : bool, list
-            True will include mean, mode, minimum, Q1, median, Q3,
-            maximum, uniqueCount, count, and standardDeviation. False
-            will only use functions in ``extraStatisticFunctions``. To
-            limit the report to a selection of basic statistics, a list
-            of strings can be provided, e.g.
-            ['mean', 'standardDeviation', 'minimum', 'maximum']
-        extraStatisticFunctions : list
-            A list of functions to include in the report. Functions must
-            accept a feature view as the only input and output a single
-            value.
-        useLog : bool, None
-            Local control for whether to send object creation to the
-            logger. If None (default), use the value as specified in the
-            "logger" "enabledByDefault" configuration option. If True,
-            send to the logger regardless of the global option. If
-            False, do **NOT** send to the logger, regardless of the
-            global option.
-        """
-        allow = ['mean', 'mode', 'minimum', 'Q1', 'median', 'Q3', 'maximum',
-                 'uniqueCount', 'count', 'standardDeviation']
-        if basicStatistics is True:
-            stats = allow
-        elif basicStatistics:
-            if any(stat not in allow for stat in basicStatistics):
-                allowed = prettyListString(allow, True, itemStr="'{}'".format)
-                msg = 'Invalid value found in basicStatistics. Allowed '
-                msg += 'values are {}'.format(allowed)
-                raise InvalidArgumentValue(msg)
-            stats = basicStatistics
-        else:
-            stats = []
-
-        fnames = ['index']
-        for stat in stats:
-            fnames.append(stat)
-        fnames.extend(func.__name__ for func in extraStatisticFunctions)
-
-        counter = Counter(fnames)
-        remaining = dict(counter)
-        # extra function names could conflict
-        if len(set(fnames)) != len(fnames):
-            editedNames = []
-            # add a unique integer to any duplicate names
-            for val in fnames:
-                if counter[val] > 1:
-                    diff = counter[val] - remaining[val]
-                    editedNames.append('{} ({})'.format(val, diff))
-                    remaining[val] -= 1
-                else:
-                    editedNames.append(val)
-            fnames = editedNames
-
-        pnames = self.features._getNamesNoGeneration()
-
-        results = []
-        quartiles = {'Q1': 0, 'median': 1, 'Q3': 2}
-        for i, ft in enumerate(self.features):
-            row = [i]
-            quartileCalcs = None
-            for stat in stats:
-                if stat in quartiles:
-                    if quartileCalcs is None:
-                        quartileCalcs = nimble.calculate.quartiles(ft)
-                    row.append(quartileCalcs[quartiles[stat]])
-                else:
-                    func = getattr(nimble.calculate, stat)
-                    row.append(func(ft))
-
-            for func in extraStatisticFunctions:
-                row.append(func(ft))
-            results.append(row)
-
-        report = nimble.data('List', results, pnames, fnames, useLog=False)
-
-        handleLogging(useLog, 'data', "feature", str(report))
-
-        return report
-
-
-    def summaryReport(self, useLog=None):
->>>>>>> f13f7b63
         """
         Report containing information regarding the data in this object.
 

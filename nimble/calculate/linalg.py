--- conflicted
+++ resolved
@@ -9,13 +9,8 @@
 import nimble
 from nimble.exceptions import InvalidArgumentType, InvalidArgumentValue
 from nimble.exceptions import InvalidArgumentValueCombination, PackageException
-<<<<<<< HEAD
 from nimble.utility import scipy
-=======
-from nimble.utility import ImportModule, dtypeConvert
-
-scipy = ImportModule('scipy')
->>>>>>> 8f475f1b
+from nimble.utility import dtypeConvert
 
 def inverse(aObj):
     """

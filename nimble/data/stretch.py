"""
Stretch object to allow for broadcasting operations.
"""
import numpy

import nimble
from nimble.exceptions import InvalidArgumentValue, ImproperObjectAction
from nimble.exceptions import InvalidArgumentValueCombination
from . import dataHelpers
from .dataHelpers import createDataNoValidation

class Stretch(object):
    """
    Stretch a one-dimensional Base object along one axis.

    The stretched axis is detemined by the other object being used in
    conjunction with operation being called. All operations return a
    nimble Base subclass.

    Parameters
    ----------
    source : nimble Base object
        Must be one-dimensional.
    """
    def __init__(self, source):
        self._source = source
        self._numPts = len(source.points)
        self._numFts = len(source.features)
        if self._numPts > 1 and self._numFts > 1:
            msg = "Only one-dimensional objects can be stretched. This "
            msg += "object has shape " + str(source.shape)
            raise ImproperObjectAction(msg)
        if self._numPts == 0 or self._numFts == 0:
            msg = "Point or feature empty objects cannot be stretched"
            raise ImproperObjectAction(msg)

    def __add__(self, other):
        return self._stretchArithmetic('__add__', other)

    def __radd__(self, other):
        return self._stretchArithmetic('__radd__', other)

    def __sub__(self, other):
        return self._stretchArithmetic('__sub__', other)

    def __rsub__(self, other):
        return self._stretchArithmetic('__rsub__', other)

    def __mul__(self, other):
        return self._stretchArithmetic('__mul__', other)

    def __rmul__(self, other):
        return self._stretchArithmetic('__rmul__', other)

    def __truediv__(self, other):
        return self._stretchArithmetic('__truediv__', other)

    def __rtruediv__(self, other):
        return self._stretchArithmetic('__rtruediv__', other)

    def __floordiv__(self, other):
        return self._stretchArithmetic('__floordiv__', other)

    def __rfloordiv__(self, other):
        return self._stretchArithmetic('__rfloordiv__', other)

    def __mod__(self, other):
        return self._stretchArithmetic('__mod__', other)

    def __rmod__(self, other):
        return self._stretchArithmetic('__rmod__', other)

    def __pow__(self, other):
        return self._stretchArithmetic('__pow__', other)

    def __rpow__(self, other):
        return self._stretchArithmetic('__rpow__', other)

    def _getOutputNames(self, other):
        """
        Set names of objects output from stretch operations.
        """
        sPtNames = self._source.points._getNamesNoGeneration()
        sFtNames = self._source.features._getNamesNoGeneration()
        oStretch = isinstance(other, Stretch)
        if oStretch:
            oPtNames = other._source.points._getNamesNoGeneration()
            oFtNames = other._source.features._getNamesNoGeneration()
            oNumPts = other._numPts
            oNumFts = other._numFts
        else:
            oPtNames = other.points._getNamesNoGeneration()
            oFtNames = other.features._getNamesNoGeneration()
            oNumPts = len(other.points)
            oNumFts = len(other.features)
        setNumPts = max(self._numPts, oNumPts)
        setNumFts = max(self._numFts, oNumFts)

        def defaultNames(names):
            if names is None:
                return True
            if all(n.startswith(dataHelpers.DEFAULT_PREFIX) for n in names):
                return True
            return False

        def getNames(sNames, oNames, sNum, oNum, setNum):
            if sNames == oNames: # includes both names are None
                return sNames
            if defaultNames(sNames) and oStretch and oNum != setNum and oNames:
                oName = oNames[0]
                return [oName + '_' + str(i + 1) for i in range(setNum)]
            if sNames and defaultNames(sNames) and not oNames:
                return sNames
            if defaultNames(sNames):
                return oNames
            if defaultNames(oNames) and (sNum > 1 or setNum == 1):
                return sNames
            if defaultNames(oNames):
                sName = sNames[0]
                return [sName + '_' + str(i + 1) for i in range(setNum)]
            if len(sNames) == len(oNames): # some default names present
                return dataHelpers.mergeNames(sNames, oNames)
            return None

        setPts = getNames(sPtNames, oPtNames, self._numPts, oNumPts, setNumPts)
        setFts = getNames(sFtNames, oFtNames, self._numFts, oNumFts, setNumFts)

        return setPts, setFts

    def _stretchArithmetic_validation(self, opName, other):
        otherBase = isinstance(other, nimble.data.Base)
        if not (otherBase or isinstance(other, Stretch)):
            msg = 'stretch operations can only be performed with nimble '
            msg += 'Base objects or another Stretch object'
            raise ImproperObjectAction(msg)
        if isinstance(other, Stretch):
            validStretch1 = self._numPts == 1 and other._numFts == 1
            validStretch2 = self._numFts == 1 and other._numPts == 1
            if not (validStretch1 or validStretch2):
                msg = "Operations using two stretched objects can only be "
                msg += "performed if one object is a single point and the "
                msg += "other is a single feature"
                raise ImproperObjectAction(msg)
            # divmod operations inconsistently raise errors for zero division
            if 'div' in opName or 'mod' in opName:
                self._source._validateDivMod(opName, other._source)
        else:
            stretchPossible = True
            if self._numPts == 1 and self._numFts == 1:
                matchAxis = 'point' if len(other.points) > 1 else 'feature'
                if not 1 in other.shape:
                    stretchPossible = False
            elif self._numPts == 1:
                matchAxis = 'feature'
                if self._numFts != len(other.features):
                    stretchPossible = False
            else:
                matchAxis = 'point'
                if self._numPts != len(other.points):
                    stretchPossible = False

            if not stretchPossible:
                msg = "Unable to stretch this object to fit. The lengths of "
                msg += "one of the axes must align between objects"
                raise InvalidArgumentValueCombination(msg)

            self._source._validateEqualNames(matchAxis, matchAxis, opName,
                                             other)
            # divmod operations inconsistently raise errors for zero division
            if 'div' in opName or 'mod' in opName:
                self._source._validateDivMod(opName, other)

    def _stretchArithmetic(self, opName, other):
        if 'pow' in opName:
            usableTypes = (float,)
        else:
            usableTypes = (int, float, bool)
        try:
            self._source._convertUnusableTypes(float, usableTypes, False)
        except ImproperObjectAction:
            self._source._numericValidation()
        self._stretchArithmetic_validation(opName, other)
<<<<<<< HEAD
        if isinstance(other, Stretch):
            try:
                other._source._convertUnusableTypes(float, usableTypes, False)
            except ImproperObjectAction:
                other._source._numericValidation(right=True)
        else:
            try:
                other._convertUnusableTypes(float, usableTypes, False)
            except ImproperObjectAction:
                other._numericValidation(right=True)
        # mod and floordiv operations do not raise errors for zero division
        # TODO use logical operations to check for nan and inf after operation
        if 'floordiv' in opName or 'mod' in opName:
            self._stretchArithmetic_dataExamination(opName, other)
=======

>>>>>>> 375dd7f3
        try:
            with numpy.errstate(divide='raise', invalid='raise'):
                ret = self._stretchArithmetic_implementation(opName, other)
        except (TypeError, ValueError, FloatingPointError) as error:
            self._source._diagnoseFailureAndRaiseException(opName, other,
                                                           error)

        if (opName.startswith('__r')
                and ret.getTypeString() != other.getTypeString()):
            ret = ret.copy(other.getTypeString())

        setPts, setFts = self._getOutputNames(other)
        ret.points.setNames(setPts, useLog=False)
        ret.features.setNames(setFts, useLog=False)

        return ret

    def _stretchArithmetic_implementation(self, opName, other):
        if isinstance(other, Stretch):
            other = other._source

        return self._source._binaryOperations_implementation(opName, other)

    def __and__(self, other):
        return self._stretchLogical('__and__', other)

    def __or__(self, other):
        return self._stretchLogical('__or__', other)

    def __xor__(self, other):
        return self._stretchLogical('__xor__', other)

    def _stretchLogical(self, opName, other):
        self._stretchArithmetic_validation(opName, other)
        if isinstance(other, Stretch):
            oBase = other._source
        else:
            oBase = other
        lhsBool = self._source._logicalValidationAndConversion()
        rhsBool = oBase._logicalValidationAndConversion()

        return lhsBool.stretch._stretchArithmetic_implementation(opName,
                                                                 rhsBool)

class StretchSparse(Stretch):
    def _stretchArithmetic_implementation(self, opName, other):
        if not isinstance(other, Stretch):
            if self._source.shape[0] == 1 and other.shape[0] > 1:
                lhs = self._source.points.repeat(other.shape[0], True)
            elif self._source.shape[1] == 1 and other.shape[1] > 1:
                lhs = self._source.features.repeat(other.shape[1], True)
            else:
                lhs = self._source
            rhs = other.copy()
        # other is Stretch
        elif self._numPts == 1:
            selfFts = len(self._source.features)
            otherPts = len(other._source.points)
            lhs = self._source.points.repeat(otherPts, True)
            rhs = other._source.features.repeat(selfFts, True)
        else:
            selfPts = len(self._source.points)
            otherFts = len(other._source.features)
            rhs = other._source.points.repeat(selfPts, True)
            lhs = self._source.features.repeat(otherFts, True)
        # TODO Sparse uses elements.multiply/power which are revalidating and
        # can cause a name conflict here; evaluate avoiding the revalidation
        # For now, removing all names since already stored to be set later
        lhs.points.setNames(None, useLog=False)
        lhs.features.setNames(None, useLog=False)
        rhs.points.setNames(None, useLog=False)
        rhs.features.setNames(None, useLog=False)

        return lhs._binaryOperations_implementation(opName, rhs)<|MERGE_RESOLUTION|>--- conflicted
+++ resolved
@@ -179,25 +179,17 @@
             self._source._convertUnusableTypes(float, usableTypes, False)
         except ImproperObjectAction:
             self._source._numericValidation()
+        if isinstance(other, Stretch):
+            otherSource = other._source
+        else:
+            otherSource = other
+        try:
+            otherSource._convertUnusableTypes(float, usableTypes, False)
+        except ImproperObjectAction:
+            otherSource._numericValidation(right=True)
+
         self._stretchArithmetic_validation(opName, other)
-<<<<<<< HEAD
-        if isinstance(other, Stretch):
-            try:
-                other._source._convertUnusableTypes(float, usableTypes, False)
-            except ImproperObjectAction:
-                other._source._numericValidation(right=True)
-        else:
-            try:
-                other._convertUnusableTypes(float, usableTypes, False)
-            except ImproperObjectAction:
-                other._numericValidation(right=True)
-        # mod and floordiv operations do not raise errors for zero division
-        # TODO use logical operations to check for nan and inf after operation
-        if 'floordiv' in opName or 'mod' in opName:
-            self._stretchArithmetic_dataExamination(opName, other)
-=======
-
->>>>>>> 375dd7f3
+
         try:
             with numpy.errstate(divide='raise', invalid='raise'):
                 ret = self._stretchArithmetic_implementation(opName, other)

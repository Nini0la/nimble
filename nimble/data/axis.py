--- conflicted
+++ resolved
@@ -284,25 +284,17 @@
             otherCount = self._base._pointCount
 
         sortByArg = copy.copy(sortBy)
+        if sortBy is not None and len(self._base._shape) > 2:
+            msg = "sortBy cannot be used for objects with more than "
+            msg += "two dimensions"
+            raise ImproperObjectAction(msg)
         if sortBy is not None and isinstance(sortBy, str):
-            if len(self._base._shape) > 2:
-                msg = "sortBy cannot be used for objects with more than "
-                msg += "two dimensions"
-                raise ImproperObjectAction(msg)
             axisObj = self._base._getAxis(otherAxis)
             sortBy = axisObj._getIndex(sortBy)
-
         if sortHelper is not None and not hasattr(sortHelper, '__call__'):
             raise InvalidArgumentType('sortHelper must be callabe')
-        else:
-            if len(self._base._shape) > 2:
-                sVal = 'sortHelper functions' if sortBy is None else 'sortBy'
-                msg = "{0} cannot be used for objects with ".format(sVal)
-                msg += "more than two dimensions"
-                raise ImproperObjectAction(msg)
-            axis = self._axis + 's'
-            indexPosition = sortIndexPosition(self, sortBy, sortHelper, axis)
-
+        axis = self._axis + 's'
+        indexPosition = sortIndexPosition(self, sortBy, sortHelper, axis)
         # its already sorted in these cases
         if otherCount == 0 or axisCount == 0 or axisCount == 1:
             return
@@ -317,94 +309,6 @@
         handleLogging(useLog, 'prep', '{ax}s.sort'.format(ax=self._axis),
                       self._base.getTypeString(), self._sigFunc('sort'),
                       sortByArg, sortHelper)
-
-<<<<<<< HEAD
-    # def _flattenToOne(self):
-    #     if self._base._pointCount == 0 or self._base._featureCount == 0:
-    #         msg = "Can only flattenToOne when there is one or more {0}s. "
-    #         msg += "This object has 0 {0}s."
-    #         msg = msg.format(self._axis)
-    #         raise ImproperActionException(msg)
-    #
-    #     # TODO: flatten nameless Objects without the need to generate default
-    #     # names for them.
-    #     if not self._base._pointNamesCreated():
-    #         self._base.points._setAllDefault()
-    #     if not self._base._featureNamesCreated():
-    #         self._base.features._setAllDefault()
-    #
-    #     self._flattenToOne_implementation()
-    #
-    #     if isinstance(self, Points):
-    #         axisCount = self._base._pointCount
-    #         offAxisCount = self._base._featureCount
-    #         setAxisCount = self._base._setpointCount
-    #         setOffAxisCount = self._base._setfeatureCount
-    #         setAxisNames = self._base.points.setNames
-    #         setOffAxisNames = self._base.features.setNames
-    #     else:
-    #         axisCount = self._base._featureCount
-    #         offAxisCount = self._base._pointCount
-    #         setAxisCount = self._base._setfeatureCount
-    #         setOffAxisCount = self._base._setpointCount
-    #         setAxisNames = self._base.features.setNames
-    #         setOffAxisNames = self._base.points.setNames
-    #
-    #     setOffAxisCount(axisCount * offAxisCount)
-    #     setAxisCount(1)
-    #     setOffAxisNames(self._flattenNames(self._axis))
-    #     setAxisNames(['Flattened'])
-    #
-    # def _unflattenFromOne(self, divideInto):
-    #     if isinstance(self, Points):
-    #         offAxis = 'feature'
-    #         axisCount = self._base._pointCount
-    #         offAxisCount = self._base._featureCount
-    #         setAxisCount = self._base._setpointCount
-    #         setOffAxisCount = self._base._setfeatureCount
-    #         setAxisNames = self._base.points.setNames
-    #         setOffAxisNames = self._base.features.setNames
-    #     else:
-    #         offAxis = 'point'
-    #         axisCount = self._base._featureCount
-    #         offAxisCount = self._base._pointCount
-    #         setAxisCount = self._base._setfeatureCount
-    #         setOffAxisCount = self._base._setpointCount
-    #         setAxisNames = self._base.features.setNames
-    #         setOffAxisNames = self._base.points.setNames
-    #
-    #     if offAxisCount == 0:
-    #         msg = "Can only unflattenFromOne when there is one or more "
-    #         msg = "{offAxis}s. This object has 0 {offAxis}s."
-    #         msg = msg.format(offAxis=offAxis)
-    #         raise ImproperActionException(msg)
-    #     if axisCount != 1:
-    #         msg = "Can only unflattenFromOne when there is only one {axis}. "
-    #         msg += "This object has {axisCount} {axis}s."
-    #         msg += msg.format(axis=self._axis, axisCount=axisCount)
-    #         raise ImproperActionException(msg)
-    #     if offAxisCount % divideInto != 0:
-    #         msg = "The argument num{axisCap}s ({divideInto}) must be a "
-    #         msg += "divisor of this object's {offAxis}Count ({offAxisCount}) "
-    #         msg += "otherwise it will not be possible to equally divide the "
-    #         msg += "elements into the desired number of {axis}s."
-    #         msg = msg.format(axisCap=self._axis.capitalize(),
-    #                          divideInto=divideInto, offAxis=offAxis,
-    #                          offAxisCount=offAxisCount, axis=self._axis)
-    #         raise InvalidArgumentValue(msg)
-    #
-    #     if not self._base._pointNamesCreated():
-    #         self._base.points._setAllDefault()
-    #     if not self._base._featureNamesCreated():
-    #         self._base.features._setAllDefault()
-    #
-    #     self._unflattenFromOne_implementation(divideInto)
-    #     ret = self._unflattenNames(divideInto)
-    #
-    #     setOffAxisCount(offAxisCount // divideInto)
-    #     setAxisCount(divideInto)
-    #     setAxisNames(ret[0])
-    #     setOffAxisNames(ret[1])
 
 
     def _permute(self, order=None, useLog=None):
@@ -432,12 +336,6 @@
 
         # will become _permute_implementation when sort is refactored
         self._sort_implementation(order)
-=======
-    def _shuffle(self, useLog=None):
-        values = len(self)
-        indices = list(range(values))
-        pythonRandom.shuffle(indices)
->>>>>>> 832f02a2
 
         if self._namesCreated():
             names = self._getNames()

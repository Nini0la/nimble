--- conflicted
+++ resolved
@@ -1124,53 +1124,6 @@
             msg += "many entries (" + str(len(assignments)) + ") as this axis "
             msg += "is long (" + str(count) + ")"
             raise InvalidArgumentValue(msg)
-<<<<<<< HEAD
-
-        if self._isPoint:
-            def checkAndSet(val):
-                if val >= self._base._nextDefaultValuePoint:
-                    self._base._nextDefaultValuePoint = val + 1
-        else:
-            def checkAndSet(val):
-                if val >= self._base._nextDefaultValueFeature:
-                    self._base._nextDefaultValueFeature = val + 1
-
-        if count == 0:
-            self._setNamesFromDict({}, count)
-            return
-
-        for name in assignments:
-            if name is not None and not isinstance(name, str):
-                msg = 'assignments must contain only string values'
-                raise InvalidArgumentValue(msg)
-            if name is not None and name.startswith(DEFAULT_PREFIX):
-                try:
-                    num = int(name[DEFAULT_PREFIX_LENGTH:])
-                # Case: default prefix with non-integer suffix. This cannot
-                # cause a future integer suffix naming collision, so we
-                # can ignore it.
-                except ValueError:
-                    continue
-                checkAndSet(num)
-
-        #convert to dict so we only write the checking code once
-        temp = {}
-        for index in range(len(assignments)):
-            name = assignments[index]
-            # take this to mean fill it in with a default name
-            if name is None:
-                name = self._nextDefaultName()
-            if name in temp:
-                msg = "Cannot input duplicate names: " + str(name)
-                raise InvalidArgumentValue(msg)
-            temp[name] = index
-        assignments = temp
-
-        self._setNamesFromDict(assignments, count)
-
-    def _setNamesFromDict(self, assignments, count):
-=======
->>>>>>> a188eee5
         if not isinstance(assignments, dict):
             #convert to dict so we only write the checking code once
             temp = {}

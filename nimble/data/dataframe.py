"""
Class extending Base, using a pandas DataFrame to store data.
"""

import itertools

import numpy

import nimble
from nimble.exceptions import InvalidArgumentType, InvalidArgumentValue
from nimble.exceptions import PackageException
from nimble.utility import inheritDocstringsFactory, numpy2DArray, is2DArray
from nimble.utility import ImportModule
from .base import Base
from .base_view import BaseView
from .dataframePoints import DataFramePoints, DataFramePointsView
from .dataframeFeatures import DataFrameFeatures, DataFrameFeaturesView
from .dataHelpers import allDataIdentical
from .dataHelpers import DEFAULT_PREFIX
from .dataHelpers import createDataNoValidation
from .dataHelpers import denseCountUnique
from .dataHelpers import NimbleElementIterator

pd = ImportModule('pandas')
scipy = ImportModule('scipy')

@inheritDocstringsFactory(Base)
class DataFrame(Base):
    """
    Class providing implementations of data manipulation operations on
    data stored in a pandas DataFrame.

    Parameters
    ----------
    data : object
        pandas DataFrame or two-dimensional numpy array.
    reuseData : bool
        Only used when data is a pandas DataFrame.
    kwds
        Included due to best practices so args may automatically be
        passed further up into the hierarchy if needed.
    """

    def __init__(self, data, reuseData=False, **kwds):
        if not pd:
            msg = 'To use class DataFrame, pandas must be installed.'
            raise PackageException(msg)

        if not isinstance(data, pd.DataFrame) and not is2DArray(data):
            msg = "the input data can only be a pandas DataFrame or a two-"
            msg += "dimensional numpy array."
            raise InvalidArgumentType(msg)

        if isinstance(data, pd.DataFrame):
            if reuseData:
                self.data = data
            else:
                self.data = data.copy()
        else:
            self.data = pd.DataFrame(data, copy=True)

        kwds['shape'] = self.data.shape
        super(DataFrame, self).__init__(**kwds)

    def _getPoints(self):
        return DataFramePoints(self)

    def _getFeatures(self):
        return DataFrameFeatures(self)

    def _transform_implementation(self, toTransform, points, features):
        IDs = itertools.product(range(len(self.points)),
                                range(len(self.features)))
        for i, j in IDs:
            currVal = self.data.values[i, j]

            if points is not None and i not in points:
                continue
            if features is not None and j not in features:
                continue

            if toTransform.oneArg:
                currRet = toTransform(currVal)
            else:
                currRet = toTransform(currVal, i, j)

            self.data.iloc[i, j] = currRet

    def _calculate_implementation(self, function, points, features,
                                  preserveZeros, outputType):
        return self._calculate_genericVectorized(
            function, points, features, outputType)

    def _countUnique_implementation(self, points, features):
        return denseCountUnique(self, points, features)

    def _transpose_implementation(self):
        """
        Function to transpose the data, ie invert the feature and point
        indices of the data.

        This is not an in place operation, a new pandas DataFrame is
        constructed.
        """
        self.data = self.data.T

    def _getTypeString_implementation(self):
        return 'DataFrame'

    def _isIdentical_implementation(self, other):
        if not isinstance(other, DataFrame):
            return False
        if len(self.points) != len(other.points):
            return False
        if len(self.features) != len(other.features):
            return False

        return allDataIdentical(self.data.values, other.data.values)

    def _writeFileCSV_implementation(self, outPath, includePointNames,
                                     includeFeatureNames):
        """
        Function to write the data in this object to a CSV file at the
        designated path.
        """
        with open(outPath, 'w') as outFile:
            if includeFeatureNames:
                self.data.columns = self.features.getNames()
                if includePointNames:
                    outFile.write('pointNames')

            if includePointNames:
                self.data.index = self.points.getNames()

        self.data.to_csv(outPath, mode='a', index=includePointNames,
                         header=includeFeatureNames)

        if includePointNames:
            self._updateName('point')
        if includeFeatureNames:
            self._updateName('feature')

    def _writeFileMTX_implementation(self, outPath, includePointNames,
                                     includeFeatureNames):
        """
        Function to write the data in this object to a matrix market
        file at the designated path.
        """
        if not scipy:
            msg = "scipy is not available"
            raise PackageException(msg)

        from scipy.io import mmwrite

        comment = '#'
        if includePointNames:
            comment += ','.join(self.points.getNames())
        if includeFeatureNames:
            comment += '\n#' + ','.join(self.features.getNames())
        mmwrite(outPath, self.data.astype(numpy.float), comment=comment)

    def _referenceDataFrom_implementation(self, other):
        if not isinstance(other, DataFrame):
            msg = "Other must be the same type as this object"
            raise InvalidArgumentType(msg)

        self.data = other.data

    def _copy_implementation(self, to):
        """
        Copy the current DataFrame object to one in a specified format.

        to : string
            Sparse, List, Matrix, pythonlist, numpyarray, numpymatrix,
            scipycsc, scipycsr.
        """
        if to in nimble.data.available:
            ptNames = self.points._getNamesNoGeneration()
            ftNames = self.features._getNamesNoGeneration()
            if to == 'DataFrame':
                data = self.data.copy()
                # instantiation expects index and columns to be pandas defaults
                data.reset_index(drop=True, inplace=True)
                data.columns = range(len(self.features))
            else:
                data = self.data.values.copy()
            # reuseData=True since we already made copies here
            return createDataNoValidation(to, data, ptNames, ftNames,
                                          reuseData=True)
        if to == 'pythonlist':
            return self.data.values.tolist()
        if to == 'numpyarray':
            return self.data.values.copy()
        if to == 'numpymatrix':
            return numpy.matrix(self.data.values)
        if 'scipy' in to:
            if not scipy:
                msg = "scipy is not available"
                raise PackageException(msg)
            if to == 'scipycoo':
                return scipy.sparse.coo_matrix(self.data.values)
            try:
                ret = self.data.values.astype(numpy.float)
            except ValueError:
                msg = 'Can only create scipy {0} matrix from numeric data'
                raise ValueError(msg.format(to[-3:]))
            if to == 'scipycsc':
                return scipy.sparse.csc_matrix(ret)
            if to == 'scipycsr':
                return scipy.sparse.csr_matrix(ret)
        if to == 'pandasdataframe':
            if not pd:
                msg = "pandas is not available"
                raise PackageException(msg)
            return pd.DataFrame(self.data.copy())

    def _replaceRectangle_implementation(self, replaceWith, pointStart,
                                         featureStart, pointEnd, featureEnd):
        """
        """
        if not isinstance(replaceWith, Base):
            values = replaceWith * numpy.ones((pointEnd - pointStart + 1,
                                               featureEnd - featureStart + 1))
        else:
            #convert values to be array or matrix, instead of pandas DataFrame
            values = replaceWith.data.values

        # pandas is exclusive
        pointEnd += 1
        featureEnd += 1
        self.data.iloc[pointStart:pointEnd, featureStart:featureEnd] = values

    def _flattenToOnePoint_implementation(self):
        numElements = len(self.points) * len(self.features)
        self.data = pd.DataFrame(
            self.data.values.reshape((1, numElements), order='C'))

    def _flattenToOneFeature_implementation(self):
        numElements = len(self.points) * len(self.features)
        self.data = pd.DataFrame(
            self.data.values.reshape((numElements, 1), order='F'))

    def _unflattenFromOnePoint_implementation(self, numPoints):
        numFeatures = len(self.features) // numPoints
        self.data = pd.DataFrame(
            self.data.values.reshape((numPoints, numFeatures), order='C'))

    def _unflattenFromOneFeature_implementation(self, numFeatures):
        numPoints = len(self.points) // numFeatures
        self.data = pd.DataFrame(
            self.data.values.reshape((numPoints, numFeatures), order='F'))

    def _merge_implementation(self, other, point, feature, onFeature,
                              matchingFtIdx):
        if point == 'union':
            point = 'outer'
        elif point == 'intersection':
            point = 'inner'
        if self._featureNamesCreated():
            self.data.columns = self.features.getNames()
        tmpDfR = other.data.copy()
        if other._featureNamesCreated():
            tmpDfR.columns = other.features.getNames()

        if feature == 'intersection':
            self.data = self.data.iloc[:, matchingFtIdx[0]]
            tmpDfR = tmpDfR.iloc[:, matchingFtIdx[1]]
            matchingFtIdx[0] = list(range(self.data.shape[1]))
            matchingFtIdx[1] = list(range(tmpDfR.shape[1]))
        elif feature == "left":
            tmpDfR = tmpDfR.iloc[:, matchingFtIdx[1]]
            matchingFtIdx[1] = list(range(tmpDfR.shape[1]))

        numColsL = len(self.data.columns)
        if onFeature is None:
            if self._pointNamesCreated() and other._pointNamesCreated():
                # differentiate default names between objects
                self.data.index = [n + '_l' if n.startswith(DEFAULT_PREFIX)
                                   else n for n in self.points.getNames()]
                tmpDfR.index = [n + '_r' if n.startswith(DEFAULT_PREFIX)
                                else n for n in other.points.getNames()]
            elif self._pointNamesCreated() or other._pointNamesCreated():
                # there will be no matches, need left points ordered first
                self.data.index = [i for i in range(len(self.points))]
                idxRange = range(self.shape[0], self.shape[0] + other.shape[0])
                tmpDfR.index = [i for i in idxRange]
            else:
                # left already has index set to range(len(self.points))
                idxRange = range(self.shape[0], self.shape[0] + other.shape[0])
                tmpDfR.index = [i for i in idxRange]

            self.data = self.data.merge(tmpDfR, how=point, left_index=True,
                                        right_index=True)
            self.data.reset_index(drop=True, inplace=True)
            self.data.columns = range(self.data.shape[1])
        else:
            onIdxL = self.data.columns.get_loc(onFeature)
            self.data = self.data.merge(tmpDfR, how=point, on=onFeature)
            self.data.reset_index()
            self.data.columns = range(self.data.shape[1])

        toDrop = []
        for l, r in zip(matchingFtIdx[0], matchingFtIdx[1]):
            if onFeature and l == onIdxL:
                # onFeature column has already been merged
                continue
            elif onFeature and l > onIdxL:
                # one less to account for merged onFeature
                r = r + numColsL - 1
            else:
                r = r + numColsL
            matches = self.data.iloc[:, l] == self.data.iloc[:, r]
            nansL = numpy.array([x != x for x in self.data.iloc[:, l]])
            nansR = numpy.array([x != x for x in self.data.iloc[:, r]])
            acceptableValues = matches + nansL + nansR
            if not all(acceptableValues):
                msg = "The objects contain different values for the same "
                msg += "feature"
                raise InvalidArgumentValue(msg)
            if nansL.any():
                self.data.iloc[:, l][nansL] = self.data.iloc[:, r][nansL]
            toDrop.append(r)
        self.data.drop(toDrop, axis=1, inplace=True)

        self._featureCount = (numColsL + len(tmpDfR.columns)
                              - len(matchingFtIdx[1]))
        self._pointCount = len(self.data.index)

    def _replaceFeatureWithBinaryFeatures_implementation(self, uniqueVals):
        toFill = numpy.zeros((len(self.points), len(uniqueVals)))
        for ptIdx, val in enumerate(self.data.values):
            ftIdx = uniqueVals.index(val)
            toFill[ptIdx, ftIdx] = 1
        return DataFrame(pd.DataFrame(toFill))

    def _getitem_implementation(self, x, y):
        # return self.data.ix[x, y]
        #use self.data.values is much faster
        return self.data.values[x, y]

    def _view_implementation(self, pointStart, pointEnd, featureStart,
                             featureEnd):
        kwds = {}
        kwds['data'] = self.data.iloc[pointStart:pointEnd,
                                      featureStart:featureEnd]
        kwds['source'] = self
        kwds['pointStart'] = pointStart
        kwds['pointEnd'] = pointEnd
        kwds['featureStart'] = featureStart
        kwds['featureEnd'] = featureEnd
        kwds['reuseData'] = True

        ret = DataFrameView(**kwds)
        ret._updateName('point')
        ret._updateName('feature')

        return ret

    def _validate_implementation(self, level):
        shape = self.data.shape
        assert shape[0] == len(self.points)
        assert shape[1] == len(self.features)

    def _containsZero_implementation(self):
        """
        Returns True if there is a value that is equal to integer 0
        contained in this object. False otherwise.
        """
        return 0 in self.data.values


    def _binaryOperations_implementation(self, opName, other):
        """
        Attempt to perform operation with data as is, preserving sparse
        representations if possible. Otherwise, uses the generic
        implementation.
        """
        if isinstance(other, nimble.data.Sparse) and opName.startswith('__r'):
            # rhs may return array of sparse matrices so use default
            return self._defaultBinaryOperations_implementation(opName, other)
        try:
            ret = getattr(self.data.values, opName)(other.data)
            return DataFrame(ret)
        except (AttributeError, InvalidArgumentType):
            return self._defaultBinaryOperations_implementation(opName, other)

    def _matmul__implementation(self, other):
        """
        Matrix multiply this nimble Base object against the provided
        other nimble Base object. Both object must contain only numeric
        data. The featureCount of the calling object must equal the
        pointCount of the other object. The types of the two objects may
        be different, and the return is guaranteed to be the same type
        as at least one out of the two, to be automatically determined
        according to efficiency constraints.
        """
        if isinstance(other, nimble.data.Sparse):
            ret = self.data.values * other.data
        else:
            ret = numpy.matmul(self.data.values, other.copy('numpyarray'))
        return DataFrame(ret)

    def _updateName(self, axis):
        """
        update self.data.index or self.data.columns
        """
        if axis == 'point':
            self.data.index = list(range(len(self.data.index)))
        else:
            # self.data.columns = self.features.getNames()
            self.data.columns = list(range(len(self.data.columns)))

<<<<<<< HEAD
    def _iterateElements_implementation(self, order, only):
        return NimbleElementIterator(self.data.values, order, only)
=======
    def _convertUnusableTypes_implementation(self, convertTo, usableTypes):
        if not all(dtype in usableTypes for dtype in self.data.dtypes):
            return self.data.astype(convertTo)
        return self.data

>>>>>>> 8f475f1b

class DataFrameView(BaseView, DataFrame):
    """
    Read only access to a DataFrame object.
    """
    def __init__(self, **kwds):
        super(DataFrameView, self).__init__(**kwds)

    def _getPoints(self):
        return DataFramePointsView(self)

    def _getFeatures(self):
        return DataFrameFeaturesView(self)

    def _setAllDefault(self, axis):
        super(DataFrameView, self)._setAllDefault(axis)<|MERGE_RESOLUTION|>--- conflicted
+++ resolved
@@ -410,16 +410,13 @@
             # self.data.columns = self.features.getNames()
             self.data.columns = list(range(len(self.data.columns)))
 
-<<<<<<< HEAD
-    def _iterateElements_implementation(self, order, only):
-        return NimbleElementIterator(self.data.values, order, only)
-=======
     def _convertUnusableTypes_implementation(self, convertTo, usableTypes):
         if not all(dtype in usableTypes for dtype in self.data.dtypes):
             return self.data.astype(convertTo)
         return self.data
 
->>>>>>> 8f475f1b
+    def _iterateElements_implementation(self, order, only):
+        return NimbleElementIterator(self.data.values, order, only)
 
 class DataFrameView(BaseView, DataFrame):
     """

"""
Class extending Base, using a pandas DataFrame to store data.
"""

import numpy

import nimble
from nimble.exceptions import InvalidArgumentType, InvalidArgumentValue
from nimble.exceptions import PackageException
from nimble.utility import inheritDocstringsFactory, numpy2DArray, is2DArray
from nimble.utility import scipy, pd
from .base import Base
from .base_view import BaseView
from .dataframePoints import DataFramePoints, DataFramePointsView
from .dataframeFeatures import DataFrameFeatures, DataFrameFeaturesView
from .dataframeElements import DataFrameElements, DataFrameElementsView
from .dataHelpers import allDataIdentical
from .dataHelpers import DEFAULT_PREFIX
from .dataHelpers import createDataNoValidation

@inheritDocstringsFactory(Base)
class DataFrame(Base):
    """
    Class providing implementations of data manipulation operations on
    data stored in a pandas DataFrame.

    Parameters
    ----------
    data : object
        pandas DataFrame or two-dimensional numpy array.
    reuseData : bool
        Only used when data is a pandas DataFrame.
    kwds
        Included due to best practices so args may automatically be
        passed further up into the hierarchy if needed.
    """

<<<<<<< HEAD
    def __init__(self, data, reuseData=False, elementType=None, **kwds):
        if not pd.nimbleAccessible():
=======
    def __init__(self, data, reuseData=False, **kwds):
        if not pd:
>>>>>>> 8f475f1b
            msg = 'To use class DataFrame, pandas must be installed.'
            raise PackageException(msg)

        if not isinstance(data, pd.DataFrame) and not is2DArray(data):
            msg = "the input data can only be a pandas DataFrame or a two-"
            msg += "dimensional numpy array."
            raise InvalidArgumentType(msg)

        if isinstance(data, pd.DataFrame):
            if reuseData:
                self.data = data
            else:
                self.data = data.copy()
        else:
            self.data = pd.DataFrame(data, copy=True)

        kwds['shape'] = self.data.shape
        super(DataFrame, self).__init__(**kwds)

    def _getPoints(self):
        return DataFramePoints(self)

    def _getFeatures(self):
        return DataFrameFeatures(self)

    def _getElements(self):
        return DataFrameElements(self)

    def _transpose_implementation(self):
        """
        Function to transpose the data, ie invert the feature and point
        indices of the data.

        This is not an in place operation, a new pandas DataFrame is
        constructed.
        """
        self.data = self.data.T

    def _getTypeString_implementation(self):
        return 'DataFrame'

    def _isIdentical_implementation(self, other):
        if not isinstance(other, DataFrame):
            return False
        if len(self.points) != len(other.points):
            return False
        if len(self.features) != len(other.features):
            return False

        return allDataIdentical(self.data.values, other.data.values)

    def _writeFileCSV_implementation(self, outPath, includePointNames,
                                     includeFeatureNames):
        """
        Function to write the data in this object to a CSV file at the
        designated path.
        """
        with open(outPath, 'w') as outFile:
            if includeFeatureNames:
                self.data.columns = self.features.getNames()
                if includePointNames:
                    outFile.write('pointNames')

            if includePointNames:
                self.data.index = self.points.getNames()

        self.data.to_csv(outPath, mode='a', index=includePointNames,
                         header=includeFeatureNames)

        if includePointNames:
            self._updateName('point')
        if includeFeatureNames:
            self._updateName('feature')

    def _writeFileMTX_implementation(self, outPath, includePointNames,
                                     includeFeatureNames):
        """
        Function to write the data in this object to a matrix market
        file at the designated path.
        """
        if not scipy.nimbleAccessible():
            msg = "scipy is not available"
            raise PackageException(msg)

        from scipy.io import mmwrite

        comment = '#'
        if includePointNames:
            comment += ','.join(self.points.getNames())
        if includeFeatureNames:
            comment += '\n#' + ','.join(self.features.getNames())
        mmwrite(outPath, self.data.astype(numpy.float), comment=comment)

    def _referenceDataFrom_implementation(self, other):
        if not isinstance(other, DataFrame):
            msg = "Other must be the same type as this object"
            raise InvalidArgumentType(msg)

        self.data = other.data

    def _copy_implementation(self, to):
        """
        Copy the current DataFrame object to one in a specified format.

        to : string
            Sparse, List, Matrix, pythonlist, numpyarray, numpymatrix,
            scipycsc, scipycsr.
        """
        if to in nimble.data.available:
            ptNames = self.points._getNamesNoGeneration()
            ftNames = self.features._getNamesNoGeneration()
            if to == 'DataFrame':
                data = self.data.copy()
                # instantiation expects index and columns to be pandas defaults
                data.reset_index(drop=True, inplace=True)
                data.columns = range(len(self.features))
            else:
                data = self.data.values.copy()
            # reuseData=True since we already made copies here
            return createDataNoValidation(to, data, ptNames, ftNames,
                                          reuseData=True)
        if to == 'pythonlist':
            return self.data.values.tolist()
        if to == 'numpyarray':
            return self.data.values.copy()
        if to == 'numpymatrix':
            return numpy.matrix(self.data.values)
        if 'scipy' in to:
            if not scipy.nimbleAccessible():
                msg = "scipy is not available"
                raise PackageException(msg)
            if to == 'scipycoo':
                return scipy.sparse.coo_matrix(self.data.values)
            try:
                ret = self.data.values.astype(numpy.float)
            except ValueError:
                msg = 'Can only create scipy {0} matrix from numeric data'
                raise ValueError(msg.format(to[-3:]))
            if to == 'scipycsc':
                return scipy.sparse.csc_matrix(ret)
            if to == 'scipycsr':
                return scipy.sparse.csr_matrix(ret)
        if to == 'pandasdataframe':
            if not pd.nimbleAccessible():
                msg = "pandas is not available"
                raise PackageException(msg)
            return pd.DataFrame(self.data.copy())

    def _fillWith_implementation(self, values, pointStart, featureStart,
                                 pointEnd, featureEnd):
        """
        """
        if not isinstance(values, Base):
            values = values * numpy.ones((pointEnd - pointStart + 1,
                                          featureEnd - featureStart + 1))
        else:
            #convert values to be array or matrix, instead of pandas DataFrame
            values = values.data.values

        # pandas is exclusive
        pointEnd += 1
        featureEnd += 1
        self.data.iloc[pointStart:pointEnd, featureStart:featureEnd] = values

    def _flattenToOnePoint_implementation(self):
        numElements = len(self.points) * len(self.features)
        self.data = pd.DataFrame(
            self.data.values.reshape((1, numElements), order='C'))

    def _flattenToOneFeature_implementation(self):
        numElements = len(self.points) * len(self.features)
        self.data = pd.DataFrame(
            self.data.values.reshape((numElements, 1), order='F'))

    def _unflattenFromOnePoint_implementation(self, numPoints):
        numFeatures = len(self.features) // numPoints
        self.data = pd.DataFrame(
            self.data.values.reshape((numPoints, numFeatures), order='C'))

    def _unflattenFromOneFeature_implementation(self, numFeatures):
        numPoints = len(self.points) // numFeatures
        self.data = pd.DataFrame(
            self.data.values.reshape((numPoints, numFeatures), order='F'))

    def _merge_implementation(self, other, point, feature, onFeature,
                              matchingFtIdx):
        if point == 'union':
            point = 'outer'
        elif point == 'intersection':
            point = 'inner'
        if self._featureNamesCreated():
            self.data.columns = self.features.getNames()
        tmpDfR = other.data.copy()
        if other._featureNamesCreated():
            tmpDfR.columns = other.features.getNames()

        if feature == 'intersection':
            self.data = self.data.iloc[:, matchingFtIdx[0]]
            tmpDfR = tmpDfR.iloc[:, matchingFtIdx[1]]
            matchingFtIdx[0] = list(range(self.data.shape[1]))
            matchingFtIdx[1] = list(range(tmpDfR.shape[1]))
        elif feature == "left":
            tmpDfR = tmpDfR.iloc[:, matchingFtIdx[1]]
            matchingFtIdx[1] = list(range(tmpDfR.shape[1]))

        numColsL = len(self.data.columns)
        if onFeature is None:
            if self._pointNamesCreated() and other._pointNamesCreated():
                # differentiate default names between objects
                self.data.index = [n + '_l' if n.startswith(DEFAULT_PREFIX)
                                   else n for n in self.points.getNames()]
                tmpDfR.index = [n + '_r' if n.startswith(DEFAULT_PREFIX)
                                else n for n in other.points.getNames()]
            elif self._pointNamesCreated() or other._pointNamesCreated():
                # there will be no matches, need left points ordered first
                self.data.index = [i for i in range(len(self.points))]
                idxRange = range(self.shape[0], self.shape[0] + other.shape[0])
                tmpDfR.index = [i for i in idxRange]
            else:
                # left already has index set to range(len(self.points))
                idxRange = range(self.shape[0], self.shape[0] + other.shape[0])
                tmpDfR.index = [i for i in idxRange]

            self.data = self.data.merge(tmpDfR, how=point, left_index=True,
                                        right_index=True)
            self.data.reset_index(drop=True, inplace=True)
            self.data.columns = range(self.data.shape[1])
        else:
            onIdxL = self.data.columns.get_loc(onFeature)
            self.data = self.data.merge(tmpDfR, how=point, on=onFeature)
            self.data.reset_index()
            self.data.columns = range(self.data.shape[1])

        toDrop = []
        for l, r in zip(matchingFtIdx[0], matchingFtIdx[1]):
            if onFeature and l == onIdxL:
                # onFeature column has already been merged
                continue
            elif onFeature and l > onIdxL:
                # one less to account for merged onFeature
                r = r + numColsL - 1
            else:
                r = r + numColsL
            matches = self.data.iloc[:, l] == self.data.iloc[:, r]
            nansL = numpy.array([x != x for x in self.data.iloc[:, l]])
            nansR = numpy.array([x != x for x in self.data.iloc[:, r]])
            acceptableValues = matches + nansL + nansR
            if not all(acceptableValues):
                msg = "The objects contain different values for the same "
                msg += "feature"
                raise InvalidArgumentValue(msg)
            if nansL.any():
                self.data.iloc[:, l][nansL] = self.data.iloc[:, r][nansL]
            toDrop.append(r)
        self.data.drop(toDrop, axis=1, inplace=True)

        self._featureCount = (numColsL + len(tmpDfR.columns)
                              - len(matchingFtIdx[1]))
        self._pointCount = len(self.data.index)

    def _replaceFeatureWithBinaryFeatures_implementation(self, uniqueVals):
        toFill = numpy.zeros((len(self.points), len(uniqueVals)))
        for ptIdx, val in enumerate(self.data.values):
            ftIdx = uniqueVals.index(val)
            toFill[ptIdx, ftIdx] = 1
        return DataFrame(pd.DataFrame(toFill))

    def _getitem_implementation(self, x, y):
        # return self.data.ix[x, y]
        #use self.data.values is much faster
        return self.data.values[x, y]

    def _view_implementation(self, pointStart, pointEnd, featureStart,
                             featureEnd):
        kwds = {}
        kwds['data'] = self.data.iloc[pointStart:pointEnd,
                                      featureStart:featureEnd]
        kwds['source'] = self
        kwds['pointStart'] = pointStart
        kwds['pointEnd'] = pointEnd
        kwds['featureStart'] = featureStart
        kwds['featureEnd'] = featureEnd
        kwds['reuseData'] = True

        ret = DataFrameView(**kwds)
        ret._updateName('point')
        ret._updateName('feature')

        return ret

    def _validate_implementation(self, level):
        shape = self.data.shape
        assert shape[0] == len(self.points)
        assert shape[1] == len(self.features)

    def _containsZero_implementation(self):
        """
        Returns True if there is a value that is equal to integer 0
        contained in this object. False otherwise.
        """
        return 0 in self.data.values


    def _binaryOperations_implementation(self, opName, other):
        """
        Attempt to perform operation with data as is, preserving sparse
        representations if possible. Otherwise, uses the generic
        implementation.
        """
        if isinstance(other, nimble.data.Sparse) and opName.startswith('__r'):
            # rhs may return array of sparse matrices so use default
            return self._defaultBinaryOperations_implementation(opName, other)
        try:
            ret = getattr(self.data.values, opName)(other.data)
            return DataFrame(ret)
        except (AttributeError, InvalidArgumentType):
            return self._defaultBinaryOperations_implementation(opName, other)

    def _matmul__implementation(self, other):
        """
        Matrix multiply this nimble Base object against the provided
        other nimble Base object. Both object must contain only numeric
        data. The featureCount of the calling object must equal the
        pointCount of the other object. The types of the two objects may
        be different, and the return is guaranteed to be the same type
        as at least one out of the two, to be automatically determined
        according to efficiency constraints.
        """
        if isinstance(other, nimble.data.Sparse):
            ret = self.data.values * other.data
        else:
            ret = numpy.matmul(self.data.values, other.copy('numpyarray'))
        return DataFrame(ret)

    def _updateName(self, axis):
        """
        update self.data.index or self.data.columns
        """
        if axis == 'point':
            self.data.index = list(range(len(self.data.index)))
        else:
            # self.data.columns = self.features.getNames()
            self.data.columns = list(range(len(self.data.columns)))

    def _convertUnusableTypes_implementation(self, convertTo, usableTypes):
        if not all(dtype in usableTypes for dtype in self.data.dtypes):
            return self.data.astype(convertTo)
        return self.data


class DataFrameView(BaseView, DataFrame):
    """
    Read only access to a DataFrame object.
    """
    def __init__(self, **kwds):
        super(DataFrameView, self).__init__(**kwds)

    def _getPoints(self):
        return DataFramePointsView(self)

    def _getFeatures(self):
        return DataFrameFeaturesView(self)

    def _getElements(self):
        return DataFrameElementsView(self)

    def _setAllDefault(self, axis):
        super(DataFrameView, self)._setAllDefault(axis)<|MERGE_RESOLUTION|>--- conflicted
+++ resolved
@@ -35,13 +35,8 @@
         passed further up into the hierarchy if needed.
     """
 
-<<<<<<< HEAD
-    def __init__(self, data, reuseData=False, elementType=None, **kwds):
+    def __init__(self, data, reuseData=False, **kwds):
         if not pd.nimbleAccessible():
-=======
-    def __init__(self, data, reuseData=False, **kwds):
-        if not pd:
->>>>>>> 8f475f1b
             msg = 'To use class DataFrame, pandas must be installed.'
             raise PackageException(msg)
 

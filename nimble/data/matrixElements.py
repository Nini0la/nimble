--- conflicted
+++ resolved
@@ -44,15 +44,11 @@
             else:
                 currRet = toTransform(currVal, i, j)
 
-<<<<<<< HEAD
-            self._source.data[i, j] = currRet
+            self._base.data[i, j] = currRet
             # numpy modified data due to int dtype
-            if self._source.data[i, j] != currRet:
-                self._source.data = self._source.data.astype(numpy.float)
-                self._source.data[i, j] = currRet
-=======
-            self._base.data[i, j] = currRet
->>>>>>> 8b763f0e
+            if self._base.data[i, j] != currRet:
+                self._base.data = self._base.data.astype(numpy.float)
+                self._base.data[i, j] = currRet
 
     ################################
     # Higher Order implementations #

--- conflicted
+++ resolved
@@ -8,13 +8,8 @@
 import numpy as np
 
 import nimble
-<<<<<<< HEAD
 from nimble.utility import pd
-from nimble.utility import cooMatrixToArray
-=======
-from nimble.utility import ImportModule
 from nimble.utility import sparseMatrixToArray
->>>>>>> 8f475f1b
 from .elements import Elements
 from .elements_view import ElementsView
 from .dataHelpers import denseCountUnique

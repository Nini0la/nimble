--- conflicted
+++ resolved
@@ -317,13 +317,9 @@
                 raise PackageException(msg)
             if isEmpty:
                 return pd.DataFrame(emptyData)
-<<<<<<< HEAD
-            return pd.DataFrame(data)
-=======
             pnames = self.points._getNamesNoGeneration()
             fnames = self.features._getNamesNoGeneration()
-            return pd.DataFrame(self.data.copy(), index=pnames, columns=fnames)
->>>>>>> ce1c68b9
+            return pd.DataFrame(data, index=pnames, columns=fnames)
 
     def _replaceRectangle_implementation(self, replaceWith, pointStart,
                                          featureStart, pointEnd, featureEnd):

--- conflicted
+++ resolved
@@ -227,12 +227,9 @@
         """
         Iterate through each member to index targeted values
         """
-<<<<<<< HEAD
         selfData = self._base._getSparseData()
         dtype = selfData.data.dtype
 
-=======
->>>>>>> ce1c68b9
         targetLength = len(targetList)
         targetData = []
         targetRows = []
@@ -262,7 +259,6 @@
         selfShape, targetShape = _calcShapes(self._base.data._shape,
                                              targetLength, self._axis)
         if structure != 'copy':
-<<<<<<< HEAD
             keepData = []
             keepRows = []
             keepCols = []
@@ -280,13 +276,7 @@
                     keepAxis.extend([keepIdx] * sum(locs))
                     keepIdx += 1
                     keepOffAxis.extend(offAxisData[locs])
-            keepData = numpy.array(keepData, dtype=dtype)
-=======
-            # need to manually set dtype or coo_matrix will force to simplest dtype
-            keepArr = numpy.array(keepData)
-            if not numpy.issubdtype(keepArr.dtype, numpy.number):
-                keepArr = numpy.array(keepData, dtype=numpy.object_)
->>>>>>> ce1c68b9
+            keepArr = numpy.array(keepData, dtype=dtype)
             self._base.data = scipy.sparse.coo_matrix(
                 (keepArr, (keepRows, keepCols)), shape=selfShape)
             self._base._sorted = None

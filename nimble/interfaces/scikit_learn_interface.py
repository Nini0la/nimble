"""
Relies on being scikit-learn 0.19 or above

TODO: multinomialHMM requires special input processing for obs param
"""

import copy
import sys
import warnings
from unittest import mock
import pkgutil
import abc

import numpy

import nimble
from nimble.interfaces.universal_interface import UniversalInterface
from nimble.interfaces.universal_interface import PredefinedInterface
from nimble.exceptions import InvalidArgumentValue
from nimble.interfaces.interface_helpers import modifyImportPathAndImport
from nimble.interfaces.interface_helpers import collectAttributes
from nimble.interfaces.interface_helpers import removeFromTailMatchedLists
from nimble.helpers import inspectArguments
from nimble.utility import inheritDocstringsFactory, dtypeConvert

# Contains path to sciKitLearn root directory
#sciKitLearnDir = '/usr/local/lib/python2.7/dist-packages'
sciKitLearnDir = None

# a dictionary mapping names to learners, or modules
# containing learners. To be used by findInPackage
locationCache = {}


class _SciKitLearnAPI(abc.ABC):
    """
    A class interface for interfaces following the scikit-learn api.
    """
    #######################################
    ### ABSTRACT METHOD IMPLEMENTATIONS ###
    #######################################


    def _getParameterNamesBackend(self, name):
        ret = self._paramQuery(name, None)
        if ret is None:
            return ret
        (objArgs, _) = ret
        return [objArgs]

    def _getLearnerParameterNamesBackend(self, learnerName):
        ignore = ['self', 'X', 'x', 'Y', 'y', 'obs', 'T', 'raw_documents']
        init = self._paramQuery('__init__', learnerName, ignore)
        fit = self._paramQuery('fit', learnerName, ignore)
        predict = self._paramQuery('predict', learnerName, ignore)
        transform = self._paramQuery('transform', learnerName, ignore)
        fitPredict = self._paramQuery('fit_predict', learnerName, ignore)
        fitTransform = self._paramQuery('fit_transform', learnerName, ignore)

        if predict is not None:
            ret = init[0] + fit[0] + predict[0]
        elif transform is not None:
            ret = init[0] + fit[0] + transform[0]
        elif fitPredict is not None:
            ret = init[0] + fitPredict[0]
        elif fitTransform is not None:
            ret = init[0] + fitTransform[0]
        else:
            msg = "Cannot get parameter names for learner " + learnerName
            raise InvalidArgumentValue(msg)

        return [ret]

    def _getDefaultValuesBackend(self, name):
        ret = self._paramQuery(name, None)
        if ret is None:
            return ret
        (objArgs, d) = ret
        ret = {}
        if d is not None:
            for i in range(len(d)):
                ret[objArgs[-(i + 1)]] = d[-(i + 1)]

        return [ret]

    def _getLearnerDefaultValuesBackend(self, learnerName):
        ignore = ['self', 'X', 'x', 'Y', 'y', 'T', 'raw_documents']
        init = self._paramQuery('__init__', learnerName, ignore)
        fit = self._paramQuery('fit', learnerName, ignore)
        predict = self._paramQuery('predict', learnerName, ignore)
        transform = self._paramQuery('transform', learnerName, ignore)
        fitPredict = self._paramQuery('fit_predict', learnerName, ignore)
        fitTransform = self._paramQuery('fit_transform', learnerName, ignore)

        if predict is not None:
            toProcess = [init, fit, predict]
        elif transform is not None:
            toProcess = [init, fit, transform]
        elif fitPredict is not None:
            toProcess = [init, fitPredict]
        else:
            toProcess = [init, fitTransform]

        ret = {}
        for stage in toProcess:
            currNames = stage[0]
            currDefaults = stage[1]

            if stage[1] is not None:
                for i in range(len(currDefaults)):
                    key = currNames[-(i + 1)]
                    value = currDefaults[-(i + 1)]
                    ret[key] = value

        return [ret]

    def _getScores(self, learnerName, learner, testX, newArguments,
                   storedArguments, customDict):
        if hasattr(learner, 'decision_function'):
            method = 'decision_function'
            toCall = learner.decision_function
        elif hasattr(learner, 'predict_proba'):
            method = 'predict_proba'
            toCall = learner.predict_proba
        else:
            raise NotImplementedError('Cannot get scores for this learner')
        ignore = ['self', 'X', 'x', 'Y', 'y', 'T', 'raw_documents']
        backendArgs = self._paramQuery(method, learnerName, ignore)[0]
        scoreArgs = self._getMethodArguments(backendArgs, newArguments,
                                             storedArguments)
        raw = toCall(testX, **scoreArgs)
        # in binary classification, we return a row vector. need to reshape
        if len(raw.shape) == 1:
            return raw.reshape(len(raw), 1)
        else:
            return raw


    def _getScoresOrder(self, learner):
        return learner.UIgetScoreOrder()


    def _trainer(self, learnerName, trainX, trainY, arguments, customDict):
        # init learner
        learner = self._initLearner(learnerName, trainX, trainY, arguments)
        # fit learner
        self._fitLearner(learner, learnerName, trainX, trainY, arguments)

        if (hasattr(learner, 'decision_function')
                or hasattr(learner, 'predict_proba')):
            if trainY is not None:
                labelOrder = numpy.unique(trainY)
            else:
                allLabels = learner.predict(trainX)
                labelOrder = numpy.unique(allLabels)

            def UIgetScoreOrder():
                return labelOrder

            learner.UIgetScoreOrder = UIgetScoreOrder

        return learner

    def _incrementalTrainer(self, learner, trainX, trainY, arguments,
                            customDict):
        # see partial_fit(X, y[, classes, sample_weight])
        raise NotImplementedError

    def _applier(self, learnerName, learner, testX, newArguments,
                 storedArguments, customDict):
        if hasattr(learner, 'predict'):
            method = 'predict'
            toCall = self._predict
        elif hasattr(learner, 'transform'):
            method = 'transform'
            toCall = self._transform
        elif hasattr(learner, 'fit_predict'):
            method = 'fit_predict'
            toCall = self._fit_predict
        elif hasattr(learner, 'fit_transform'):
            method = 'fit_transform'
            toCall = self._fit_transform
        else:
            msg = "Cannot apply this learner to data, no predict or "
            msg += "transform function"
            raise TypeError(msg)
        ignore = ['self', 'X', 'x', 'Y', 'y', 'T', 'raw_documents']
        backendArgs = self._paramQuery(method, learnerName, ignore)[0]
        applyArgs = self._getMethodArguments(backendArgs, newArguments,
                                             storedArguments)
        if 'raw_documents' in self._paramQuery(method, learnerName)[0]:
            testX = testX.tolist()[0] # 1D list
        return toCall(learner, testX, applyArgs, customDict)


    def _getAttributes(self, learnerBackend):
        obj = learnerBackend
        generators = None
        checkers = []
        checkers.append(nimble.interfaces.interface_helpers.noLeading__)
        checkers.append(nimble.interfaces.interface_helpers.notCallable)
        checkers.append(nimble.interfaces.interface_helpers.notABCAssociated)

        ret = collectAttributes(obj, generators, checkers)
        return ret


    def _optionDefaults(self, option):
        return None


    def _configurableOptionNames(self):
        return ['location']


    def _exposedFunctions(self):
        return [self._predict, self._transform]

    # fit_transform

    def _predict(self, learner, testX, arguments, customDict):
        """
        Wrapper for the underlying predict function of a scikit-learn
        learner object.
        """
        return learner.predict(testX, **arguments)

    def _transform(self, learner, testX, arguments, customDict):
        """
        Wrapper for the underlying transform function of a scikit-learn
        learner object.
        """
        return learner.transform(testX, **arguments)

    def _fit_predict(self, learner, testX, arguments, customDict):
        """
        Wrapper for the underlying fit_predict function of a
        scikit-learn learner object.
        """
        return learner.labels_

    def _fit_transform(self, learner, testX, arguments, customDict):
        """
        Wrapper for the underlying fit_transform function of a
        scikit-learn learner object.
        """
        return learner.embedding_

    ###############
    ### HELPERS ###
    ###############

    def _paramQuery(self, name, parent, ignore=None):
        """
        Takes the name of some scikit learn object or function, returns
        a list of parameters used to instantiate that object or run that
        function, or None if the desired thing cannot be found.
        """
        if ignore is None:
            ignore = []
        if parent is None:
            namedModule = self.findCallable(name)
        else:
            namedModule = self.findCallable(parent)

        if parent is None or name == '__init__':
            obj = namedModule()
            initDefaults = obj.get_params()
            initParams = list(initDefaults.keys())
            initValues = list(initDefaults.values())
            if self.randomParam in initParams:
                index = initParams.index(self.randomParam)
                negdex = index - len(initParams)
                seed = nimble.randomness.generateSubsidiarySeed()
                initValues[negdex] = seed
            return (initParams, initValues)
        elif not hasattr(namedModule, name):
            return None
        else:
            (args, _, _, d) = inspectArguments(getattr(namedModule, name))
            (args, d) = removeFromTailMatchedLists(args, d, ignore)
            return (args, d)

    #######################################
    ### ABSTRACT METHOD IMPLEMENTATIONS ###
    #######################################
    @abc.abstractmethod
    def __init__(self):
        pass

    @abc.abstractmethod
    def accessible(self):
        pass

    @classmethod
    @abc.abstractmethod
    def getCanonicalName(cls):
        pass

    @classmethod
    @abc.abstractmethod
    def isAlias(cls, name):
        pass


    @classmethod
    @abc.abstractmethod
    def _installInstructions(cls):
        pass

    @abc.abstractmethod
    def _listLearnersBackend(self):
        pass

    @abc.abstractmethod
    def learnerType(self, name):
        pass

    @abc.abstractmethod
    def _findCallableBackend(self, name):
        pass

    @abc.abstractmethod
    def _inputTransformation(self, learnerName, trainX, trainY, testX,
                             arguments, customDict):
        pass

    @abc.abstractmethod
    def _outputTransformation(self, learnerName, outputValue,
                              transformedInputs, outputType, outputFormat,
                              customDict):
        pass

    @abc.abstractmethod
    def _initLearner(self, learnerName, trainX, trainY, arguments):
        pass

    @abc.abstractmethod
    def _fitLearner(self, learner, learnerName, trainX, trainY, arguments):
        pass

    @abc.abstractmethod
    def version(self):
        pass

@inheritDocstringsFactory(UniversalInterface)
class SciKitLearn(_SciKitLearnAPI, PredefinedInterface, UniversalInterface):
    """
    This class is an interface to scikit-learn.
    """

    def __init__(self):
        """

        """
        self.skl = modifyImportPathAndImport(sciKitLearnDir, 'sciKitLearn')
        with warnings.catch_warnings():
            warnings.filterwarnings("ignore", category=DeprecationWarning)
            from sklearn.utils.testing import all_estimators

        version = self.version()
        self._versionSplit = list(map(int, version.split('.')))
        if self._versionSplit[0] < 1 and self._versionSplit[1] < 19:
            msg = "nimble was tested using sklearn 0.19 and above, we cannot "
            msg += "be sure of success for version {0}".format(version)
            warnings.warn(msg)

        self.randomParam = 'random_state'

        walkPackages = pkgutil.walk_packages
        def mockWalkPackages(*args, **kwargs):
            packages = walkPackages(*args, **kwargs)
            sklAll = self.skl.__all__
            ret = []
            # each pkg is a tuple (importer, moduleName, isPackage)
            # we want to ignore anything not in __all__ and any private
            # modules to prevent trying to import libraries outside of
            # scikit-learn dependencies
            for pkg in packages:
                nameSplit = pkg[1].split('.')
                allPublic = all(not n.startswith('_') for n in nameSplit)
                if nameSplit[1] in sklAll and allPublic:
                    ret.append(pkg)

            return ret

        with mock.patch('pkgutil.walk_packages', mockWalkPackages):
            try:
                all_estimators = all_estimators(include_dont_test=True)
            except TypeError:
                # include_dont_test will be removed in later versions
                all_estimators = all_estimators()
        self.allEstimators = {}
        for name, obj in all_estimators:
            if name.startswith('_'):
                continue
            try:
                # if object cannot be instantiated without additional
                # arguments, we cannot support it at this time
                init = obj()
            except TypeError:
                continue
            # only support learners with a predict, transform,
            # fit_predict or fit_transform, all have fit attribute
            hasPred = hasattr(obj, 'predict')
            hasTrans = hasattr(obj, 'transform')
            hasFitPred = hasattr(obj, 'fit_predict')
            hasFitTrans = hasattr(obj, 'fit_transform')

            if hasPred or hasTrans or hasFitPred or hasFitTrans:
                self.allEstimators[name] = obj

        super(SciKitLearn, self).__init__()

    #######################################
    ### ABSTRACT METHOD IMPLEMENTATIONS ###
    #######################################

    def accessible(self):
        try:
            import sklearn
        except ImportError:
            return False
        return True

    @classmethod
    def getCanonicalName(cls):
        return 'sciKitLearn'

    @classmethod
    def isAlias(cls, name):
        if name.lower() in ['skl', 'sklearn']:
            return True
        return name.lower() == cls.getCanonicalName().lower()

    @classmethod
    def _installInstructions(cls):
        msg = """
To install scikit-learn
-----------------------
    Installation instructions for scikit-learn can be found at:
    https://scikit-learn.org/stable/install.html"""
        return msg

    def _listLearnersBackend(self):
        possibilities = []
        exclude = [
            'DictVectorizer', 'FeatureHasher', 'HashingVectorizer',
            'LabelBinarizer', 'LabelEncoder', 'MultiLabelBinarizer',
            'FeatureAgglomeration', 'LocalOutlierFactor',
            # the above do not take the standard X, [y] inputs
            'KernelCenterer', # fit takes K param not X
            'LassoLarsIC', # modifies original data
            'IsotonicRegression', # requires 1D input data
            ]

        for name in self.allEstimators.keys():
            if name not in exclude:
                possibilities.append(name)

        return possibilities

    def learnerType(self, name):
        obj = self.findCallable(name)
        if issubclass(obj, self.skl.base.ClassifierMixin):
            return 'classification'
        if issubclass(obj, self.skl.base.RegressorMixin):
            return 'regression'
        if issubclass(obj, self.skl.base.ClusterMixin):
            return 'cluster'
        if issubclass(obj, self.skl.base.TransformerMixin):
            return 'transformation'
        # if (hasattr(obj, 'classes_') or hasattr(obj, 'label_')
        #         or hasattr(obj, 'labels_')):
        #     return 'classification'
        # if "Classifier" in obj.__name__:
        #     return 'classification'
        #
        # if "Regressor" in obj.__name__:
        #     return 'regression'

        return 'UNKNOWN'

    def _findCallableBackend(self, name):
        try:
            return self.allEstimators[name]
        except KeyError:
            return None

    def _inputTransformation(self, learnerName, trainX, trainY, testX,
                             arguments, customDict):

        def dtypeConvert(obj):
            """
            Most learners need numeric dtypes so attempt to convert from
            object dtype if possible, otherwise return object as-is.
            """
            if obj.dtype == numpy.object_:
                try:
                    obj = obj.astype(numpy.float)
                except ValueError:
                    pass
            return obj

        mustCopyTrainX = ['PLSRegression']
        if trainX is not None:
            customDict['match'] = trainX.getTypeString()
            if (trainX.getTypeString() == 'Matrix'
                    and learnerName not in mustCopyTrainX):
                trainX = trainX.data
            elif trainX.getTypeString() == 'Sparse':
                trainX = trainX.copy().data
            else:
                trainX = trainX.copy(to='numpy array')
            trainX = dtypeConvert(trainX)

        if trainY is not None:
            if len(trainY.features) > 1:
                trainY = (trainY.copy(to='numpy array'))
            else:
                trainY = trainY.copy(to='numpy array', outputAs1D=True)
            trainY = dtypeConvert(trainY)

        if testX is not None:
            mustCopyTestX = ['StandardScaler']
            if (testX.getTypeString() == 'Matrix'
                    and learnerName not in mustCopyTestX):
                testX = testX.data
            elif testX.getTypeString() == 'Sparse':
                testX = testX.copy().data
            else:
                testX = testX.copy(to='numpy array')
            testX = dtypeConvert(testX)

        # this particular learner requires integer inputs
        if learnerName == 'MultinomialHMM':
            if trainX is not None:
                trainX = numpy.array(trainX, numpy.int32)
            if trainY is not None:
                trainY = numpy.array(trainY, numpy.int32)
            if testX is not None:
                testX = numpy.array(testX, numpy.int32)

        instantiatedArgs = {}
        for arg, val in arguments.items():
            if isinstance(val, nimble.Init):
                val = self._argumentInit(val)
            instantiatedArgs[arg] = val

        return (trainX, trainY, testX, instantiatedArgs)


    def _outputTransformation(self, learnerName, outputValue,
                              transformedInputs, outputType, outputFormat,
                              customDict):
        # In the case of prediction we are given a row vector,
        # yet we want a column vector
        if outputFormat == "label" and len(outputValue.shape) == 1:
            outputValue = outputValue.reshape(len(outputValue), 1)

        # TODO correct
        outputType = 'Matrix'
        if outputType == 'match':
            outputType = customDict['match']
        return nimble.createData(outputType, outputValue, useLog=False)

    def _initLearner(self, learnerName, trainX, trainY, arguments):
        initNames = self._paramQuery('__init__', learnerName, ['self'])[0]
        initParams = {name: arguments[name] for name in initNames
                      if name in arguments}
        defaults = self.getLearnerDefaultValues(learnerName)[0]
        if self.randomParam in defaults and self.randomParam not in arguments:
            initParams[self.randomParam] = defaults[self.randomParam]
        learner = self.findCallable(learnerName)(**initParams)

        return learner

    def _fitLearner(self, learner, learnerName, trainX, trainY, arguments):
        fitNames = self._paramQuery('fit', learnerName, ['self'])[0]
        fitParams = {}
        for name in fitNames:
            if name.lower() == 'x' or name.lower() == 'obs':
                value = trainX
            elif name.lower() == 'y':
                value = trainY
            elif name.lower() == 'raw_documents':
                value = trainX.tolist()[0] #1D list
            elif name in arguments:
                value = arguments[name]
            else:
                continue
            fitParams[name] = value

        try:
            learner.fit(**fitParams)
        except ValueError as ve:
            # these occur when the learner requires different input data
            # (multi-dimensional, non-negative)
            raise InvalidArgumentValue(str(ve))

<<<<<<< HEAD
=======
    def _incrementalTrainer(self, learnerName, learner, trainX, trainY,
                            arguments, customDict):
        # see partial_fit(X, y[, classes, sample_weight])
        raise NotImplementedError


    def _applier(self, learnerName, learner, testX, newArguments,
                 storedArguments, customDict):
        if hasattr(learner, 'predict'):
            method = 'predict'
            toCall = self._predict
        elif hasattr(learner, 'transform'):
            method = 'transform'
            toCall = self._transform
        elif hasattr(learner, 'fit_predict'):
            method = 'fit_predict'
            toCall = self._fit_predict
        elif hasattr(learner, 'fit_transform'):
            method = 'fit_transform'
            toCall = self._fit_transform
        else:
            msg = "Cannot apply this learner to data, no predict or "
            msg += "transform function"
            raise TypeError(msg)
        ignore = ['self', 'X', 'x', 'Y', 'y', 'T', 'raw_documents']
        backendArgs = self._paramQuery(method, learnerName, ignore)[0]
        applyArgs = self._getMethodArguments(backendArgs, newArguments,
                                             storedArguments)
        if 'raw_documents' in self._paramQuery(method, learnerName)[0]:
            testX = testX.tolist()[0] # 1D list
        return toCall(learner, testX, applyArgs, customDict)


    def _getAttributes(self, learnerBackend):
        obj = learnerBackend
        generators = None
        checkers = []
        checkers.append(nimble.interfaces.interface_helpers.noLeading__)
        checkers.append(nimble.interfaces.interface_helpers.notCallable)
        checkers.append(nimble.interfaces.interface_helpers.notABCAssociated)

        ret = collectAttributes(obj, generators, checkers)
        return ret


    def _optionDefaults(self, option):
        return None


    def _configurableOptionNames(self):
        return ['location']


    def _exposedFunctions(self):
        return [self._predict, self._transform]


>>>>>>> 90609e3b
    def version(self):
        return self.skl.__version__<|MERGE_RESOLUTION|>--- conflicted
+++ resolved
@@ -34,7 +34,7 @@
 
 class _SciKitLearnAPI(abc.ABC):
     """
-    A class interface for interfaces following the scikit-learn api.
+    Base class for interfaces following the scikit-learn api.
     """
     #######################################
     ### ABSTRACT METHOD IMPLEMENTATIONS ###
@@ -598,65 +598,5 @@
             # (multi-dimensional, non-negative)
             raise InvalidArgumentValue(str(ve))
 
-<<<<<<< HEAD
-=======
-    def _incrementalTrainer(self, learnerName, learner, trainX, trainY,
-                            arguments, customDict):
-        # see partial_fit(X, y[, classes, sample_weight])
-        raise NotImplementedError
-
-
-    def _applier(self, learnerName, learner, testX, newArguments,
-                 storedArguments, customDict):
-        if hasattr(learner, 'predict'):
-            method = 'predict'
-            toCall = self._predict
-        elif hasattr(learner, 'transform'):
-            method = 'transform'
-            toCall = self._transform
-        elif hasattr(learner, 'fit_predict'):
-            method = 'fit_predict'
-            toCall = self._fit_predict
-        elif hasattr(learner, 'fit_transform'):
-            method = 'fit_transform'
-            toCall = self._fit_transform
-        else:
-            msg = "Cannot apply this learner to data, no predict or "
-            msg += "transform function"
-            raise TypeError(msg)
-        ignore = ['self', 'X', 'x', 'Y', 'y', 'T', 'raw_documents']
-        backendArgs = self._paramQuery(method, learnerName, ignore)[0]
-        applyArgs = self._getMethodArguments(backendArgs, newArguments,
-                                             storedArguments)
-        if 'raw_documents' in self._paramQuery(method, learnerName)[0]:
-            testX = testX.tolist()[0] # 1D list
-        return toCall(learner, testX, applyArgs, customDict)
-
-
-    def _getAttributes(self, learnerBackend):
-        obj = learnerBackend
-        generators = None
-        checkers = []
-        checkers.append(nimble.interfaces.interface_helpers.noLeading__)
-        checkers.append(nimble.interfaces.interface_helpers.notCallable)
-        checkers.append(nimble.interfaces.interface_helpers.notABCAssociated)
-
-        ret = collectAttributes(obj, generators, checkers)
-        return ret
-
-
-    def _optionDefaults(self, option):
-        return None
-
-
-    def _configurableOptionNames(self):
-        return ['location']
-
-
-    def _exposedFunctions(self):
-        return [self._predict, self._transform]
-
-
->>>>>>> 90609e3b
     def version(self):
         return self.skl.__version__
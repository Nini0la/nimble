from __future__ import absolute_import

from UML.data import Base
from UML.exceptions import InvalidArgumentType

def elementwiseMultiply(left, right):
    """
    Perform element wise multiplication of two provided UML Base objects
    with the result being returned in a separate UML Base object. Both
    objects must contain only numeric data. The pointCount and featureCount
    of both objects must be equal. The types of the two objects may be
    different. None is always returned.

    """
    # check left is UML
    if not isinstance(left, Base):
<<<<<<< HEAD
        raise ArgumentException("'left' must be an instance of a UML Base object")
=======
        msg = "'left' must be an instance of a UML data object"
        raise InvalidArgumentType(msg)
>>>>>>> 56bae6cc

    left = left.copy()
    left.elementwiseMultiply(right)
    return left


def elementwisePower(left, right):
    """
    Perform an element-wise power operation, with the values in the left object
    as the bases and the values in the right object as exponents. A new object
    will be created, and the input obects will be un-modified.
    """
    # check left is UML

    if not isinstance(left, Base):
<<<<<<< HEAD
        raise ArgumentException("'left' must be an instance of a UML Base object")
=======
        msg = "'left' must be an instance of a UML data object"
        raise InvalidArgumentType(msg)
>>>>>>> 56bae6cc

    left = left.copy()
    left.elementwisePower(right)
    return left<|MERGE_RESOLUTION|>--- conflicted
+++ resolved
@@ -14,12 +14,8 @@
     """
     # check left is UML
     if not isinstance(left, Base):
-<<<<<<< HEAD
-        raise ArgumentException("'left' must be an instance of a UML Base object")
-=======
         msg = "'left' must be an instance of a UML data object"
         raise InvalidArgumentType(msg)
->>>>>>> 56bae6cc
 
     left = left.copy()
     left.elementwiseMultiply(right)
@@ -35,12 +31,8 @@
     # check left is UML
 
     if not isinstance(left, Base):
-<<<<<<< HEAD
-        raise ArgumentException("'left' must be an instance of a UML Base object")
-=======
         msg = "'left' must be an instance of a UML data object"
         raise InvalidArgumentType(msg)
->>>>>>> 56bae6cc
 
     left = left.copy()
     left.elementwisePower(right)

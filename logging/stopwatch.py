--- conflicted
+++ resolved
@@ -12,18 +12,6 @@
 class Stopwatch(object):
 
 	def __init__(self):
-<<<<<<< HEAD
-		self.startTimes = {}
-		self.stopTimes = {}
-
-	def start(self, taskName):
-		"""
-			Record the start time for the provided taskName.  If there is already
-			a start time associated with taskName, overwrite the old start time.
-			TODO: May need to change that to raising an exception, instead of overwriting).
-		"""
-		self.startTimes[taskName] = time.clock()
-=======
 		self.startTimes = dict()
 		self.stopTimes = dict()
 		self.cumulativeTimes = dict()
@@ -40,7 +28,6 @@
 		else:
 			self.startTimes[taskName] = time.clock()
 			self.isRunningStatus[taskName] = True
->>>>>>> 4835ad04
 
 	def stop(self, taskName):
 		"""
@@ -49,14 +36,11 @@
 			TODO: Possibly raise an exception instead of overwriting existing stop time, if there
 			is already an entry for taskName.
 		"""
-<<<<<<< HEAD
-=======
 		if taskName not in self.startTimes or taskName not in self.isRunningStatus:
 			raise MissingEntryException([taskName], "Tried to stop task that was not started in Stopwatch.stop()")
 		elif not self.isRunningStatus[taskName]:
 			raise ImproperActionException("Unable to stop task that has already stopped")
 
->>>>>>> 4835ad04
 		self.stopTimes[taskName] = time.clock()
 		self.isRunningStatus[taskName] = False
 		if taskName in self.cumulativeTimes:
@@ -99,15 +83,6 @@
 	def calcRunTime(self, taskName):
 		"""
 			Calculate the time it took for the task associated with taskName to complete,
-<<<<<<< HEAD
-			based on the stored start time and stop time.  If either the start time or stop
-			time for taskName is empty, returns None.
-			TODO: instead of returning None, raise an exception if start time or stop time is
-			unavailable.
-		"""
-		if self.startTimes[taskName] is None or self.stopTimes[taskName] is None:
-			return None
-=======
 			based on the stored start time and stop time.  If the timer is still timing the
 			task associated with taskName (i.e. isRunning(taskName) is True), raises an
 			ImproperActionException.
@@ -116,7 +91,6 @@
 			raise MissingEntryException([taskName], "Missing entry when trying to calculate total task run time")
 		elif self.isRunningStatus[taskName] == True:
 			raise ImproperActionException('Can\'t calculate total running time for ' + taskName + ', as it is still running')
->>>>>>> 4835ad04
 		else:
 			return self.cumulativeTimes[taskName]
 

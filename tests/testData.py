import tempfile
import os
import copy
import functools
import itertools
import datetime
import io
import zipfile
import tarfile
import gzip
import shutil

import numpy as np
import scipy.sparse
import pandas as pd
import h5py

import nimble
from nimble.exceptions import InvalidArgumentValue, InvalidArgumentType
from nimble.exceptions import InvalidArgumentTypeCombination
from nimble.exceptions import FileFormatException
from nimble.core._createHelpers import _intFloatOrString
from nimble._utility import sparseMatrixToArray, isDatetime, requests

from tests.helpers import raises
from tests.helpers import getDataConstructors
from tests.helpers import oneLogEntryExpected, noLogEntryExpected
from tests.helpers import patch, patchCalled, assertCalled

returnTypes = copy.copy(nimble.core.data.available)
returnTypes.append(None)

datetimeTypes = (datetime.datetime, np.datetime64, pd.Timestamp)

class NoIter(object):
    def __init__(self, vals):
        self.vals = vals

    def __len__(self):
        return len(self.vals)

class IterNext(object):
    def __init__(self, vals):
        self.vals = vals
        self.pos = 0

    def __iter__(self):
        return self

    def __next__(self):
        if self.pos < len(self.vals):
            self.pos += 1
            return self.vals[self.pos - 1]
        else:
            raise StopIteration()

class GetItemOnly(object):
    def __init__(self, vals):
        self.vals = vals

    def __getitem__(self, key):
        return self.vals[key]

###############################
# Raw data values correctness #
###############################
def test_data_dictOfList():
    dataDict = {'c': [3, 6, 9], 'a': [1, 4, 7], 'b': [2, 5, 8]}
    for t in returnTypes:
        fromList = nimble.data(t, [[1,4,7], [2,5,8], [3,6,9]],
                               pointNames=['a', 'b', 'c'])

        fromDictOfList = nimble.data(t, dataDict)
        # order of features is not consistent for dict
        fromList.points.permute(fromDictOfList.points.getNames())
        assert fromDictOfList == fromList

        fromList.points.permute(['a', 'b', 'c'])
        fromDictOfList = nimble.data(t, dataDict,
                                     pointNames=['b', 'c', 'a'])

        assert fromDictOfList.points.getNames() == ['b', 'c', 'a']
        assert fromDictOfList.points[0] == fromList.points[1]
        assert fromDictOfList.points[1] == fromList.points[2]
        assert fromDictOfList.points[2] == fromList.points[0]

        fromDictOfList2 = nimble.data(t, dataDict,
                                      pointNames={'a': 2, 'b': 0, 'c': 1})

        assert fromDictOfList == fromDictOfList2

        fromList.features.setNames(['1', '4', '7'])
        fromDictOfList = nimble.data(t, dataDict, featureNames=['1', '4', '7'],
                                     pointNames=['a', 'b', 'c'])

        assert fromDictOfList == fromList

        fromDictOfList = nimble.data(t, dataDict,
                                     featureNames={'1': 0, '7': 2, '4': 1},
                                     pointNames=['a', 'b', 'c'])

        assert fromDictOfList == fromList

        fromList.features.setNames(None)
        fromDictOfList = nimble.data(t, dataDict, featureNames=False)
        # order of features is not consistent for dict
        fromList.points.permute(fromDictOfList.points.getNames())

        assert fromDictOfList == fromList
        assert not fromDictOfList.features._namesCreated()

        fromList.points.permute(['a', 'b', 'c'])
        fromList.points.setNames(None)
        fromDictOfList = nimble.data(t, dataDict, pointNames=False)
        fromDictOfList.points.sort(0) # sort by pt 0 values b/c no ft names

        assert fromDictOfList == fromList
        assert not fromDictOfList.points._namesCreated()

<<<<<<< HEAD
        assertExpectedException(InvalidArgumentValue, nimble.data, t, dataDict,
                                featureNames=True,
                                messageIncludes='featureNames cannot be True')
=======
        with raises(InvalidArgumentValue, match='pointNames cannot be True'):
            nimble.data(t, dataDict, pointNames=True)
>>>>>>> 188077fa

        fromDictOfListEmpty = nimble.data(t, {})
        assert not fromDictOfListEmpty.features._namesCreated()
        assert not fromDictOfListEmpty.points._namesCreated()

<<<<<<< HEAD
        assertExpectedException(InvalidArgumentValue, nimble.data, t, {},
                                pointNames=True,
                                messageIncludes='pointNames cannot be True')
=======
        with raises(InvalidArgumentValue, match='featureNames cannot be True'):
            nimble.data(t, {}, featureNames=True)
>>>>>>> 188077fa

def test_data_listOfDict():
    dataList = [{'b': 2, 'c': 3, 'a': 1},
                {'a': 4, 'c': 6, 'b': 5},
                {'c': 9, 'a':7, 'b': 8}]
    for t in returnTypes:
        fromList = nimble.data(t, [[1,2,3], [4,5,6], [7,8,9]],
                               featureNames=['a', 'b', 'c'])

        fromListOfDict = nimble.data(t, dataList)
        # order of features is not consistent for dict
        fromList.features.permute(fromListOfDict.features.getNames())
        assert fromListOfDict == fromList

        fromList.features.permute(['a', 'b', 'c'])
        fromListOfDict = nimble.data(t, dataList,
                                     featureNames=['b', 'c', 'a'])

        assert fromListOfDict.features.getNames() == ['b', 'c', 'a']
        assert fromListOfDict.features[0] == fromList.features[1]
        assert fromListOfDict.features[1] == fromList.features[2]
        assert fromListOfDict.features[2] == fromList.features[0]

        fromListOfDict2 = nimble.data(t, dataList,
                                      featureNames={'a': 2, 'b': 0, 'c': 1})

        assert fromListOfDict == fromListOfDict2

        fromList.points.setNames(['1', '4', '7'])
        fromListOfDict = nimble.data(t, dataList, pointNames=['1', '4', '7'],
                                     featureNames=['a', 'b', 'c'])

        assert fromListOfDict == fromList

        fromListOfDict = nimble.data(t, dataList,
                                     pointNames={'1': 0, '7': 2, '4': 1},
                                     featureNames=['a', 'b', 'c'])

        assert fromListOfDict == fromList

        fromList.points.setNames(None)
        fromListOfDict = nimble.data(t, dataList, pointNames=False)
        # order of features is not consistent for dict
        fromList.features.permute(fromListOfDict.features.getNames())

        assert fromListOfDict == fromList
        assert not fromListOfDict.points._namesCreated()

        fromList.features.permute(['a', 'b', 'c'])
        fromList.features.setNames(None)
        fromListOfDict = nimble.data(t, dataList, featureNames=False)
        fromListOfDict.features.sort(0) # sort by pt 0 values b/c no ft names

        assert fromListOfDict == fromList
        assert not fromListOfDict.features._namesCreated()

        with raises(InvalidArgumentValue, match='pointNames cannot be True'):
            nimble.data(t, dataList, pointNames=True)

        fromListOfDictEmpty = nimble.data(t, [{}, {}])
        assert not fromListOfDictEmpty.points._namesCreated()
        assert not fromListOfDictEmpty.features._namesCreated()

        with raises(InvalidArgumentValue, match='featureNames cannot be True'):
            nimble.data(t, [{}, {}], featureNames=True)

        with raises(InvalidArgumentValue, match='must contain the same keys'):
            nimble.data(t, [{'a': 1, 'b': 2}, {'a': 3, 'c': 4}])

        assertExpectedException(InvalidArgumentValue, nimble.data, t,
                                [{'a': 1, 'b': 2}, {'a': {}, 'b': 4}],
                                messageIncludes='Numbers, strings, None, and nan')

def test_data_raw_stringConversion_float():
    for t in returnTypes:
        toTest = nimble.data(t, [['1','2','3'], ['4','5','6'], ['7','8','9']],
                             convertToType=float)
        for elem in toTest.iterateElements():
            assert isinstance(elem, float)

def test_data_raw_stringConversion_int():
    for t in returnTypes:
        toTest = nimble.data(t, [['1','2','3'], ['4','5','6'], ['7','8','9']],
                             convertToType=int)
        for elem in toTest.iterateElements():
            assert isinstance(elem, (int, np.integer))

def test_data_raw_stringConversion_datetimeTypes():
    for datetimeType in datetimeTypes:
        for t in returnTypes:
            dates = [['01-01-01','02-02-2002','03-13-1913'],
                     ['01/01/1801','02/02/02','03-31-2031']]
            toTest = nimble.data(t, dates, convertToType=datetimeType)
            for elem in toTest.iterateElements():
                if t == 'DataFrame':
                    # pandas always converts to their Timestamp object
                    assert isinstance(elem, pd.Timestamp)
                else:
                    assert isinstance(elem, datetimeType)

def test_data_raw_stringConversion_datetimeParseError():
    for datetimeType in datetimeTypes:
        for t in returnTypes:
            with raises(InvalidArgumentValue):
                dates = [['01-01-01','02-02-2002','unknown'],
                         ['01/01/1801','02/02/02','03-31-2031']]
                toTest = nimble.data(t, dates, convertToType=datetimeType)

def test_data_raw_noStringConversion():
    for t in returnTypes:
        toTest = nimble.data(t, [['1','2','3'], ['4','5','6'], ['7','8','9']])
        for elem in toTest.iterateElements():
            assert isinstance(elem, str)

def test_data_raw_numericConversion_str():
    for t in returnTypes:
        values = []
        toTest = nimble.data(t, [[1, 2, 3], [4, 5, 6], [7 , 8, 9]],
                             convertToType=str)
        for i in range(len(toTest.points)):
            for j in range(len(toTest.features)):
                values.append(toTest[i,j])
        assert all(isinstance(val, str) for val in values)

def test_data_raw_numericConversion_float():
    for t in returnTypes:
        values = []
        toTest = nimble.data(t, [[1, 2, 3], [4, 5, 6], [7 , 8, 9]],
                             convertToType=float)
        for i in range(len(toTest.points)):
            for j in range(len(toTest.features)):
                values.append(toTest[i,j])
        assert all(isinstance(val, float) for val in values)

def test_data_raw_conversionList():
    for t in returnTypes:
        toTest = nimble.data(t, [[1, 2, 3], [4, 5, 6], [7 , 8, 9]],
                             convertToType=[int, float, str])
        for i in range(len(toTest.points)):
            assert isinstance(toTest[i, 0], (int, np.integer))
            assert isinstance(toTest[i, 1], (float, np.floating))
            assert isinstance(toTest[i, 2], str)

def test_data_raw_conversionList_None():
    for t in returnTypes:
        toTest = nimble.data(t, [[1, 2, 3], [4, 5, 6], [7 , 8, 9]],
                             convertToType=[int, float, None])
        for i in range(len(toTest.points)):
            assert isinstance(toTest[i, 0], (int, np.integer))
            assert isinstance(toTest[i, 1], (float, np.floating))
            assert isinstance(toTest[i, 2], (int, np.integer))

def test_data_raw_conversionList_datetimeTypes():
    dates = [[1, '3', '03-13-1913'],
             [2, '4', '03-31-2031']]
    for datetimeType in datetimeTypes:
        convertToType = [float, int, datetimeType]
        for t in returnTypes:
            toTest = nimble.data(t, dates, convertToType=convertToType)
            for i, ft in enumerate(toTest.features):
                # numpy converts to datetime.datetime, pandas to pd.Timestamp
                if convertToType[i] in datetimeTypes:
                    assert all(isinstance(val, datetimeTypes) for val in ft)
                else:
                    assert all(isinstance(val, convertToType[i]) for val in ft)

def test_data_raw_conversionList_exceptionTooLong():
    for t in returnTypes:
        with raises(InvalidArgumentValue):
            toTest = nimble.data(t, [[1, 2, 3], [4, 5, 6], [7 , 8, 9]],
                                 convertToType=[int, float, None, float])

def test_data_raw_conversionList_exceptionTooShort():
    for t in returnTypes:
        with raises(InvalidArgumentValue):
            toTest = nimble.data(t, [[1, 2, 3], [4, 5, 6], [7 , 8, 9]],
                                 convertToType=[int, float])

def test_data_raw_conversionList_keepFeatures_allData():
    for t in returnTypes:
        toTest = nimble.data(t, [[1, 2, 3], [4, 5, 6], [7 , 8, 9]],
                             convertToType=[int, float, None],
                             keepFeatures=[1, 0])
        for i in range(len(toTest.points)):
            assert isinstance(toTest[i, 0], (float, np.floating))
            assert isinstance(toTest[i, 1], (int, np.integer))

def test_data_raw_conversionList_keepFeatures_keptData():
    for t in returnTypes:
        toTest = nimble.data(t, [[1, 2, 3], [4, 5, 6], [7 , 8, 9]],
                             convertToType=[int, float],
                             keepFeatures=[1, 0])
        for i in range(len(toTest.points)):
            assert isinstance(toTest[i, 0], (int, np.integer))
            assert isinstance(toTest[i, 1], (float, np.floating))

def test_data_raw_conversionDict():
    for t in returnTypes:
        toTest = nimble.data(t, [[1, 2, 3], [4, 5, 6], [7 , 8, 9]],
                             featureNames = ['a', 'b', 'c'],
                             convertToType={'a': int, 1: float, 'c': str})
        for i in range(len(toTest.points)):
            assert isinstance(toTest[i, 0], (int, np.integer))
            assert isinstance(toTest[i, 1], (float, np.floating))
            assert isinstance(toTest[i, 2], str)

def test_data_raw_conversionDict_limited():
    for t in returnTypes:
        toTest = nimble.data(t, [[1, 2, 3], [4, 5, 6], [7 , 8, 9]],
                             featureNames = ['a', 'b', 'c'],
                             convertToType={'b': float})
        for i in range(len(toTest.points)):
            assert isinstance(toTest[i, 0], (int, np.integer))
            assert isinstance(toTest[i, 1], (float, np.floating))
            assert isinstance(toTest[i, 0], (int, np.integer))

def test_data_raw_conversionDict_validUnusedFtName():
    for t in returnTypes:
        toTest = nimble.data(t, [[1, 2, 3], [4, 5, 6], [7 , 8, 9]],
                             featureNames = ['a', 'b', 'c'],
                             convertToType={'c': float},
                             keepFeatures=['a', 'b'])

def test_data_raw_conversionDict_invalidFtName():
    for t in returnTypes:
        with raises(InvalidArgumentValue):
            toTest = nimble.data(t, [[1, 2, 3], [4, 5, 6], [7 , 8, 9]],
                                 featureNames = ['a', 'b', 'c'],
                                 convertToType={'d': float},
                                 keepFeatures=['a', 'b'])

def test_data_raw_conversionDict_indexAndNameSameFt_match():
    for t in returnTypes:
        toTest = nimble.data(t, [[1, 2, 3], [4, 5, 6], [7 , 8, 9]],
                             featureNames = ['a', 'b', 'c'],
                             convertToType={'b': float, 1: float})
        for i in range(len(toTest.points)):
            assert isinstance(toTest[i, 0], (int, np.integer))
            assert isinstance(toTest[i, 1], (float, np.floating))
            assert isinstance(toTest[i, 0], (int, np.integer))

def test_data_raw_conversionDict_datetimeTypes():
    dates = [[1, '3', '03-13-1913'],
             [2, '4', '03-31-2031']]
    for datetimeType in datetimeTypes:
        convertToType = {1: float, 2: datetimeType}
        for t in returnTypes:
            toTest = nimble.data(t, dates, convertToType=convertToType)
            for key, ctype in convertToType.items():
                ft = toTest[:, key]
                # numpy converts to datetime.datetime, pandas to pd.Timestamp
                if ctype in datetimeTypes:
                    assert all(isinstance(val, datetimeTypes) for val in ft)
                else:
                    assert all(isinstance(val, ctype) for val in ft)

def test_data_raw_conversionDict_indexAndNameSameFt_noMatch():
    for t in returnTypes:
        with raises(InvalidArgumentValue):
            toTest = nimble.data(t, [[1, 2, 3], [4, 5, 6], [7 , 8, 9]],
                                 featureNames = ['a', 'b', 'c'],
                                 convertToType={'a': float, 0: int})

def test_data_raw_conversionDict_keepFeatures_ftNames():
    for t in returnTypes:
        toTest = nimble.data(t, [[1, 2, 3], [4, 5, 6], [7 , 8, 9]],
                             featureNames = ['a', 'b', 'c'],
                             convertToType={'a': int, 'b': float},
                             keepFeatures=[0, 1])
        for i in range(len(toTest.points)):
            assert isinstance(toTest[i, 0], (int, np.integer))
            assert isinstance(toTest[i, 1], (float, np.floating))

def test_data_raw_conversionDict_keepFeatures_index():
    for t in returnTypes:
        with raises(InvalidArgumentTypeCombination):
            toTest = nimble.data(t, [[1, 2, 3], [4, 5, 6], [7 , 8, 9]],
                                 featureNames = ['a', 'b', 'c'],
                                 convertToType={0: int, 1: float},
                                 keepFeatures=[0, 2])

def test_data_raw_invalidPointOrFeatureNames():
    for t in returnTypes:
        with raises(InvalidArgumentType):
            pNames = NoIter(['1', '4'])
            toTest = nimble.data(t, [[1,2,3], [4,5,6]], pointNames=pNames)

        with raises(InvalidArgumentType):
            fNames = NoIter(['a', 'b', 'c'])
            toTest = nimble.data(t, [[1,2,3], [4,5,6]], featureNames=fNames)

def test_data_raw_pointAndFeatureIterators():
    for t in returnTypes:
        pNames = IterNext(['1', '4'])
        fNames = IterNext(['a', 'b', 'c'])
        rawData = [[1,2,3], [4,5,6]]
        toTest1 = nimble.data(t, rawData, pointNames=pNames,
                              featureNames=fNames)
        assert toTest1.points.getNames() == ['1', '4']
        assert toTest1.features.getNames() == ['a', 'b', 'c']

        pNames = GetItemOnly(['1', '4'])
        fNames = GetItemOnly(['a', 'b', 'c'])
        toTest2 = nimble.data(t, rawData, pointNames=pNames,
                              featureNames=fNames)
        assert toTest2.points.getNames() == ['1', '4']
        assert toTest2.features.getNames() == ['a', 'b', 'c']

def test_data_raw_datetime():
    for t in returnTypes:
        rawData = [[datetime.datetime(2020, 1, 1), -16, 2],
                   [np.datetime64('2020-01-02'), -24, -6],
                   [pd.Timestamp(year=2020, month=2, day=3), -30, -18]]
        toTest = nimble.data(t, rawData)
        for date in toTest.features[0].iterateElements():
            assert isDatetime(date)

def test_data_raw_listlikeObjects():
    exp1DData = [-3, -2, -1, 0, 1, 2, 3]
    exp2DData = [[1, 2, 3], [0, 0, 0], [-1, -2, -3]]

    for t in returnTypes:
        exp1D = nimble.data(t, exp1DData)
        testRange1D = nimble.data(t, range(-3, 4))
        testGenerator1D = nimble.data(t, (v for v in exp1DData))
        testMap1D = nimble.data(t, map(lambda v: v, exp1DData))
        testIter1D = nimble.data(t, iter(exp1DData))

        assert testRange1D == testGenerator1D == testMap1D == testIter1D == exp1D

        exp2D = nimble.data(t, exp2DData)
        testGenerator2D = nimble.data(t, (v for v in exp2DData))
        testMap2D = nimble.data(t, map(lambda v: v, exp2DData))
        testIter2D = nimble.data(t, iter(exp2DData))

        assert testGenerator2D == testMap2D == testIter2D == exp2D

################################
# File data values correctness #
################################

def test_data_CSV_data():
    """ Test of data() loading a csv file, default params """
    for t in returnTypes:
        fromList = nimble.data(returnType=t, source=[[1, 2, 3]])

        # instantiate from csv file
        with tempfile.NamedTemporaryFile(suffix=".csv", mode='w') as tmpCSV:
            tmpCSV.write("1,2,3\n")
            tmpCSV.flush()
            objName = 'fromCSV'
            fromCSV = nimble.data(returnType=t, source=tmpCSV.name, name=objName)

            assert fromList == fromCSV


def test_data_CSV_dataRandomExtension():
    """ Test of data() loading a csv file without csv extension """
    for t in returnTypes:
        fromList = nimble.data(returnType=t, source=[[1, 2, 3]])

        # instantiate from csv file
        with tempfile.NamedTemporaryFile(suffix=".foo", mode='w') as tmpCSV:
            tmpCSV.write("1,2,3\n")
            tmpCSV.flush()
            objName = 'fromCSV'
            fromCSV = nimble.data(returnType=t, source=tmpCSV.name, name=objName)

            assert fromList == fromCSV


def test_data_CSV_data_noComment():
    for t in returnTypes:
        fromList = nimble.data(returnType=t, source=[[1, 2], [1, 2]])

        # instantiate from csv file
        with tempfile.NamedTemporaryFile(suffix=".csv", mode='w') as tmpCSV:
            tmpCSV.write("1,2,#3\n")
            tmpCSV.write("1,2,3\n")
            tmpCSV.flush()
            objName = 'fromCSV'
            fromCSV = nimble.data(returnType=t, source=tmpCSV.name, name=objName, ignoreNonNumericalFeatures=True)

            assert fromList == fromCSV


def test_data_CSV_data_ListOnly():
    fromList = nimble.data(returnType="List", source=[[1, 2, 'three'], [4, 5, 'six']])

    # instantiate from csv file
    with tempfile.NamedTemporaryFile(suffix=".csv", mode='w') as tmpCSV:
        tmpCSV.write("1,2,three\n")
        tmpCSV.write("4,5,six\n")
        tmpCSV.flush()
        objName = 'fromCSV'
        fromCSV = nimble.data(returnType="List", source=tmpCSV.name, name=objName)

        assert fromList == fromCSV


def test_data_CSV_data_ListOnly_noComment():
    fromList = nimble.data(returnType="List", source=[[1, 2, 'three'], [4, 5, '#six']])

    # instantiate from csv file
    with tempfile.NamedTemporaryFile(suffix=".csv", mode='w') as tmpCSV:
        tmpCSV.write("1,2,three\n")
        tmpCSV.write("4,5,#six\n")
        tmpCSV.flush()
        objName = 'fromCSV'
        fromCSV = nimble.data(returnType="List", source=tmpCSV.name, name=objName)

        assert fromList == fromCSV

def test_data_CSV_data_unicodeCharacters():
    """ Test of data() loading a csv file with unicode characters """
    for t in returnTypes:
        data = [['P', "\u2119"] ,['Y', "\u01B4" ],['T', "\u2602"],
                ['H', "\u210C"], ['O', "\u00F8"], ['N', "\u1F24"]]
        fromList = nimble.data(returnType=t, source=data)

        # instantiate from csv file
        with tempfile.NamedTemporaryFile(suffix=".csv", mode='w') as tmpCSV:
            tmpCSV.write("P,\u2119\n")
            tmpCSV.write("Y,\u01B4\n")
            tmpCSV.write("T,\u2602\n")
            tmpCSV.write("H,\u210C\n")
            tmpCSV.write("O,\u00F8\n")
            tmpCSV.write("N,\u1F24\n")
            tmpCSV.flush()
            objName = 'fromCSV'
            fromCSV = nimble.data(returnType=t, source=tmpCSV.name, name=objName)

            assert fromList == fromCSV

def test_data_CSV_data_columnTypeHierarchy():
    """ Test of data() loading a csv file with various column types """
    for t in returnTypes:
        data = [[True,'False','True','False','TRUE','false',1,1.0,1.0,'1','1'],
                [False,'True','False','True','FALSE','true',2,2.0,2.0,'2','2'],
                [True,'False','True','False','TRUE','false',3,3.0,3.0,'3','3'],
                [False,'TRUE','false','1','FALSE','true',4,4.0,4.0,'4.0','False'],
                [True,'FALSE','true','0','TRUE','false',5,5.0,5.0,'5.0', 'True'],
                [False,'True','False','True','FALSE','true',6,6.0,6.0,'six','6']]
        fromList = nimble.data(returnType=t, source=data)

        # instantiate from csv file
        with tempfile.NamedTemporaryFile(suffix=".csv", mode='w') as tmpCSV:
            tmpCSV.write("True,False,True,False,TRUE,false,1,1.0,1,1,1\n")
            tmpCSV.write("False,True,False,True,FALSE,true,2,2.0,2,2,2\n")
            tmpCSV.write("True,False,True,False,TRUE,false,3,3.0,3,3,3\n")
            tmpCSV.write("False,TRUE,false,1,FALSE,true,4,4.0,4.0,4.0,False\n")
            tmpCSV.write("True,FALSE,true,0,TRUE,false,5,5.0,5.0,5.0,True\n")
            tmpCSV.write("False,True,False,True,FALSE,true,6,6.0,6,six,6\n")
            tmpCSV.flush()
            objName = 'fromCSV'
            fromCSV = nimble.data(returnType=t, source=tmpCSV.name, name=objName)

            assert fromList == fromCSV

def test_data_CSV_data_columnTypeHierarchyWithNaN():
    """ Test of data() loading a csv file with various column types with nan values """
    for t in returnTypes:
        data = [[True,'False',1,1.0,1.0,'1'],
                [False,None,2,None,None,'2'],
                [True,'False',None,3.0,3.0,None],
                [None,'TRUE',None,4.0,4.0,None],
                [True,'FALSE',5,None,None,'5.0'],
                [None,None,6,6.0,6.0,'six']]
        fromList = nimble.data(returnType=t, source=data)

        # instantiate from csv file
        with tempfile.NamedTemporaryFile(suffix=".csv", mode='w') as tmpCSV:
            tmpCSV.write("True,False,1,1.0,1,1\n")
            tmpCSV.write("False,,2,,,2\n")
            tmpCSV.write("True,False,,3.0,3,\n")
            tmpCSV.write(",TRUE,,4.0,4.0,\n")
            tmpCSV.write("True,FALSE,5,,,5.0\n")
            tmpCSV.write(",,6,6.0,6,six\n")
            tmpCSV.flush()
            objName = 'fromCSV'
            fromCSV = nimble.data(returnType=t, source=tmpCSV.name, name=objName)

            assert fromList == fromCSV

def test_data_CSV_data_emptyStringsNotMissing():
    """ Test of data() loading a csv file empty strings not treated as missing """
    for t in returnTypes:
        data = [[True,'False',1,'1'],
                [False,'',2,'2'],
                [True,'False',None,''],
                [None,'TRUE',4,''],
                [True,'FALSE',None,'5.0'],
                [None,'',6,'six']]
        fromList = nimble.data(returnType=t, source=data, treatAsMissing=[None])

        # instantiate from csv file
        with tempfile.NamedTemporaryFile(suffix=".csv", mode='w') as tmpCSV:
            tmpCSV.write("True,False,1,1\n")
            tmpCSV.write("False,,2,2\n")
            tmpCSV.write("True,False,,\n")
            tmpCSV.write(",TRUE,4,\n")
            tmpCSV.write("True,FALSE,,5.0\n")
            tmpCSV.write(",,6,six\n")
            tmpCSV.flush()
            objName = 'fromCSV'
            fromCSV = nimble.data(returnType=t, source=tmpCSV.name, name=objName,
                                  treatAsMissing=[None])

            assert fromList == fromCSV

def test_data_CSV_lastFeatureAllMissing():
    """ Test of data() loading a csv file, default params """
    dataSkip = [[1, 2, 'three'], [4, 5, 'six'], [0, -1, 'negativeTwo']]
    dataKeep = [[1, 2, 'three', None], [4, 5, 'six', None], [0, -1, 'negativeTwo', None]]
    dataEmpty = [[1, 2, 'three', ''], [4, 5, 'six', ''], [0, -1, 'negativeTwo', '']]
    ftSkip = ['a', 'b', 'c']
    ftKeep = ['a', 'b', 'c', '']
    ptNames = ['1', '4', '0']
    for t in returnTypes:
        fromList1 = nimble.data(returnType=t, source=dataSkip)
        fromList2 = nimble.data(returnType=t, source=dataSkip, featureNames=ftSkip)
        fromList3 = nimble.data(returnType=t, source=dataSkip,
                                pointNames=ptNames, featureNames=ftSkip)
        fromList4 = nimble.data(returnType=t, source=dataKeep, featureNames=ftKeep)
        fromList5 = nimble.data(returnType=t, source=dataEmpty, featureNames=ftKeep,
                                treatAsMissing=[])
        with tempfile.NamedTemporaryFile(suffix=".csv", mode='w') as tmpCSV:
            tmpCSV.write("1,2,three,\n")
            tmpCSV.write("4,5,six,\n")
            tmpCSV.write("0,-1,negativeTwo,\n")
            tmpCSV.flush()
            fromCSV1 = nimble.data(returnType=t, source=tmpCSV.name)
            assert fromList1 == fromCSV1

            fromCSV2 = nimble.data(returnType=t, source=tmpCSV.name,
                                   featureNames=ftSkip)
            assert fromList2 == fromCSV2

            fromCSV3 = nimble.data(returnType=t, source=tmpCSV.name,
                                   pointNames=ptNames, featureNames=ftSkip)
            assert fromList3 == fromCSV3

            fromCSV4 = nimble.data(returnType=t, source=tmpCSV.name,
                                   featureNames=ftKeep)
            assert fromList4 == fromCSV4

            fromCSV5 = nimble.data(returnType=t, source=tmpCSV.name,
                                   featureNames=ftKeep, treatAsMissing=[])
            assert fromList5 == fromCSV5

            fromCSV6 = nimble.data(returnType=t, source=tmpCSV.name,
                                   keepFeatures=[1, 3])
            assert len(fromCSV6.features) == 2
            assert all(v != v for v in fromCSV6.features[1])

        with tempfile.NamedTemporaryFile(suffix=".csv", mode='w') as tmpCSV:
            tmpCSV.write('a,b,c,\n')
            tmpCSV.write("1,2,three,\n")
            tmpCSV.write("4,5,six,\n")
            tmpCSV.write("0,-1,negativeTwo,\n")
            tmpCSV.flush()
            fromCSV7 = nimble.data(returnType=t, source=tmpCSV.name,
                                   featureNames=True)

            assert fromList2 == fromCSV7


def test_data_MTXArr_data():
    """ Test of data() loading a mtx (arr format) file, default params """
    for t in returnTypes:
        fromList = nimble.data(returnType=t, source=[[1, 2, 3]])

        # instantiate from mtx array file
        with tempfile.NamedTemporaryFile(suffix=".mtx", mode='w') as tmpMTXArr:
            tmpMTXArr.write("%%MatrixMarket matrix array integer general\n")
            tmpMTXArr.write("1 3\n")
            tmpMTXArr.write("1\n")
            tmpMTXArr.write("2\n")
            tmpMTXArr.write("3\n")
            tmpMTXArr.flush()
            objName = 'fromMTXArr'
            fromMTXArr = nimble.data(returnType=t, source=tmpMTXArr.name, name=objName)

            if t is None and fromList.getTypeString() != fromMTXArr.getTypeString():
                assert fromList.isApproximatelyEqual(fromMTXArr)
            else:
                assert fromList == fromMTXArr

def test_data_MTXArr_dataRandomExtension():
    """ Test of data() loading a mtx (arr format) file without mtx extension """
    for t in returnTypes:
        fromList = nimble.data(returnType=t, source=[[1, 2, 3]])

        # instantiate from mtx array file
        with tempfile.NamedTemporaryFile(suffix=".foo", mode='w') as tmpMTXArr:
            tmpMTXArr.write("%%MatrixMarket matrix array integer general\n")
            tmpMTXArr.write("1 3\n")
            tmpMTXArr.write("1\n")
            tmpMTXArr.write("2\n")
            tmpMTXArr.write("3\n")
            tmpMTXArr.flush()
            objName = 'fromMTXArr'
            fromMTXArr = nimble.data(returnType=t, source=tmpMTXArr.name, name=objName)

            if t is None and fromList.getTypeString() != fromMTXArr.getTypeString():
                assert fromList.isApproximatelyEqual(fromMTXArr)
            else:
                assert fromList == fromMTXArr


def test_data_MTXCoo_data():
    """ Test of data() loading a mtx (coo format) file, default params """
    for t in returnTypes:
        fromList = nimble.data(returnType=t, source=[[1, 2, 3]])

        # instantiate from mtx coordinate file
        with tempfile.NamedTemporaryFile(suffix=".mtx", mode='w') as tmpMTXCoo:
            tmpMTXCoo.write("%%MatrixMarket matrix coordinate integer general\n")
            tmpMTXCoo.write("1 3 3\n")
            tmpMTXCoo.write("1 1 1\n")
            tmpMTXCoo.write("1 2 2\n")
            tmpMTXCoo.write("1 3 3\n")
            tmpMTXCoo.flush()
            objName = 'fromMTXCoo'
            fromMTXCoo = nimble.data(returnType=t, source=tmpMTXCoo.name, name=objName)

            if t is None and fromList.getTypeString() != fromMTXCoo.getTypeString():
                assert fromList.isApproximatelyEqual(fromMTXCoo)
            else:
                assert fromList == fromMTXCoo

def test_data_MTXCoo_dataRandomExtension():
    """ Test of data() loading a mtx (coo format) file without mtx extension """
    for t in returnTypes:
        fromList = nimble.data(returnType=t, source=[[1, 2, 3]])

        # instantiate from mtx coordinate file
        with tempfile.NamedTemporaryFile(suffix=".foo", mode='w') as tmpMTXCoo:
            tmpMTXCoo.write("%%MatrixMarket matrix coordinate integer general\n")
            tmpMTXCoo.write("1 3 3\n")
            tmpMTXCoo.write("1 1 1\n")
            tmpMTXCoo.write("1 2 2\n")
            tmpMTXCoo.write("1 3 3\n")
            tmpMTXCoo.flush()
            objName = 'fromMTXCoo'
            fromMTXCoo = nimble.data(returnType=t, source=tmpMTXCoo.name, name=objName)

            if t is None and fromList.getTypeString() != fromMTXCoo.getTypeString():
                assert fromList.isApproximatelyEqual(fromMTXCoo)
            else:
                assert fromList == fromMTXCoo


@raises(FileFormatException)
def test_data_CSV_unequalRowLength_short():
    with tempfile.NamedTemporaryFile(suffix=".csv", mode='w') as tmpCSV:
        tmpCSV.write('1,2,3,4\n')
        tmpCSV.write('4,5,6\n')
        tmpCSV.flush()

        nimble.data(returnType="List", source=tmpCSV.name)

@raises(FileFormatException)
def test_data_CSV_unequalRowLength_long():
    with tempfile.NamedTemporaryFile(suffix=".csv", mode='w') as tmpCSV:
        tmpCSV.write("1,2,3\n")
        tmpCSV.write("11,22,33\n")
        tmpCSV.write("4,5,6,7\n")
        tmpCSV.flush()

        nimble.data(returnType="List", source=tmpCSV.name)


@raises(FileFormatException)
def test_data_CSV_unequalRowLength_definedByNames():
    with tempfile.NamedTemporaryFile(suffix=".csv", mode='w') as tmpCSV:
        tmpCSV.write("one,two,three\n")
        tmpCSV.write("11,22,33,44\n")
        tmpCSV.write("4,5,6,7\n")
        tmpCSV.flush()

        nimble.data(returnType="List", source=tmpCSV.name, featureNames=True)


def test_data_CSV_unequalRowLength_position():
    with tempfile.NamedTemporaryFile(suffix=".csv", mode='w') as tmpCSV:
        tmpCSV.write("#ignore\n")
        tmpCSV.write("1,2,3,4,0,0,0,0\n")
        tmpCSV.write("\n")
        tmpCSV.write("11,22,33,44,0,0,0,0\n")
        tmpCSV.write("4,5,6,0,0,0\n")
        tmpCSV.flush()

        expMsg = "The row on line 4 has length 6. We expected length 8. "
        expMsg += "The expected row length was defined by looking at the row "
        expMsg += "on line 1 and using ',' as the separator."
        with raises(FileFormatException, match=expMsg):
            nimble.data(returnType="List", source=tmpCSV.name,
                        featureNames=True)

def test_data_HDF5_data():
    """ """
    for t in returnTypes:
        fromList = nimble.data(returnType=t, source=[[[[1, 2], [3, 4]],
                                                    [[1, 2], [3, 4]],],
                                                   [[[1, 2], [3, 4]],
                                                    [[1, 2], [3, 4]]]])
        # HDF5 commonly uses two extensions .hdf5 and .h5
        for suffix in ['.hdf5', '.h5']:
            with tempfile.NamedTemporaryFile(suffix=suffix) as tmpHDF:
                arr = np.array([[1, 2], [3, 4]])
                hdfFile = h5py.File(tmpHDF, 'w')
                one = hdfFile.create_group('one')
                one.create_dataset('mtx1', data=arr)
                one.create_dataset('mtx2', data=arr)
                two = hdfFile.create_group('two')
                two.create_dataset('mtx1', data=arr)
                two.create_dataset('mtx2', data=arr)
                hdfFile.flush()
                hdfFile.close()
                tmpHDF.seek(0)
                fromHDF = nimble.data(returnType=t, source=tmpHDF.name)

                if t is None and fromList.getTypeString() != fromHDF.getTypeString():
                    assert fromList.isApproximatelyEqual(fromHDF)
                else:
                    assert fromList == fromHDF

def test_data_HDF5_dataRandomExtension():
    for t in returnTypes:
        fromList = nimble.data(returnType=t, source=[[[[1, 2], [3, 4]],
                                                    [[1, 2], [3, 4]],],
                                                   [[[1, 2], [3, 4]],
                                                    [[1, 2], [3, 4]]]])

        with tempfile.NamedTemporaryFile(suffix=".data") as tmpHDF:
            arr = np.array([[1, 2], [3, 4]])
            hdfFile = h5py.File(tmpHDF, 'w')
            one = hdfFile.create_group('one')
            one.create_dataset('mtx1', data=arr)
            one.create_dataset('mtx2', data=arr)
            two = hdfFile.create_group('two')
            two.create_dataset('mtx1', data=arr)
            two.create_dataset('mtx2', data=arr)
            hdfFile.flush()
            hdfFile.close()
            tmpHDF.seek(0)
            fromHDF = nimble.data(returnType=t, source=tmpHDF.name)

            if t is None and fromList.getTypeString() != fromHDF.getTypeString():
                assert fromList.isApproximatelyEqual(fromHDF)
            else:
                assert fromList == fromHDF

def test_data_HDF5_dataDifferentStructures():
    data = [[[[1, 2], [3, 4]],
             [[1, 2], [3, 4]]],
            [[[-1, -2], [-3, -4]],
             [[-1, -2], [-3, -4]]]]
    for t in returnTypes:
        fromList = nimble.data(returnType=t, source=data)

        # Case 1: file contains single Dataset with all data
        with tempfile.NamedTemporaryFile(suffix=".h5") as tmpHDF:
            hdfFile = h5py.File(tmpHDF, 'w')
            ds1 = hdfFile.create_dataset('data', data=np.array(data))
            hdfFile.flush()
            hdfFile.close()
            tmpHDF.seek(0)
            fromHDF = nimble.data(returnType=t, source=tmpHDF.name)

            if t is None and fromList.getTypeString() != fromHDF.getTypeString():
                assert fromList.isApproximatelyEqual(fromHDF)
            else:
                assert fromList == fromHDF

        # Case 2: Two Datasets
        with tempfile.NamedTemporaryFile(suffix=".h5") as tmpHDF:
            hdfFile = h5py.File(tmpHDF, 'w')
            hdfFile.create_dataset('mtx1', data=np.array(data)[0])
            hdfFile.create_dataset('mtx2', data=np.array(data)[1])
            hdfFile.flush()
            hdfFile.close()
            tmpHDF.seek(0)
            fromHDF = nimble.data(returnType=t, source=tmpHDF.name)

            if t is None and fromList.getTypeString() != fromHDF.getTypeString():
                assert fromList.isApproximatelyEqual(fromHDF)
            else:
                assert fromList == fromHDF

        # Case 3: Two groups containing two Datasets (matrices)
        # This is the stucture in other tests so we will not test here

        # Case 4: Two groups each containing two groups with two Datasets (vectors)
        with tempfile.NamedTemporaryFile(suffix=".hdf5") as tmpHDF:
            hdfFile = h5py.File(tmpHDF, 'w')
            zero = hdfFile.create_group('index0')
            zeroZero = zero.create_group('index0')
            zeroZero.create_dataset('index0', data=np.array(data)[0, 0, 0])
            zeroZero.create_dataset('index1', data=np.array(data)[0, 0, 1])
            zeroOne = zero.create_group('index1')
            zeroOne.create_dataset('index0', data=np.array(data)[0, 1, 0])
            zeroOne.create_dataset('index1', data=np.array(data)[0, 1, 1])
            one = hdfFile.create_group('index1')
            oneZero = one.create_group('index0')
            oneZero.create_dataset('index0', data=np.array(data)[1, 0, 0])
            oneZero.create_dataset('index1', data=np.array(data)[1, 0, 1])
            oneOne = one.create_group('index1')
            oneOne.create_dataset('index0', data=np.array(data)[1, 1, 0])
            oneOne.create_dataset('index1', data=np.array(data)[1, 1, 1])
            hdfFile.flush()
            hdfFile.close()
            tmpHDF.seek(0)
            fromHDF = nimble.data(returnType=t, source=tmpHDF.name)

            if t is None and fromList.getTypeString() != fromHDF.getTypeString():
                assert fromList.isApproximatelyEqual(fromHDF)
            else:
                assert fromList == fromHDF

############################
# Name and path attributes #
############################


def test_data_objName_and_path_CSV():
    for t in returnTypes:
        # instantiate from csv file
        with tempfile.NamedTemporaryFile(suffix=".csv", mode='w') as tmpCSV:
            tmpCSV.write("1,2,3\n")
            tmpCSV.flush()

            objName = 'fromCSV'
            ret = nimble.data(returnType=t, source=tmpCSV.name, name=objName)
            assert ret.name == objName
            assert ret.path == tmpCSV.name
            assert ret.absolutePath == tmpCSV.name

            relExp = os.path.relpath(ret.absolutePath)
            assert ret.relativePath == relExp

            retDefName = nimble.data(returnType=t, source=tmpCSV.name)
            tokens = tmpCSV.name.rsplit(os.path.sep)
            assert retDefName.name == tokens[len(tokens) - 1]


def test_data_objName_and_path_MTXArr():
    for t in returnTypes:
        # instantiate from mtx array file
        with tempfile.NamedTemporaryFile(suffix=".mtx", mode='w') as tmpMTXArr:
            tmpMTXArr.write("%%MatrixMarket matrix array integer general\n")
            tmpMTXArr.write("1 3\n")
            tmpMTXArr.write("1\n")
            tmpMTXArr.write("2\n")
            tmpMTXArr.write("3\n")
            tmpMTXArr.flush()

            objName = 'fromMTXArr'
            ret = nimble.data(returnType=t, source=tmpMTXArr.name, name=objName)
            assert ret.name == objName
            assert ret.path == tmpMTXArr.name
            assert ret.absolutePath == tmpMTXArr.name

            relExp = os.path.relpath(ret.absolutePath)
            assert ret.relativePath == relExp

            retDefName = nimble.data(returnType=t, source=tmpMTXArr.name)
            tokens = tmpMTXArr.name.rsplit(os.path.sep)
            assert retDefName.name == tokens[len(tokens) - 1]


def test_data_objName_and_path_MTXCoo():
    for t in returnTypes:
        # instantiate from mtx coordinate file
        with tempfile.NamedTemporaryFile(suffix=".mtx", mode='w') as tmpMTXCoo:
            tmpMTXCoo.write("%%MatrixMarket matrix coordinate integer general\n")
            tmpMTXCoo.write("1 3 3\n")
            tmpMTXCoo.write("1 1 1\n")
            tmpMTXCoo.write("1 2 2\n")
            tmpMTXCoo.write("1 3 3\n")
            tmpMTXCoo.flush()

            objName = 'fromMTXCoo'
            ret = nimble.data(returnType=t, source=tmpMTXCoo.name, name=objName)
            assert ret.name == objName
            assert ret.path == tmpMTXCoo.name
            assert ret.absolutePath == tmpMTXCoo.name

            relExp = os.path.relpath(ret.absolutePath)
            assert ret.relativePath == relExp

            retDefName = nimble.data(returnType=t, source=tmpMTXCoo.name)
            tokens = tmpMTXCoo.name.rsplit(os.path.sep)
            assert retDefName.name == tokens[len(tokens) - 1]


###################################
# Point / Feature names from File #
###################################

def test_extractNames_CSV():
    """ Test of data() loading a csv file and extracting names """
    pNames = ['pn1']
    fNames = ['one', 'two', 'three']
    for t in returnTypes:
        fromList = nimble.data(
            returnType=t, source=[[1, 2, 3]], pointNames=pNames, featureNames=fNames)

        # instantiate from csv file
        tmpCSV = tempfile.NamedTemporaryFile(suffix=".csv", mode='w')
        tmpCSV.write('ignore,one,two,three\n')
        tmpCSV.write("pn1,1,2,3\n")
        tmpCSV.flush()

        fromCSV = nimble.data(
            returnType=t, source=tmpCSV.name, pointNames=True, featureNames=True)
        tmpCSV.close()
        assert fromList == fromCSV


def test_names_AutoDetectedBlankLines_CSV():
    pNames = ['pn1']
    fNames = ['one', 'two', 'three']
    for t in returnTypes:
        fromList = nimble.data(
            returnType=t, source=[[1, 2, 3]], pointNames=pNames, featureNames=fNames)

        # instantiate from csv file
        tmpCSV = tempfile.NamedTemporaryFile(suffix=".csv", mode='w')
        tmpCSV.write("\n")
        tmpCSV.write("\n")
        tmpCSV.write("pointNames,one,two,three\n")
        tmpCSV.write("pn1,1,2,3\n")
        tmpCSV.flush()

        fromCSV = nimble.data(returnType=t, source=tmpCSV.name)
        tmpCSV.close()
        assert fromList == fromCSV


def test_featNamesOnly_AutoDetectedBlankLines_CSV():
    fNames = ['one', 'two', 'three']
    for t in returnTypes:
        fromList = nimble.data(returnType=t, source=[[1, 2, 3]], featureNames=fNames)

        # instantiate from csv file
        tmpCSV = tempfile.NamedTemporaryFile(suffix=".csv", mode='w')
        tmpCSV.write("\n")
        tmpCSV.write("\n")
        tmpCSV.write("one,two,three\n")
        tmpCSV.write("1,2,3\n")
        tmpCSV.flush()

        fromCSV = nimble.data(returnType=t, source=tmpCSV.name)
        tmpCSV.close()
        assert fromList == fromCSV

def test_pointNames_AutoDetected_from_specified_featNames_CSV():
    fNames = ['one', 'two', 'three']
    pNames = ['pn1']
    for t in returnTypes:
        fromList = nimble.data(
            returnType=t, source=[[1, 2, 3]], pointNames=pNames, featureNames=fNames)

        # instantiate from csv file
        tmpCSV = tempfile.NamedTemporaryFile(suffix=".csv", mode='w')
        tmpCSV.write("\n")
        tmpCSV.write("\n")
        tmpCSV.write("pointNames,one,two,three\n")
        tmpCSV.write("pn1,1,2,3\n")
        tmpCSV.flush()
        fromCSV = nimble.data(returnType=t, source=tmpCSV.name, featureNames=True)
        tmpCSV.close()
        assert fromList == fromCSV


def test_specifiedIgnore_overides_autoDetectBlankLine_CSV():
    for t in returnTypes:
        data = [[0, 1, 2, 3], [10, 11, 12, 13]]
        fromList = nimble.data(returnType=t, source=data)

        # instantiate from csv file
        tmpCSV = tempfile.NamedTemporaryFile(suffix=".csv", mode='w')
        tmpCSV.write("\n")
        tmpCSV.write("\n")
        tmpCSV.write('0,1,2,3\n')
        tmpCSV.write("10,11,12,13\n")
        tmpCSV.flush()
        fromCSV = nimble.data(
            returnType=t, source=tmpCSV.name, pointNames=False, featureNames=False)
        tmpCSV.close()
        assert fromList == fromCSV


def helper_auto(rawStr, rawType, returnType, pointNames, featureNames):
    """
    Writes a CSV and reads it in using nimble.data, fixing in place the given arguments,
    returning the resultant object

    """
    if rawType == 'csv':
        tmpCSV = tempfile.NamedTemporaryFile(suffix=".csv", mode='w')
        tmpCSV.write(rawStr)
        tmpCSV.flush()
        ret = nimble.data(returnType=returnType, source=tmpCSV.name,
                          pointNames=pointNames, featureNames=featureNames)
        tmpCSV.close()
    else:
        fnameRow = list(map(_intFloatOrString, rawStr.split('\n')[0].split(',')))
        dataRow = list(map(_intFloatOrString, rawStr.split('\n')[1].split(',')))
        lolFromRaw = [fnameRow, dataRow]
        baseObj = nimble.data("List", lolFromRaw, pointNames=False, featureNames=False)
        finalRaw = baseObj.copy(to=rawType)
        ret = nimble.data(returnType=returnType, source=finalRaw,
                          pointNames=pointNames, featureNames=featureNames)

    return ret

def test_automaticByType_fnames_rawAndCSV():
    availableRaw = ['csv', 'pythonlist', 'numpyarray', 'numpymatrix', 'scipycoo']
    for (rawT, retT) in itertools.product(availableRaw, returnTypes):
        # example which triggers automatic removal
        simpleRaw = "fname0,fname1,fname2\n1,2,3\n"
        simple = helper_auto(simpleRaw, rawT, retT, pointNames='automatic',
                              featureNames='automatic')
        assert simple.features.getNames() == ['fname0','fname1','fname2']

        # first line contains all strings, second line contains only one number
        oneNumRaw = "fname0,fname1,fname2\ndata1,2,data3"
        oneNum = helper_auto(oneNumRaw, rawT, retT,
                             pointNames='automatic', featureNames='automatic')
        assert oneNum.features.getNames() == ['fname0','fname1','fname2']

        # first line contains a non-string interpretable value
        nonStringHeadRaw = "fname0,1.0,fname2\n1,2,3"
        fail1 = helper_auto(nonStringHeadRaw, rawT, retT,
                           pointNames='automatic', featureNames='automatic')
        assert fail1.features._getNamesNoGeneration() is None

        # first line contains a non-string interpretable value
        allStringRaw = "fname0,1.0,fname2\nf1,f2,f3"
        fail2 = helper_auto(allStringRaw, rawT, retT,
                            pointNames='automatic', featureNames='automatic')
        assert fail2.features._getNamesNoGeneration() is None


def test_userOverrideOfAutomaticByType_fnames_rawAndCSV():
    availableRaw = ['csv', 'pythonlist', 'numpyarray', 'numpymatrix', 'scipycoo']
    for (rawT, retT) in itertools.product(availableRaw, returnTypes):
        # example where user provided False overides automatic detection
        correctRaw = "fname0,fname1,fname2\n1,2,3\n"
        overide1a = helper_auto(correctRaw, rawT, retT, pointNames='automatic', featureNames=False)
        overide1b = helper_auto(correctRaw, rawT, retT, pointNames='automatic', featureNames=None)
        assert all(n is None for n in overide1a.features.getNames())
        assert all(n is None for n in overide1b.features.getNames())

        # example where user provided True extracts non-detectable first line
        nonStringFail1Raw = "fname0,1.0,fname2\n1,2,3"
        overide2 = helper_auto(nonStringFail1Raw, rawT, retT, pointNames='automatic', featureNames=True)
        assert overide2.features.getNames() == ['fname0', '1.0', 'fname2']

        # example where user provided True extracts non-detectable first line
        sameTypeFail2Raw = "fname0,fname1,fname2\ndata1,data2,data3"
        overide3 = helper_auto(sameTypeFail2Raw, rawT, retT, pointNames='automatic', featureNames=True)
        assert overide3.features.getNames() == ['fname0', 'fname1', 'fname2']


def test_automaticByType_pname_interaction_with_fname():
    availableRaw = ['csv', 'pythonlist', 'numpyarray', 'numpymatrix', 'scipycoo']
    for (rawT, retT) in itertools.product(availableRaw, returnTypes):
        # pnames auto triggered with auto fnames
        raw = "pointNames,fname0,fname1,fname2\npname0,1,2,3\n"
        testObj = helper_auto(raw, rawT, retT, pointNames='automatic', featureNames='automatic')
        assert testObj.features.getNames() == ['fname0','fname1','fname2']
        assert testObj.points.getNames() == ['pname0']

        # pnames auto triggereed with explicit fnames
        raw = "pointNames,fname0,fname1,fname2\npname0,1,2,3\n"
        testObj = helper_auto(raw, rawT, retT, pointNames='automatic', featureNames=True)
        assert testObj.features.getNames() == ['fname0','fname1','fname2']
        assert testObj.points.getNames() == ['pname0']

        #pnames not triggered given 'pointNames' at [0,0] when fnames auto trigger fails CASE1
        raw = "pointNames,fname0,1.0,fname2\npname0,1,2,3\n"
        testObj = helper_auto(raw, rawT, retT, pointNames='automatic', featureNames='automatic')
        assert all(n is None for n in testObj.features.getNames())
        assert all(n is None for n in testObj.points.getNames())

        #pnames not triggered given 'pointNames' at [0,0] when fnames auto trigger fails CASE2
        raw = "pointNames,fname0,fname1,fname2\npname0,data1,data2,data3\n"
        testObj = helper_auto(raw, rawT, retT, pointNames='automatic', featureNames='automatic')
        assert all(n is None for n in testObj.features.getNames())
        assert all(n is None for n in testObj.points.getNames())

        #pnames not triggered given 'pointNames' at [0,0] when fnames explicit False
        raw = "pointNames,fname0,fname1,fname2\npname0,1,2,3\n"
        testObj = helper_auto(raw, rawT, retT, pointNames='automatic', featureNames=False)
        assert all(n is None for n in testObj.features.getNames())
        assert all(n is None for n in testObj.points.getNames())

        #pnames explicit False given 'pointNames' at [0,0] and fname auto extraction
        raw = "pointNames,fname0,fname1,fname2\npname0,1,2,3\n"
        testObj = helper_auto(raw, rawT, retT, pointNames=False, featureNames=True)
        assert testObj.features.getNames() == ['pointNames', 'fname0', 'fname1', 'fname2']
        assert all(n is None for n in testObj.points.getNames())


def test_names_AutomaticVsTrueVsFalseVsNone():
    """ Test data() accepted inputs for pointNames and featureNames """
    for t in returnTypes:
        # pNames and fNames triggered for automatic
        raw1 = [['pointNames', 'fname0','fname1','fname2'],
                ['pname0', 0, 1, 2]]
        testAuto = nimble.data(t, raw1, pointNames='automatic', featureNames='automatic')
        testTrue = nimble.data(t, raw1, pointNames=True, featureNames=True)
        testFalse = nimble.data(t, raw1, pointNames=False, featureNames=False)
        testNone = nimble.data(t, raw1, pointNames=None, featureNames=None)

        assert testAuto == testTrue
        assert testAuto != testFalse
        assert testFalse == testNone

        # pNames not triggered, fNames triggered for automatic
        raw2 = [['either', 'fname0','fname1','fname2'],
                [99, 0, 1, 2]]
        testAuto = nimble.data(t, raw2, pointNames='automatic', featureNames='automatic')
        testTrue = nimble.data(t, raw2, pointNames=True, featureNames=True)
        testFalse = nimble.data(t, raw2, pointNames=False, featureNames=False)
        testNone = nimble.data(t, raw2, pointNames=None, featureNames=None)

        assert testAuto != testTrue
        assert testAuto != testFalse
        assert testTrue != testFalse
        assert testFalse == testNone

        # no names triggered for automatic
        raw3 = [[-1, 9, 8, 7],
                [99, 0, 1, 2]]
        testAuto = nimble.data(t, raw3, pointNames='automatic', featureNames='automatic')
        testTrue = nimble.data(t, raw3, pointNames=True, featureNames=True)
        testFalse = nimble.data(t, raw3, pointNames=False, featureNames=False)
        testNone = nimble.data(t, raw3, pointNames=None, featureNames=None)

        assert testAuto != testTrue
        assert testAuto == testFalse
        assert testFalse == testNone


def test_namesInComment_MTXArr():
    """ Test of data() loading a mtx (arr format) file and comment Names """
    pNames = ['pn1']
    fNames = ['one', 'two', 'three']
    for t in returnTypes:
        fromList = nimble.data(returnType=t, source=[[1, 2, 3]], pointNames=pNames, featureNames=fNames)

        # instantiate from mtx array file
        tmpMTXArr = tempfile.NamedTemporaryFile(suffix=".mtx", mode='w')
        tmpMTXArr.write("%%MatrixMarket matrix array integer general\n")
        tmpMTXArr.write("%#pn1\n")
        tmpMTXArr.write("%#one,two,three\n")
        tmpMTXArr.write("1 3\n")
        tmpMTXArr.write("1\n")
        tmpMTXArr.write("2\n")
        tmpMTXArr.write("3\n")
        tmpMTXArr.flush()
        fromMTXArr = nimble.data(returnType=t, source=tmpMTXArr.name)
        tmpMTXArr.close()
        if t is None and fromList.getTypeString() != fromMTXArr.getTypeString():
            assert fromList.isApproximatelyEqual(fromMTXArr)
        else:
            assert fromList == fromMTXArr


def test_namesInComment_MTXCoo():
    """ Test of data() loading a mtx (coo format) file and comment Names """
    pNames = ['pn1']
    fNames = ['one', 'two', 'three']
    for t in returnTypes:
        fromList = nimble.data(
            returnType=t, source=[[1, 2, 3]], pointNames=pNames, featureNames=fNames)

        # instantiate from mtx coordinate file
        tmpMTXCoo = tempfile.NamedTemporaryFile(suffix=".mtx", mode='w')
        tmpMTXCoo.write("%%MatrixMarket matrix coordinate integer general\n")
        tmpMTXCoo.write("%#pn1\n")
        tmpMTXCoo.write("%#one,two,three\n")
        tmpMTXCoo.write("1 3 3\n")
        tmpMTXCoo.write("1 1 1\n")
        tmpMTXCoo.write("1 2 2\n")
        tmpMTXCoo.write("1 3 3\n")
        tmpMTXCoo.flush()
        fromMTXCoo = nimble.data(returnType=t, source=tmpMTXCoo.name)
        tmpMTXCoo.close()
        if t is None and fromList.getTypeString() != fromMTXCoo.getTypeString():
            assert fromList.isApproximatelyEqual(fromMTXCoo)
        else:
            assert fromList == fromMTXCoo


def test_extractNames_MTXArr():
    """ Test of data() loading a mtx (arr format) file and extracting names """
    pNames = ['11']
    fNames = ['1', '2', '3']
    for t in returnTypes:
        fromList = nimble.data(
            returnType=t, source=[[21, 22, 23]], pointNames=pNames, featureNames=fNames)

        # instantiate from mtx array file
        tmpMTXArr = tempfile.NamedTemporaryFile(suffix=".mtx", mode='w')
        tmpMTXArr.write("%%MatrixMarket matrix array integer general\n")
        tmpMTXArr.write("2 4\n")
        tmpMTXArr.write("-4\n")
        tmpMTXArr.write("11\n")
        tmpMTXArr.write("1\n")
        tmpMTXArr.write("21\n")
        tmpMTXArr.write("2\n")
        tmpMTXArr.write("22\n")
        tmpMTXArr.write("3\n")
        tmpMTXArr.write("23\n")
        tmpMTXArr.flush()

        fromMTXArr = nimble.data(
            returnType=t, source=tmpMTXArr.name, pointNames=True, featureNames=True)
        tmpMTXArr.close()
        if t is None and fromList.getTypeString() != fromMTXArr.getTypeString():
            assert fromList.isApproximatelyEqual(fromMTXArr)
        else:
            assert fromList == fromMTXArr


def test_extractNames_MTXCoo():
    """ Test of data() loading a mtx (coo format) file and extracting names """
    pNames = ['21']
    fNames = ['1', '2', '3']
    for t in returnTypes:
        fromList = nimble.data(
            returnType=t, source=[[22, -5, 23]], pointNames=pNames, featureNames=fNames)

        # instantiate from mtx coordinate file
        tmpMTXCoo = tempfile.NamedTemporaryFile(suffix=".mtx", mode='w')
        tmpMTXCoo.write("%%MatrixMarket matrix coordinate integer general\n")
        tmpMTXCoo.write("2 4 8\n")
        tmpMTXCoo.write("1 1 11\n")
        tmpMTXCoo.write("1 2 1\n")
        tmpMTXCoo.write("1 3 2\n")
        tmpMTXCoo.write("1 4 3\n")
        tmpMTXCoo.write("2 1 21\n")
        tmpMTXCoo.write("2 2 22\n")
        tmpMTXCoo.write("2 3 -5\n")
        tmpMTXCoo.write("2 4 23\n")
        tmpMTXCoo.flush()
        fromMTXCoo = nimble.data(
            returnType=t, source=tmpMTXCoo.name, pointNames=True, featureNames=True)
        tmpMTXCoo.close()
        if t is None and fromList.getTypeString() != fromMTXCoo.getTypeString():
            assert fromList.isApproximatelyEqual(fromMTXCoo)
        else:
            assert fromList == fromMTXCoo

def test_extractNames_HDF():
    pNames = ['one', 'two']
    for t in returnTypes:
        fromList = nimble.data(returnType=t, source=[[[[1, 2], [3, 4]],
                                                    [[1, 2], [3, 4]],],
                                                   [[[1, 2], [3, 4]],
                                                    [[1, 2], [3, 4]]]],
                               pointNames=pNames)

        with tempfile.NamedTemporaryFile(suffix=".data") as tmpHDF:
            arr = np.array([[1, 2], [3, 4]])
            hdfFile = h5py.File(tmpHDF, 'w')
            one = hdfFile.create_group('one')
            one.create_dataset('mtx1', data=arr)
            one.create_dataset('mtx2', data=arr)
            two = hdfFile.create_group('two')
            two.create_dataset('mtx1', data=arr)
            two.create_dataset('mtx2', data=arr)
            hdfFile.flush()
            hdfFile.close()
            tmpHDF.seek(0)
            fromHDF = nimble.data(returnType=t, source=tmpHDF.name,
                                  pointNames=True)

            if t is None and fromList.getTypeString() != fromHDF.getTypeString():
                assert fromList.isApproximatelyEqual(fromHDF)
            else:
                assert fromList == fromHDF


@raises(InvalidArgumentValue)
def test_csv_extractNames_duplicatePointName():
    # instantiate from csv file
    with tempfile.NamedTemporaryFile(suffix=".csv", mode='w') as tmpCSV:
        tmpCSV.write('ignore,one,two,three\n')
        tmpCSV.write("pn1,1,2,3\n")
        tmpCSV.write("pn1,11,22,33\n")
        tmpCSV.flush()

        nimble.data(returnType="List", source=tmpCSV.name, pointNames=True)


@raises(InvalidArgumentValue)
def test_csv_extractNames_duplicateFeatureName():
    # instantiate from csv file
    with tempfile.NamedTemporaryFile(suffix=".csv", mode='w') as tmpCSV:
        tmpCSV.write('one,two,one\n')
        tmpCSV.write("1,2,3\n")
        tmpCSV.write("11,22,33\n")
        tmpCSV.flush()

        nimble.data(returnType="List", source=tmpCSV.name, featureNames=True)


def test_csv_roundtrip_autonames():
    for retType in returnTypes:
        data = [[1, 0, 5, 12], [0, 1, 3, 17], [0, 0, 8, 22]]
        pnames = ['p0','p1','p2']
        fnames = ['f0','f1','f2', 'f3']

        withFnames = nimble.data(retType, data, featureNames=fnames)
        withBoth = nimble.data(retType, data, featureNames=fnames, pointNames=pnames)

        with tempfile.NamedTemporaryFile(suffix=".csv") as tmpCSVFnames:
            withFnames.writeFile(tmpCSVFnames.name, 'csv', includeNames=True)
            fromFileFnames = nimble.data(returnType=retType, source=tmpCSVFnames.name)
            assert fromFileFnames == withFnames

        with tempfile.NamedTemporaryFile(suffix=".csv") as tmpCSVBoth:
            withBoth.writeFile(tmpCSVBoth.name, 'csv', includeNames=True)
            fromFileBoth = nimble.data(returnType=retType, source=tmpCSVBoth.name)
            assert fromFileBoth == withBoth

def test_hdf_roundtrip_autonames():
    for t in returnTypes:
        pNames = ['one', 'two']
        data = [[[[1, 2], [3, 4]], [[1, 2], [3, 4]]],
                [[[-1, -2], [-3, -4]], [[-1, -2], [-3, -4]]]]
        withPNames = nimble.data(t, data, pointNames=pNames)

        with tempfile.NamedTemporaryFile(suffix=".hdf5") as tmpHDF:
            withPNames.writeFile(tmpHDF.name, includeNames=True)
            fromFile = nimble.data(t, tmpHDF.name)
            assert withPNames == fromFile

##################################
# Point / Feature names from Raw #
##################################


def test_extractNames_pythonList():
    """ Test of data() given python list, extracting names """
    inDataRaw = [['foo', 'one', 2, 'three'], ['pn1', 1, -1, -3]]
    for t in returnTypes:
        specRaw = [[1, -1, -3]]
        pNames = ['pn1']
        fNames = ['one', '2', 'three']
        inData = nimble.data(
            returnType=t, source=inDataRaw, pointNames=True, featureNames=True)
        specified = nimble.data(
            returnType=t, source=specRaw, pointNames=pNames, featureNames=fNames)
        assert inData == specified

        specRaw = [['one', 2, 'three'], [1, -1, -3]]
        pNames = ['foo', 'pn1']
        inData = nimble.data(
            returnType=t, source=inDataRaw, pointNames=True, featureNames=False)
        specified = nimble.data(
            returnType=t, source=specRaw, pointNames=pNames)
        assert inData == specified

        specRaw = [['pn1', 1, -1, -3]]
        fNames = ['foo', 'one', '2', 'three']
        inData = nimble.data(
            returnType=t, source=inDataRaw, pointNames=False, featureNames=True)
        specified = nimble.data(
            returnType=t, source=specRaw, featureNames=fNames)
        assert inData == specified


def test_extractNames_NPArray():
    """ Test of data() given numpy array, extracting names """
    inDataRaw = np.array([[-111, 21, 22, 23], [11, 1, -1, -3]])
    for t in returnTypes:
        specRaw = np.array([[1, -1, -3]])
        pNames = ['11']
        fNames = ['21', '22', '23']
        inData = nimble.data(
            returnType=t, source=inDataRaw, pointNames=True, featureNames=True)
        specified = nimble.data(
            returnType=t, source=specRaw, pointNames=pNames, featureNames=fNames)
        assert inData == specified

        specRaw = np.array([[21, 22, 23], [1, -1, -3]])
        pNames = ['-111', '11']
        inData = nimble.data(
            returnType=t, source=inDataRaw, pointNames=True, featureNames=False)
        specified = nimble.data(
            returnType=t, source=specRaw, pointNames=pNames)
        assert inData == specified

        specRaw = np.array([[11, 1, -1, -3]])
        fNames = ['-111', '21', '22', '23']
        inData = nimble.data(
            returnType=t, source=inDataRaw, pointNames=False, featureNames=True)
        specified = nimble.data(
            returnType=t, source=specRaw, featureNames=fNames)
        assert inData == specified


def test_extractNames_NPMatrix():
    """ Test of data() given numpy matrix, extracting names """
    inDataRaw = np.array([[-111, 21, 22, 23], [11, 1, -1, -3]])
    for t in returnTypes:
        specRaw = np.matrix([[1, -1, -3]])
        pNames = ['11']
        fNames = ['21', '22', '23']
        inData = nimble.data(
            returnType=t, source=inDataRaw, pointNames=True, featureNames=True)
        specified = nimble.data(
            returnType=t, source=specRaw, pointNames=pNames, featureNames=fNames)
        assert inData == specified

        specRaw = np.matrix([[21, 22, 23], [1, -1, -3]])
        pNames = ['-111', '11']
        inData = nimble.data(
            returnType=t, source=inDataRaw, pointNames=True, featureNames=False)
        specified = nimble.data(
            returnType=t, source=specRaw, pointNames=pNames)
        assert inData == specified

        specRaw = np.matrix([[11, 1, -1, -3]])
        fNames = ['-111', '21', '22', '23']
        inData = nimble.data(
            returnType=t, source=inDataRaw, pointNames=False, featureNames=True)
        specified = nimble.data(
            returnType=t, source=specRaw, featureNames=fNames)
        assert inData == specified


def test_extractNames_CooSparse():
    """ Test of data() given scipy Coo matrix, extracting names """
    inDataRaw = np.array([[-111, 21, 22, 23], [11, 1, -1, -3]])
    inDataRaw = scipy.sparse.coo_matrix(inDataRaw)
    for t in returnTypes:
        specRaw = np.array([[1, -1, -3]])
        specRaw = scipy.sparse.csc_matrix(specRaw)
        pNames = ['11']
        fNames = ['21', '22', '23']
        inData = nimble.data(
            returnType=t, source=inDataRaw, pointNames=True, featureNames=True)
        specified = nimble.data(
            returnType=t, source=specRaw, pointNames=pNames, featureNames=fNames)
        assert inData == specified

        specRaw = np.array([[21, 22, 23], [1, -1, -3]])
        specRaw = scipy.sparse.csc_matrix(specRaw)
        pNames = ['-111', '11']
        inData = nimble.data(
            returnType=t, source=inDataRaw, pointNames=True, featureNames=False)
        specified = nimble.data(
            returnType=t, source=specRaw, pointNames=pNames)
        assert inData == specified

        specRaw = np.array([[11, 1, -1, -3]])
        specRaw = scipy.sparse.csc_matrix(specRaw)
        fNames = ['-111', '21', '22', '23']
        inData = nimble.data(
            returnType=t, source=inDataRaw, pointNames=False, featureNames=True)
        specified = nimble.data(
            returnType=t, source=specRaw, featureNames=fNames)
        assert inData == specified


def test_extractNames_CscSparse():
    """ Test of data() given scipy Csc matrix, extracting names """
    inDataRaw = np.array([[-111, 21, 22, 23], [11, 1, -1, -3]])
    inDataRaw = scipy.sparse.csc_matrix(inDataRaw)
    for t in returnTypes:
        specRaw = np.array([[1, -1, -3]])
        specRaw = scipy.sparse.csc_matrix(specRaw)
        pNames = ['11']
        fNames = ['21', '22', '23']
        inData = nimble.data(
            returnType=t, source=inDataRaw, pointNames=True, featureNames=True)
        specified = nimble.data(
            returnType=t, source=specRaw, pointNames=pNames, featureNames=fNames)

        assert inData == specified

        specRaw = np.array([[21, 22, 23], [1, -1, -3]])
        specRaw = scipy.sparse.csc_matrix(specRaw)
        pNames = ['-111', '11']
        inData = nimble.data(
            returnType=t, source=inDataRaw, pointNames=True, featureNames=False)
        specified = nimble.data(
            returnType=t, source=specRaw, pointNames=pNames)
        assert inData == specified

        specRaw = np.array([[11, 1, -1, -3]])
        specRaw = scipy.sparse.csc_matrix(specRaw)
        fNames = ['-111', '21', '22', '23']
        inData = nimble.data(
            returnType=t, source=inDataRaw, pointNames=False, featureNames=True)
        specified = nimble.data(
            returnType=t, source=specRaw, featureNames=fNames)
        assert inData == specified


def test_extractNames_pandasDataFrame():
    inDataRaw = pd.DataFrame([[1, -1, -3]], index=[11], columns=[21, 22, 23])
    for t in returnTypes:
        specRaw = pd.DataFrame([[1, -1, -3]])
        pNames = ['11']
        fNames = ['21', '22', '23']
        inData = nimble.data(
            returnType=t, source=inDataRaw, pointNames=True, featureNames=True)
        specified = nimble.data(
            returnType=t, source=specRaw, pointNames=pNames, featureNames=fNames)
        assert inData == specified

        specRaw = pd.DataFrame([[1, -1, -3]])
        pNames = ['11']
        inData = nimble.data(
            returnType=t, source=inDataRaw, pointNames=True, featureNames=False)
        specified = nimble.data(
            returnType=t, source=specRaw, pointNames=pNames)
        assert inData == specified

        specRaw = pd.DataFrame([[1, -1, -3]])
        fNames = ['21', '22', '23']
        inData = nimble.data(
            returnType=t, source=inDataRaw, pointNames=False, featureNames=True)
        specified = nimble.data(
            returnType=t, source=specRaw, featureNames=fNames)
        assert inData == specified


def test_names_dataUnmodified():
    """ Test original data unmodifed when names set to 'automatic' or True """
    autoData = [['pointNames', 'fname0', 'fname1', 'fname2'], ['pt', 1, -1, -3]]
    autoArray = np.array(autoData, dtype=np.object_)
    trueData = [[-111, 21, 22, 23], [11, 1, -1, -3]]

    def assertUnmodified(rawData, names):
        if isinstance(rawData, list):
            rawDataCopy = [lst.copy() for lst in rawData]
        else:
            rawDataCopy = rawData.copy()
        inData = nimble.data(
            returnType=t, source=rawData, pointNames=names, featureNames=names)

        if isinstance(rawData, list):
            rawData == rawDataCopy
        elif scipy.sparse.isspmatrix(rawData):
            np.testing.assert_array_equal(sparseMatrixToArray(rawData),
                                             sparseMatrixToArray(rawDataCopy))
        else:
            np.testing.assert_array_equal(rawData, rawDataCopy)


    for t in returnTypes:
        assertUnmodified(autoData, 'automatic')
        assertUnmodified(trueData, True)
        assertUnmodified(autoArray, 'automatic')
        assertUnmodified(np.array(trueData), True)
        assertUnmodified(np.matrix(autoArray), 'automatic')
        assertUnmodified(np.matrix(trueData), True)
        assertUnmodified(scipy.sparse.coo_matrix(autoArray), 'automatic')
        assertUnmodified(scipy.sparse.coo_matrix(trueData), True)
        assertUnmodified(pd.DataFrame([[1, -1, -3]], index=['pt'],
                         columns=['fname0', 'fname1', 'fname2']),
                         'automatic')
        assertUnmodified(pd.DataFrame([[1, -1, -3]], index=[11], columns=[21, 22, 23]),
                         True)


###############################
# Open file as source of data #
###############################

class NamelessFile(object):
    def __init__(self, toWrap):
        self.inner = toWrap

    def __getattr__(self, name):
        if name != 'name':
            return getattr(self.inner, name)
        else:
            raise AttributeError

    def __iter__(self):
        return self.inner.__iter__()


def test_data_CSV_passedOpen():
    for t in returnTypes:
        fromList = nimble.data(returnType=t, source=[[1, 2, 3]])

        # instantiate from csv file
        with tempfile.NamedTemporaryFile(suffix=".csv", mode='w') as tmpCSV:
            tmpCSV.write("1,2,3\n")
            tmpCSV.flush()
            objName = 'fromCSV'
            with open(tmpCSV.name, 'r') as openFile:
                fromCSV = nimble.data(returnType=t, source=openFile, name=objName)
                assert not openFile.closed
            with open(tmpCSV.name, 'rb') as openFileB:
                fromCSVB = nimble.data(returnType=t, source=openFileB, name=objName)
                assert not openFileB.closed

            assert fromCSV == fromCSVB
            assert fromList == fromCSV

            assert fromCSV.path == openFile.name
            assert fromCSV.absolutePath == openFile.name
            assert fromCSV.relativePath == os.path.relpath(openFile.name)

            with open(openFile.name, 'r') as openFile:
                namelessOpenFile = NamelessFile(openFile)
                fromCSV = nimble.data(returnType=t, source=namelessOpenFile)
                assert not openFile.closed
                assert not namelessOpenFile.closed
            # just to verify that closing openFile also closes namelessOpenFile
            assert namelessOpenFile.closed

            assert fromCSV.name is None
            assert fromCSV.path is None
            assert fromCSV.absolutePath is None
            assert fromCSV.relativePath is None


def test_data_MTXArr_passedOpen():
    for t in returnTypes:
        fromList = nimble.data(returnType=t, source=[[1, 2, 3]])

        # instantiate from mtx array file
        with tempfile.NamedTemporaryFile(suffix=".mtx", mode='w') as tmpMTXArr:
            tmpMTXArr.write("%%MatrixMarket matrix array integer general\n")
            tmpMTXArr.write("1 3\n")
            tmpMTXArr.write("1\n")
            tmpMTXArr.write("2\n")
            tmpMTXArr.write("3\n")
            tmpMTXArr.flush()
            objName = 'fromMTXArr'
            with open(tmpMTXArr.name, 'r') as openFile:
                fromMTXArr = nimble.data(returnType=t, source=openFile, name=objName)
                assert not openFile.closed
            with open(tmpMTXArr.name, 'rb') as openFileB:
                fromMTXArrB = nimble.data(returnType=t, source=openFileB, name=objName)
                assert not openFileB.closed

            assert fromMTXArr == fromMTXArrB
            if t is None and fromList.getTypeString() != fromMTXArr.getTypeString():
                assert fromList.isApproximatelyEqual(fromMTXArr)
            else:
                assert fromList == fromMTXArr

            assert fromMTXArr.path == openFile.name
            assert fromMTXArr.absolutePath == openFile.name
            assert fromMTXArr.relativePath == os.path.relpath(openFile.name)

            with open(tmpMTXArr.name, 'r') as openFile:
                namelessOpenFile = NamelessFile(openFile)
                fromMTXArr = nimble.data(returnType=t, source=namelessOpenFile)
                assert not openFile.closed
                assert not namelessOpenFile.closed

            assert fromMTXArr.name is None
            assert fromMTXArr.path is None
            assert fromMTXArr.absolutePath is None
            assert fromMTXArr.relativePath is None


def test_data_MTXCoo_passedOpen():
    for t in returnTypes:
        fromList = nimble.data(returnType=t, source=[[1, 2, 3]])

        # instantiate from mtx coordinate file
        with tempfile.NamedTemporaryFile(suffix=".mtx", mode='w') as tmpMTXCoo:
            tmpMTXCoo.write("%%MatrixMarket matrix coordinate integer general\n")
            tmpMTXCoo.write("1 3 3\n")
            tmpMTXCoo.write("1 1 1\n")
            tmpMTXCoo.write("1 2 2\n")
            tmpMTXCoo.write("1 3 3\n")
            tmpMTXCoo.flush()
            objName = 'fromMTXCoo'
            with open(tmpMTXCoo.name, 'r') as openFile:
                fromMTXCoo = nimble.data(returnType=t, source=openFile, name=objName)

            if t is None and fromList.getTypeString() != fromMTXCoo.getTypeString():
                assert fromList.isApproximatelyEqual(fromMTXCoo)
            else:
                assert fromList == fromMTXCoo

            assert fromMTXCoo.path == openFile.name
            assert fromMTXCoo.absolutePath == openFile.name
            assert fromMTXCoo.relativePath == os.path.relpath(openFile.name)

            with open(tmpMTXCoo.name, 'r') as openFile:
                namelessOpenFile = NamelessFile(openFile)
                fromMTXCoo = nimble.data(returnType=t, source=namelessOpenFile)
                assert not openFile.closed
                assert not namelessOpenFile.closed

            assert fromMTXCoo.name is None
            assert fromMTXCoo.path is None
            assert fromMTXCoo.absolutePath is None
            assert fromMTXCoo.relativePath is None

def test_data_GZIP_passedOpen():
    for t in returnTypes:
        fromList = nimble.data(returnType=t, source=[[1, 2, 3], [4, 5, 6]])
        with tempfile.NamedTemporaryFile('w+b', suffix='.gz') as tempGZIP:
            with gzip.GzipFile(tempGZIP.name, mode='wb') as mygzip:
                mygzip.write(b'1,2,3\n4,5,6')
            tempGZIP.seek(0)
            fromGZIP = nimble.data(t, tempGZIP)
            assert fromList == fromGZIP
            assert fromGZIP.name == os.path.basename(tempGZIP.name)
            assert fromGZIP.path  == tempGZIP.name
            assert fromGZIP.absolutePath == tempGZIP.name
            assert fromGZIP.relativePath == os.path.relpath(tempGZIP.name)

def test_data_ZIP_passedOpen():
    for t in returnTypes:
        fromList = nimble.data(returnType=t, source=[[1, 2, 3], [4, 5, 6]])
        with tempfile.NamedTemporaryFile('w+b', suffix='.zip') as tempZIP:
            with zipfile.ZipFile(tempZIP, 'w') as myzip:
                myzip.writestr('data.csv', '1,2,3\n4,5,6')
            tempZIP.seek(0)
            fromZIP = nimble.data(t, tempZIP)
            assert fromList == fromZIP
            assert fromZIP.name == os.path.basename(tempZIP.name)
            assert fromZIP.path  == tempZIP.name
            assert fromZIP.absolutePath == tempZIP.name
            assert fromZIP.relativePath == os.path.relpath(tempZIP.name)

def test_data_TAR_passedOpen():
    for t in returnTypes:
        fromList = nimble.data(returnType=t, source=[[1, 2, 3], [4, 5, 6]])
        with tempfile.NamedTemporaryFile('w+b', suffix='.tar') as tempTAR:
            with tarfile.TarFile(fileobj=tempTAR, mode='w') as tar:
                with io.BytesIO(b'1,2,3\n4,5,6') as data1:
                    file1 = tarfile.TarInfo('data.csv')
                    file1.size = data1.getbuffer().nbytes
                    tar.addfile(file1, data1)
            tempTAR.seek(0)
            fromZIP = nimble.data(t, tempTAR)
            assert fromList == fromZIP
            assert fromZIP.name == os.path.basename(tempTAR.name)
            assert fromZIP.path  == tempTAR.name
            assert fromZIP.absolutePath == tempTAR.name
            assert fromZIP.relativePath == os.path.relpath(tempTAR.name)

###########################
# url as a source of data #
###########################

class MockResponse:
    """mock of Response object returned by a call to requests.get"""
    def __init__(self, content, status_code, ok=True, reason=None, encoding='utf-8'):
        # In Response object, .content returns bytes and .text returns unicode
        self.status_code = status_code
        self.ok = ok
        self.reason = reason
        if content is not None:
            self.content = content
            try:
                self.text = content.decode(encoding)
                self.encoding = encoding
            except UnicodeDecodeError:
                self.text = str(self.content, errors='replace')
                self.encoding = None
        else:
            self.content = None
            self.text = None
            self.encoding = None
        self.apparent_encoding = encoding
        self.headers = {}

def mocked_requests_get(url, *args, **kwargs):
    if 'CSV' in url:
        if 'carriagereturn' in url:
            return MockResponse(b'1,2,3\r4,5,6', 200)
        if 'unicode' in url:
            return MockResponse(b'1,2,\xc2\xa1\n4,5,6', 200)
        if 'quotednewline' in url:
            # csv allows for newline characters in field values within double quotes
            return MockResponse(b'1,2,"a/nb"\n4,5,6', 200)
        return MockResponse(b'1,2,3\n4,5,6', 200)
    if 'MTX' in url:
        mtx = b'%%MatrixMarket matrix coordinate real general\n'
        mtx += b'2 3 6\n1 1 1\n1 2 2\n1 3 3\n2 1 4\n2 2 5\n2 3 6'
        return MockResponse(mtx, 200)
    if 'HDF' in url:
        data = [[[[1, 2], [3, 4]]], [[[-1, -2], [-3, -4]]]]
        with tempfile.NamedTemporaryFile(suffix=".data") as tmpHDF:
            hdfFile = h5py.File(tmpHDF, 'w')
            ds1 = hdfFile.create_dataset('data', data=np.array(data))
            hdfFile.flush()
            hdfFile.close()
            tmpHDF.seek(0)
            return MockResponse(tmpHDF.read(), 200)
    if 'GZIP' in url:
        with io.BytesIO() as bio:
            with gzip.GzipFile(fileobj=bio, mode='wb') as mygzip:
                mygzip.write(b'1,2,3\n4,5,6')
            return MockResponse(bio.getvalue(), 200)
    if 'ZIP' in url:
        with io.BytesIO() as bio:
            with zipfile.ZipFile(bio, 'w') as myzip:
                myzip.writestr('data.csv', '1,2,3\n4,5,6')
                if 'multiple' in url:
                    myzip.writestr('archive/old.csv', '1,2,3\n4,5,6')
            return MockResponse(bio.getvalue(), 200)
    if 'TAR' in url:
        with io.BytesIO() as bio:
            with tarfile.TarFile(fileobj=bio, mode='w') as tar:
                with io.BytesIO(b'1,2,3\n4,5,6') as data1:
                    file1 = tarfile.TarInfo('data.csv')
                    file1.size = data1.getbuffer().nbytes
                    tar.addfile(file1, data1)
                    if 'multiple' in url:
                        with io.BytesIO(b'1,2,3\n4,5,6') as data2:
                            file2 = tarfile.TarInfo('old.csv')
                            file2.size = data2.getbuffer().nbytes
                            tar.addfile(file2, data2)
            return MockResponse(bio.getvalue(), 200)
    if 'archive.ics.uci.edu/' in url:
        if 'ml/datasets' in url:
            # in this case the page content is searched for the href to the
            # page containing the data files, so we will provide a mock href
            content = 'href="https://archive.ics.uci.edu/ml/machine-learning-databases/{}/"'
            content = content.format(url.split('/')[-1])
        elif url.endswith('/'):
            # in this case we return the hrefs that refer to the data files and
            # directories. First href is always a Parent Directory that we ignore.
            content = 'href="/ml/machine-learning-databases/"\n'
            content += 'href="CSV.csv"\n'
            if 'data+multiple' in url and 'more' not in url:
                content += 'href="more/"\n'
            if 'data+ignored' in url:
                content += 'href="Index"\n'
                content += 'href="data.names"\n'
        elif 'Index' or 'data.names' in url:
            return MockResponse(bytes('ignore', 'utf-8'), 200)
        else:
            return mocked_requests_get(url)

        return MockResponse(bytes(content, 'utf-8'), 200)

    return MockResponse(None, 404, False, 'Not Found')

# need to check request accessibility before it can be mocked
_ = requests.nimbleAccessible()

mockRequestsGet = patch(nimble.core._createHelpers.requests, 'get',
                        mocked_requests_get)

@mockRequestsGet
def test_data_http_CSVNoExtension():
    for t in returnTypes:
        exp = nimble.data(returnType=t, source=[[1,2,3],[4,5,6]])
        url = 'http://mockrequests.nimble/CSVNoExtension'
        fromWeb = nimble.data(returnType=t, source=url)
        assert fromWeb == exp

@mockRequestsGet
def test_data_http_CSVAmbiguousExtension():
    for t in returnTypes:
        exp = nimble.data(returnType=t, source=[[1,2,3],[4,5,6]])
        url = 'http://mockrequests.nimble/CSVAmbiguousExtension.data'
        fromWeb = nimble.data(returnType=t, source=url)
        assert fromWeb == exp

@mockRequestsGet
def test_data_http_CSVFileOK():
    for t in returnTypes:
        exp = nimble.data(returnType=t, source=[[1,2,3],[4,5,6]])
        url = 'http://mockrequests.nimble/CSV.csv'
        fromWeb = nimble.data(returnType=t, source=url)
        assert fromWeb == exp

@mockRequestsGet
def test_data_http_CSVCarriageReturn():
    for t in returnTypes:
        exp = nimble.data(returnType=t, source=[[1,2,3],[4,5,6]])
        url = 'http://mockrequests.nimble/CSVcarriagereturn.csv'
        fromWeb = nimble.data(returnType=t, source=url)
        assert fromWeb == exp

@mockRequestsGet
def test_data_http_CSVNonUnicodeValues():
    for t in returnTypes:
        exp = nimble.data(returnType=t, source=[[1,2,"\u00A1"],[4,5,'6']])
        url = 'http://mockrequests.nimble/CSVunicodetest.csv'
        fromWeb = nimble.data(returnType=t, source=url)
        assert fromWeb == exp

@mockRequestsGet
def test_data_http_CSVQuotedNewLine():
    for t in returnTypes:
        exp = nimble.data(returnType=t, source=[[1,2,"a/nb"],[4,5,'6']])
        url = 'http://mockrequests.nimble/CSVquotednewline.csv'
        fromWeb = nimble.data(returnType=t, source=url)
        assert fromWeb == exp

@mockRequestsGet
def test_data_http_CSVPathsWithUrl():
    for t in returnTypes:
        url = 'http://mockrequests.nimble/CSVNoExtension'
        fromWeb = nimble.data(returnType=t, source=url)
        assert fromWeb.absolutePath == url
        assert fromWeb.relativePath == None

@mockRequestsGet
def test_data_http_MTXNoExtension():
    for t in returnTypes:
        # None returnType for url will default to Sparse so use coo_matrix for data
        data = scipy.sparse.coo_matrix([[1,2,3],[4,5,6]])
        exp = nimble.data(returnType=t, source=data)
        url = 'http://mockrequests.nimble/MTXNoExtension'
        fromWeb = nimble.data(returnType=t, source=url)
        assert fromWeb == exp

@mockRequestsGet
def test_data_http_MTXAmbiguousExtension():
    for t in returnTypes:
        # None returnType for url will default to Sparse so use coo_matrix for data
        data = scipy.sparse.coo_matrix([[1,2,3],[4,5,6]])
        exp = nimble.data(returnType=t, source=data)
        url = 'http://mockrequests.nimble/MTXAmbiguousExtension.data'
        fromWeb = nimble.data(returnType=t, source=url)
        assert fromWeb == exp

@mockRequestsGet
def test_data_http_MTXFileOK():
    for t in returnTypes:
        # None returnType for url will default to Sparse so use coo_matrix for data
        data = scipy.sparse.coo_matrix([[1,2,3],[4,5,6]])
        exp = nimble.data(returnType=t, source=data)
        url = 'http://mockrequests.nimble/MTX.mtx'
        fromWeb = nimble.data(returnType=t, source=url)
        assert fromWeb == exp

@mockRequestsGet
def test_data_http_MTXPathsWithUrl():
    for t in returnTypes:
        data = scipy.sparse.coo_matrix([[1,2,3],[4,5,6]])
        url = 'http://mockrequests.nimble/MTXNoExtension'
        fromWeb = nimble.data(returnType=t, source=url)
        assert fromWeb.absolutePath == url
        assert fromWeb.relativePath == None

@mockRequestsGet
def test_data_http_HDFNoExtension():
    for t in returnTypes:
        data = [[[[1, 2], [3, 4]]], [[[-1, -2], [-3, -4]]]]
        exp = nimble.data(returnType=t, source=data)
        url = 'http://mockrequests.nimble/HDFNoExtension'
        fromWeb = nimble.data(returnType=t, source=url)
        assert fromWeb == exp

@mockRequestsGet
def test_data_http_HDFAmbiguousExtension():
    for t in returnTypes:
        data = [[[[1, 2], [3, 4]]], [[[-1, -2], [-3, -4]]]]
        exp = nimble.data(returnType=t, source=data)
        url = 'http://mockrequests.nimble/HDFAmbiguousExtension.data'
        fromWeb = nimble.data(returnType=t, source=url)
        assert fromWeb == exp

@mockRequestsGet
def test_data_http_HDFFileOK():
    for t in returnTypes:
        data = [[[[1, 2], [3, 4]]], [[[-1, -2], [-3, -4]]]]
        exp = nimble.data(returnType=t, source=data)
        url1 = 'http://mockrequests.nimble/HDF.hdf5'
        fromWeb1 = nimble.data(returnType=t, source=url1)
        url2 = 'http://mockrequests.nimble/HDF.h5'
        fromWeb2 = nimble.data(returnType=t, source=url2)
        assert fromWeb1 == fromWeb2 == exp

@mockRequestsGet
def test_data_http_HDFPathsWithUrl():
    for t in returnTypes:
        data = [[[[1, 2], [3, 4]]], [[[-1, -2], [-3, -4]]]]
        url = 'http://mockrequests.nimble/HDFNoExtension'
        fromWeb = nimble.data(returnType=t, source=url)
        assert fromWeb.absolutePath == url
        assert fromWeb.relativePath == None

@mockRequestsGet
def test_data_http_ZIP_single():
    for t in returnTypes:
        data = [[1,2,3],[4,5,6]]
        exp = nimble.data(returnType=t, source=data)
        url = 'http://mockrequests.nimble/ZIP.zip'
        fromWeb = nimble.data(returnType=t, source=url)
        assert fromWeb == exp

@mockRequestsGet
def test_data_http_ZIP_multiple():
    for t in returnTypes:
        url = 'http://mockrequests.nimble/ZIP_multiple.zip'
        with raises(InvalidArgumentValue, match='Multiple files found in source'):
            nimble.data(returnType=t, source=url)

@mockRequestsGet
def test_data_http_TAR_single():
    for t in returnTypes:
        data = [[1,2,3],[4,5,6]]
        exp = nimble.data(returnType=t, source=data)
        url = 'http://mockrequests.nimble/TAR.tar'
        fromWeb = nimble.data(returnType=t, source=url)
        assert fromWeb == exp

@mockRequestsGet
def test_data_http_TAR_multiple_exception():
    for t in returnTypes:
        url = 'http://mockrequests.nimble/TAR_multiple.tar'
        with raises(InvalidArgumentValue, match='Multiple files found in source'):
            nimble.data(returnType=t, source=url)

@mockRequestsGet
def test_data_http_GZIP():
    for t in returnTypes:
        data = [[1,2,3],[4,5,6]]
        exp = nimble.data(returnType=t, source=data)
        url = 'http://mockrequests.nimble/GZIP_data.csv.gz'
        fromWeb = nimble.data(returnType=t, source=url)
        assert fromWeb == exp

@mockRequestsGet
def test_data_http_uciPathHandling():
    for t in returnTypes:
        data = [[1,2,3],[4,5,6]]
        exp = nimble.data(returnType=t, source=data)
        fromWeb = nimble.data(returnType=t, source="uci::data")
        assert fromWeb == exp

        fromWeb = nimble.data(returnType=t, source="uci::data+ignored")
        assert fromWeb == exp

@mockRequestsGet
def test_data_http_linkError():
    for t in returnTypes:
        with raises(InvalidArgumentValue):
            url = 'http://mockrequests.nimble/linknotfound.csv'
            fromWeb = nimble.data(returnType=t, source=url)


##########################
# fetchFile / fetchFiles #
##########################

def mocked_isDownloadable(url):
    # for testing, any "html" files will end with a '/' anything else
    # represents a downloadable file
    return not url.endswith('/')

mockIsDownloadable = patch(nimble.core._createHelpers, '_isDownloadable',
                                mocked_isDownloadable)

mockReqBasePath = os.path.join(nimble.settings.get('fetch', 'location'),
                               'nimbleData', 'mockrequests.nimble')

def clearNimbleData(func):
    @functools.wraps(func)
    def wrapped(*args, **kwargs):
        if os.path.exists(mockReqBasePath):
            shutil.rmtree(mockReqBasePath)
        return func(*args, **kwargs)
    return wrapped

@raises(InvalidArgumentValue)
@mockIsDownloadable
def test_data_fetch_notDownloadable():
    url = 'http://mockrequests.nimble/CSV/'
    paths = nimble.fetchFiles(url)

@noLogEntryExpected
@mockRequestsGet
@mockIsDownloadable
@clearNimbleData
def backend_fetch(url, multiple=False, exp=None):
    path = nimble.fetchFile(url)
    paths = nimble.fetchFiles(url)
    if exp is None:
        exp = os.path.join(*url[7:].split('/'))
    assert path.endswith(exp)
    if multiple:
        assert len(paths) > 1
        assert all(os.path.split(exp)[0] in path for path in paths)
    else:
        assert len(paths) == 1
        assert paths[0] == path


def test_data_fetchFiles_CSVFileOK():
    backend_fetch('http://mockrequests.nimble/CSV.csv')

def test_data_fetchFiles_CSVNoExtension():
    backend_fetch('http://mockrequests.nimble/CSVNoExtension')

def test_data_fetchFiles_CSVAmbiguousExtension():
    backend_fetch('http://mockrequests.nimble/CSVAmbiguousExtension.data')

def test_data_fetchFiles_ZIP_single():
    backend_fetch('http://mockrequests.nimble/ZIP.zip',
                  exp='mockrequests.nimble/data.csv')

def test_data_fetchFiles_ZIP_multiple():
    backend_fetch('http://mockrequests.nimble/ZIP_multiple.zip',
                  multiple=True)

def test_data_fetchFiles_TAR_single():
    backend_fetch('http://mockrequests.nimble/TAR.tar',
                  exp='mockrequests.nimble/data.csv')

def test_data_fetchFiles_TAR_multiple():
    backend_fetch('http://mockrequests.nimble/TAR_multiple.tar',
                  multiple=True)

def test_data_fetchFiles_GZIP():
    backend_fetch('http://mockrequests.nimble/GZIP_data.csv.gz',
                  exp='mockrequests.nimble/GZIP_data.csv')

def test_data_fetchFiles_urlSpaceFormatting():
    backend_fetch('http://mockrequests.nimble/hexEncode%20dir/CSV%20hexEncode.csv')
    backend_fetch('http://mockrequests.nimble/plusEncode+dir/CSV+plusEncode.csv')

@noLogEntryExpected
@mockIsDownloadable
@mockRequestsGet
@clearNimbleData
def test_data_fetch_uciPathHandling():
    urlBasePath = 'https://archive.ics.uci.edu/ml/datasets/'
    fileBasePath = os.path.join('nimbleData','archive.ics.uci.edu','ml',
                                'machine-learning-databases')
    urlToSingleFile = urlBasePath + 'data'
    singleFile = os.path.join(fileBasePath, 'data', 'CSV.csv')

    shortFile = nimble.fetchFile('uci::data')
    assert shortFile.endswith(singleFile)

    shortFiles = nimble.fetchFiles('uci:: data ')
    assert len(shortFiles) == 1 and shortFiles[0].endswith(singleFile)

    pageFile = nimble.fetchFile(urlToSingleFile)
    assert pageFile.endswith(singleFile)
    pageFiles = nimble.fetchFiles(urlToSingleFile)
    assert len(pageFiles) == 1 and pageFiles[0].endswith(singleFile)

    with raises(InvalidArgumentValue):
        nimble.fetchFile('uci::data multiple')
    with raises(InvalidArgumentValue):
        nimble.fetchFile('https://archive.ics.uci.edu/ml/datasets/my+data+multiple')
    multiFile1 = os.path.join(fileBasePath, 'data+multiple', 'CSV.csv')
    multiFile2 = os.path.join(fileBasePath, 'data+multiple', 'more', 'CSV.csv')

    shortPaths = nimble.fetchFiles('uci:: data multiple')
    assert (len(shortPaths) == 2
            and shortPaths[0].endswith(multiFile1)
            and shortPaths[1].endswith(multiFile2))

    pagePaths = nimble.fetchFiles(urlBasePath + 'data+multiple')
    assert (len(pagePaths) == 2
            and pagePaths[0].endswith(multiFile1)
            and pagePaths[1].endswith(multiFile2))

    # contains href to Index and .names files we want to ignore in fetchFile
    ignoreFile = os.path.join(fileBasePath, 'data+ignored', 'CSV.csv')
    urlToIgnoreFile = urlBasePath + 'data+ignored'

    shortIgFile = nimble.fetchFile('uci::data ignored')
    assert shortIgFile.endswith(ignoreFile)

    shortIgFiles = nimble.fetchFiles('uci:: data ignored ')
    assert len(shortIgFiles) == 3
    assert sum(f.endswith(ignoreFile) for f in shortIgFiles) == 1

    pageIgFile = nimble.fetchFile(urlToIgnoreFile)
    assert pageIgFile.endswith(ignoreFile)
    pageIgFiles = nimble.fetchFiles(urlToIgnoreFile)
    assert len(pageIgFiles) == 3
    assert sum(f.endswith(ignoreFile) for f in pageIgFiles) == 1

@mockIsDownloadable
@patchCalled(nimble.core._createHelpers.requests, 'get')
@clearNimbleData
def test_data_fetch_getFromLocal_csv():
    exp = os.path.join(mockReqBasePath, 'CSV.csv')
    if not os.path.exists(exp):
        os.makedirs(os.path.split(exp)[0])
        with open(exp, 'w') as f:
            f.write('1,2,3\n4,5,6')

    assert os.path.exists(exp)
    # if requests is not used, it was retrieved locally
    path = nimble.fetchFile('http://mockrequests.nimble/CSV.csv')
    paths = nimble.fetchFiles('http://mockrequests.nimble/CSV.csv')

@mockIsDownloadable
@patchCalled(nimble.core._createHelpers.requests, 'get')
@clearNimbleData
def test_data_fetch_getFromLocal_zip():
    if not os.path.exists(mockReqBasePath):
        os.makedirs(mockReqBasePath)

    exp = os.path.join(mockReqBasePath, 'ZIP.zip')
    if not os.path.exists(exp):
        with zipfile.ZipFile(exp, 'w') as myzip:
            myzip.writestr('data.csv', '1,2,3\n4,5,6')
            myzip.writestr(os.path.join('archive', 'old.csv'), '1,2,3\n4,5,6')
        with zipfile.ZipFile(exp, 'r') as myzip:
            myzip.extractall(mockReqBasePath)

    assert os.path.exists(exp)
    assert os.path.exists(os.path.join(mockReqBasePath, 'data.csv'))
    assert os.path.exists(os.path.join(mockReqBasePath, 'archive', 'old.csv'))
    with patchCalled(zipfile.ZipFile, 'extractall'):
        # requests and extractall should not be used
        path = nimble.fetchFile('http://mockrequests.nimble/ZIP.zip')
        paths = nimble.fetchFiles('http://mockrequests.nimble/ZIP.zip')

@mockIsDownloadable
@patchCalled(nimble.core._createHelpers.requests, 'get')
@clearNimbleData
def test_data_fetch_getFromLocal_gzip():
    if not os.path.exists(mockReqBasePath):
        os.makedirs(mockReqBasePath)

    exp = os.path.join(mockReqBasePath, 'GZIP_data.csv')
    if not os.path.exists(exp):
        with open(exp, 'wb') as f:
            f.write(b'1,2,3/n4,5,6')
        with open(exp, 'rb') as fIn:
            with gzip.open(exp + '.gz', 'wb') as fOut:
                shutil.copyfileobj(fIn, fOut)

    assert os.path.exists(exp)
    assert os.path.exists(exp + '.gz')
    # requests should not be used
    path = nimble.fetchFile('http://mockrequests.nimble/GZIP_data.csv.gz')
    paths = nimble.fetchFiles('http://mockrequests.nimble/GZIP_data.csv.gz')
    assert path == exp
    assert len(paths) == 1 and paths[0] == exp

@mockIsDownloadable
@clearNimbleData
def test_data_fetch_forceDownload():
    local = os.path.join(mockReqBasePath, 'CSV.csv')
    if not os.path.exists(local):
        try:
            os.makedirs(os.path.split(local)[0])
        except FileExistsError:
            pass
        with open(local, 'w') as f:
            f.write('1,2,3\n4,5,6')

    assert os.path.exists(local)
    # if requests is used, we downloaded the data again
    reqGetCalled = assertCalled(nimble.core._createHelpers.requests, 'get')
    with reqGetCalled:
        nimble.fetchFiles('http://mockrequests.nimble/CSV.csv', overwrite=True)
    with reqGetCalled:
        nimble.fetchFile('http://mockrequests.nimble/CSV.csv', overwrite=True)

###################################
# ignoreNonNumericalFeatures flag #
###################################

def test_data_ignoreNonNumericalFeaturesCSV():
    for t in returnTypes:
        fromList = nimble.data(returnType=t, source=[[1, 3], [5, 7]])

        # instantiate from csv file
        with tempfile.NamedTemporaryFile(suffix=".csv", mode='w') as tmpCSV:
            tmpCSV.write("1,two,3.0,four\n")
            tmpCSV.write("5,six,7,8\n")
            tmpCSV.flush()

            fromCSV = nimble.data(
                returnType=t, source=tmpCSV.name, ignoreNonNumericalFeatures=True)

            assert fromList == fromCSV

            # sanity check
            fromCSV = nimble.data(returnType=t, source=tmpCSV.name)
            assert len(fromCSV.features) == 4


def test_data_CSV_ignoreNonNumerical_removalCleanup_hard():
    for t in returnTypes:
        fromList = nimble.data(returnType=t, source=[[1, 3], [5, 7], [11, 12], [13, 14]])

        # instantiate from csv file
        with tempfile.NamedTemporaryFile(suffix=".csv", mode='w') as tmpCSV:
            tmpCSV.write("1,2,3.0,4.0,1\n")
            tmpCSV.write("5,six,7,8,1\n")
            tmpCSV.write("11,6,12,eight,1.0\n")
            tmpCSV.write("13,one,14,9,who?\n")
            tmpCSV.flush()

            fromCSV = nimble.data(
                returnType=t, source=tmpCSV.name, ignoreNonNumericalFeatures=True)

            assert fromList == fromCSV

            # sanity check
            fromCSV = nimble.data(returnType=t, source=tmpCSV.name)
            assert len(fromCSV.features) == 5


def test_data_CSV_ignoreNonNumerical_removalCleanup_easy():
    for t in returnTypes:
        fromList = nimble.data(returnType=t, source=[[1, 3], [5, 7], [11, 12], [13, 14]])

        # instantiate from csv file
        with tempfile.NamedTemporaryFile(suffix=".csv", mode='w') as tmpCSV:
            tmpCSV.write("1,two,3.0,four,one\n")
            tmpCSV.write("5,6,7,8,1\n")
            tmpCSV.write("11,6,12,8,1.0\n")
            tmpCSV.write("13,1,14,9,2\n")
            tmpCSV.flush()

            fromCSV = nimble.data(
                returnType=t, source=tmpCSV.name, ignoreNonNumericalFeatures=True)

            assert fromList == fromCSV

            # sanity check
            fromCSV = nimble.data(returnType=t, source=tmpCSV.name)
            assert len(fromCSV.features) == 5


def test_data_ignoreNonNumericalFeaturesCSV_noEffect():
    for t in returnTypes:
        fromList = nimble.data(returnType=t, source=[[1, 2, 3, 4], [5, 6, 7, 8]])

        # instantiate from csv file
        with tempfile.NamedTemporaryFile(suffix=".csv", mode='w') as tmpCSV:
            tmpCSV.write("1,2,3,4\n")
            tmpCSV.write("5,6,7,8\n")
            tmpCSV.flush()

            fromCSV = nimble.data(
                returnType=t, source=tmpCSV.name, ignoreNonNumericalFeatures=True)

            assert fromList == fromCSV

            fromCSV = nimble.data(returnType=t, source=tmpCSV.name)
            assert len(fromCSV.features) == 4


def test_CSV_ignoreNonNumericalFeatures_featureNamesDontTrigger():
    for t in returnTypes:
        fnames = ['1', '2', '3', 'four']
        fromList = nimble.data(returnType=t, featureNames=fnames, source=[[5, 6, 7, 8]])

        # instantiate from csv file
        with tempfile.NamedTemporaryFile(suffix=".csv", mode='w') as tmpCSV:
            tmpCSV.write("1,2,3,four\n")
            tmpCSV.write("5,6,7,8\n")
            tmpCSV.flush()

            fromCSV = nimble.data(
                returnType=t, source=tmpCSV.name, featureNames=True,
                ignoreNonNumericalFeatures=True)

            assert fromList == fromCSV


def test_CSV_ignoreNonNumericalFeatures_featureNamesAdjusted():
    for t in returnTypes:
        fNames = ["1", "2", "3"]
        data = [[1, 2, 3], [5, 6, 7]]
        fromList = nimble.data(returnType=t, featureNames=fNames, source=data)

        # instantiate from csv file
        with tempfile.NamedTemporaryFile(suffix=".csv", mode='w') as tmpCSV:
            tmpCSV.write("1,2,3,4\n")
            tmpCSV.write("1,2,3,four\n")
            tmpCSV.write("5,6,7,H8\n")
            tmpCSV.flush()

            fromCSV = nimble.data(
                returnType=t, source=tmpCSV.name, featureNames=True,
                ignoreNonNumericalFeatures=True)

            assert fromList == fromCSV


def test_CSV_data_ignoreNonNumericalFeatures_allRemoved():
    for t in returnTypes:
        pNames = ['single', 'dubs', 'trips']
        fromList = nimble.data(returnType=t, pointNames=pNames, source=[[], [], []])

        # instantiate from csv file
        with tempfile.NamedTemporaryFile(suffix=".csv", mode='w') as tmpCSV:
            tmpCSV.write(",ones,twos,threes\n")
            tmpCSV.write("single,1A,2A,3A\n")
            tmpCSV.write("dubs,11,22A,33\n")
            tmpCSV.write("trips,111,222,333\n")
            tmpCSV.flush()

            fromCSV = nimble.data(
                returnType=t, source=tmpCSV.name, pointNames=True,
                featureNames=True, ignoreNonNumericalFeatures=True)

            assert fromList == fromCSV


####################################################
# Difficult CSV Formatting: whitespace and quoting #
####################################################

def test_CSVformatting_simpleQuotedValues():
    for t in returnTypes:
        fromList = nimble.data(returnType=t, source=[[1, 2, 3, 4], [5, 6, 7, 8]])

        # instantiate from csv file
        with tempfile.NamedTemporaryFile(suffix=".csv", mode='w') as tmpCSV:
            tmpCSV.write("1,\"2\",\"3\",4\n")
            tmpCSV.write("5,\"6\",\"7\",8\n")
            tmpCSV.flush()

            fromCSV = nimble.data(returnType=t, source=tmpCSV.name)

            assert fromList == fromCSV


def test_CSVformatting_specialCharsInQuotes():
    for t in returnTypes:
        fNames = ["1,ONE", "2;TWO", "3\t'EE'"]
        data = [[1, 2, 3], [5, 6, 7]]
        dataAll = [[1, 2, 3, 4], [5, 6, 7, 8]]
        fromList = nimble.data(returnType=t, featureNames=fNames[:3], source=data)

        # instantiate from csv file
        with tempfile.NamedTemporaryFile(suffix=".csv", mode='w') as tmpCSV:
            tmpCSV.write("\"1,ONE\",\"2;TWO\",\"3\t'EE'\",\"4f\"\n")
            tmpCSV.write("1,2,3,four\n")
            tmpCSV.write("5,6,7,H8\n")
            tmpCSV.flush()

            fromCSV = nimble.data(
                returnType=t, source=tmpCSV.name, featureNames=True,
                ignoreNonNumericalFeatures=True)

            assert fromList == fromCSV


def test_CSVformatting_emptyAndCommentLines():
    for t in returnTypes:
        data = [['1', 2, 3, 4], ['#11', 22, 33, 44], ['5', 6, 7, 8]]

        fromList = nimble.data(returnType=t, source=data)

        # instantiate from csv file
        with tempfile.NamedTemporaryFile(suffix=".csv", mode='w') as tmpCSV:
            tmpCSV.write("#stuff\n")
            tmpCSV.write("\n")
            tmpCSV.write("\n")
            tmpCSV.write("#1,2,3,4\n")
            tmpCSV.write("\n")
            tmpCSV.write("1,2,3,4\n")
            tmpCSV.write("#11,22,33, 44\n")
            tmpCSV.write("\n")
            tmpCSV.write("5,6,7,8\n")
            tmpCSV.write("\n")
            tmpCSV.flush()

            fromCSV = nimble.data(
                returnType=t, source=tmpCSV.name, featureNames=False)

            assert fromList == fromCSV


def test_CSVformatting_scientificNotation():
    for t in returnTypes:
        data = [[1., 2., 3.], [11., 22., 33.], [111., 222., 333.]]
        fromRaw = nimble.data(returnType=t, source=data)

        # instantiate from csv file
        with tempfile.NamedTemporaryFile(suffix=".csv", mode='w') as tmpCSV:
            tmpCSV.write("1.000000000e+00,2.000000000e+00,3.000000000e+00\n")
            tmpCSV.write("1.100000000e+01,2.200000000e+01,3.300000000e+01\n")
            tmpCSV.write("1.110000000e+02,2.220000000e+02,3.330000000e+02\n")
            tmpCSV.flush()

            fromCSV = nimble.data(returnType=t, source=tmpCSV.name)

            assert fromRaw == fromCSV


################################
# keepPoints, keepFeatures #
################################

def test_data_keepPF_AllPossibleNatOrder():
    filesForms = ['csv', 'mtx']
    for (t, f) in itertools.product(returnTypes, filesForms):
        data = [[1, 2, 3], [11, 22, 33], [111, 222, 333]]
        orig = nimble.data(returnType=t, source=data)
        with tempfile.NamedTemporaryFile(suffix="." + f) as tmpF:
            orig.writeFile(tmpF.name, fileFormat=f, includeNames=False)
            tmpF.flush()

            poss = [[0], [1], [2], [0, 1], [0, 2], [1, 2], 'all']
            for (pSel, fSel) in itertools.product(poss, poss):
                ret = nimble.data(
                    t, tmpF.name, keepPoints=pSel, keepFeatures=fSel)
                fromOrig = nimble.data(
                    t, orig._data, keepPoints=pSel, keepFeatures=fSel)

                assert ret == fromOrig


def test_data_keepPF_AllPossibleReverseOrder():
    filesForms = ['csv', 'mtx']
    for (t, f) in itertools.product(returnTypes, filesForms):
        data = [[1, 2, 3], [11, 22, 33], [111, 222, 333]]
        orig = nimble.data(returnType=t, source=data)
        with tempfile.NamedTemporaryFile(suffix="." + f) as tmpF:
            orig.writeFile(tmpF.name, fileFormat=f, includeNames=False)
            tmpF.flush()

            poss = [[0, 1], [0, 2], [1, 2]]
            for (pSel, fSel) in itertools.product(poss, poss):
                ret = nimble.data(
                    t, tmpF.name, keepPoints=pSel, keepFeatures=fSel)
                fromOrig = nimble.data(
                    t, orig._data, keepPoints=pSel, keepFeatures=fSel)

                assert ret == fromOrig

                pSelR = copy.copy(pSel)
                pSelR.reverse()
                fSelR = copy.copy(fSel)
                fSelR.reverse()

                retT = nimble.data(
                    t, tmpF.name, keepPoints=pSelR, keepFeatures=fSelR)
                fromOrigT = nimble.data(
                    t, orig._data, keepPoints=pSelR, keepFeatures=fSelR)

                assert retT != ret
                assert retT == fromOrigT
                assert fromOrigT != fromOrig


def test_data_keepPF_AllPossibleWithNames_extracted():
    data = [[1., 2., 3.], [11., 22., 33.], [111., 222., 333.]]
    orig = nimble.data(returnType="List", source=data)
    filesForms = ['csv', 'mtx']
    for (t, f) in itertools.product(returnTypes, filesForms):
        with tempfile.NamedTemporaryFile(suffix="." + f) as tmpF:
            orig.writeFile(tmpF.name, fileFormat=f, includeNames=False)
            tmpF.flush()

            poss = [[0], [1], [0, 1], [1, 0], 'all']
            for (pSel, fSel) in itertools.product(poss, poss):
                toUse = orig.copy(to="pythonlist")
                fromOrig = nimble.data(
                    t, toUse, keepPoints=pSel, keepFeatures=fSel,
                    pointNames=True, featureNames=True)

                ret = nimble.data(
                    t, tmpF.name, keepPoints=pSel, keepFeatures=fSel,
                    pointNames=True, featureNames=True)

                pSelUse = copy.copy(pSel)
                fSelUse = copy.copy(fSel)
                if pSel != 'all':
                    for i in range(len(pSel)):
                        pSelUse[i] = ret.points.getName(i)

                if fSel != 'all':
                    for i in range(len(fSel)):
                        fSelUse[i] = ret.features.getName(i)

                retN = nimble.data(
                    t, tmpF.name, keepPoints=pSelUse,
                    keepFeatures=fSelUse, pointNames=True,
                    featureNames=True)

                assert ret == fromOrig
                assert retN == fromOrig


def test_data_keepPF_AllPossibleWithNames_fullNamesListProvided():
    pnames = ["11.", "111.", "1111"]
    fnames = ["2.", "3.", "4."]
    data = [[22., 33., 44.], [222., 333., 444.], [2222., 3333., 4444.]]
    orig = nimble.data(
        returnType="List", source=data, pointNames=pnames, featureNames=fnames)

    filesForms = ['csv', 'mtx']
    for (t, f) in itertools.product(returnTypes, filesForms):
        with tempfile.NamedTemporaryFile(suffix="." + f) as tmpF:
            orig.writeFile(tmpF.name, fileFormat=f, includeNames=False)
            tmpF.flush()

            poss = [[0], [1], [0, 1], [1, 0], [0, 2], [2, 0], [1, 2], [2, 1], 'all']
            for (pSel, fSel) in itertools.product(poss, poss):
                toUseData = orig.copy(to="pythonlist")

                fromOrig = nimble.data(
                    t, toUseData, keepPoints=pSel, keepFeatures=fSel,
                    pointNames=pnames, featureNames=fnames)

                ret = nimble.data(
                    t, tmpF.name, keepPoints=pSel, keepFeatures=fSel,
                    pointNames=pnames, featureNames=fnames)

                pSelUse = copy.copy(pSel)
                fSelUse = copy.copy(fSel)
                if pSel != 'all':
                    for i in range(len(pSel)):
                        pSelUse[i] = ret.points.getName(i)

                if fSel != 'all':
                    for i in range(len(fSel)):
                        fSelUse[i] = ret.features.getName(i)

                retN = nimble.data(
                    t, tmpF.name, keepPoints=pSelUse,
                    keepFeatures=fSelUse, pointNames=pnames,
                    featureNames=fnames)

                assert ret == fromOrig
                assert retN == fromOrig


def test_data_keepPF_AllPossibleWithNames_fullNamesDictProvided():
    pnames = {"11.": 0, "111.": 1, "1111.": 2}
    fnames = {"2.": 0, "3.": 1, "4.": 2}
    data = [[22., 33., 44.], [222., 333., 444.], [2222., 3333., 4444.]]
    orig = nimble.data(
        returnType="List", source=data, pointNames=pnames, featureNames=fnames)

    filesForms = ['csv', 'mtx']
    for (t, f) in itertools.product(returnTypes, filesForms):
        with tempfile.NamedTemporaryFile(suffix="." + f) as tmpF:
            orig.writeFile(tmpF.name, fileFormat=f, includeNames=False)
            tmpF.flush()

            poss = [[0], [1], [0, 1], [1, 0], [0, 2], [2, 0], [1, 2], [2, 1], 'all']
            for (pSel, fSel) in itertools.product(poss, poss):
                toUseData = orig.copy(to="pythonlist")

                fromOrig = nimble.data(
                    t, toUseData, keepPoints=pSel, keepFeatures=fSel,
                    pointNames=pnames, featureNames=fnames)

                ret = nimble.data(
                    t, tmpF.name, keepPoints=pSel, keepFeatures=fSel,
                    pointNames=pnames, featureNames=fnames)

                pSelUse = copy.copy(pSel)
                fSelUse = copy.copy(fSel)
                if pSel != 'all':
                    for i in range(len(pSel)):
                        pSelUse[i] = ret.points.getName(i)

                if fSel != 'all':
                    for i in range(len(fSel)):
                        fSelUse[i] = ret.features.getName(i)

                retN = nimble.data(
                    t, tmpF.name, keepPoints=pSelUse,
                    keepFeatures=fSelUse, pointNames=pnames,
                    featureNames=fnames)

                assert ret == fromOrig
                assert retN == fromOrig


def test_data_keepPF_AllCombosWithExactNamesProvided():
    pnames = ["11.", "111.", "1111."]
    fnames = ["2.", "3.", "4."]
    data = [[22., 33., 44.], [222., 333., 444.], [2222., 3333., 4444.]]
    orig = nimble.data(
        returnType="List", source=data, pointNames=pnames, featureNames=fnames)

    filesForms = ['csv', 'mtx']
    for (t, f) in itertools.product(returnTypes, filesForms):
        with tempfile.NamedTemporaryFile(suffix="." + f) as tmpF:
            orig.writeFile(tmpF.name, fileFormat=f, includeNames=False)
            tmpF.flush()

            toUseData = orig.copy(to="pythonlist")
            pSel = [0, 1]
            fSel = [1, 0]
            pNameSel = ["11.", "111."]
            fNameSel = ["3.", "2."]

            fromOrig = nimble.data(
                t, toUseData, keepPoints=pSel, keepFeatures=fSel,
                pointNames=pNameSel, featureNames=fNameSel)

            ret = nimble.data(
                t, tmpF.name, keepPoints=pSel, keepFeatures=fSel,
                pointNames=pNameSel, featureNames=fNameSel)

            assert ret == fromOrig

            pSel = ["11.", "111."]
            # using names should fail because we do not have full
            # access to the names for every data point
            with raises(InvalidArgumentValue):
                retN = nimble.data(
                    t, tmpF.name, keepPoints=pSel, pointNames=pNameSel,
                    featureNames=fNameSel)

            fSel = ["3.", "2."]
            # using names should fail because we do not have full
            # access to the names for every data point
            with raises(InvalidArgumentValue):
                retN = nimble.data(
                    t, tmpF.name, keepFeatures=fSel, pointNames=pNameSel,
                    featureNames=fNameSel)

            # keepPoints/Features is not permitted to be the same length
            # as its respective axis when names are not extracted
            pSel = [1, 0, 2]
            with raises(InvalidArgumentValue):
                ret = nimble.data(
                    t, tmpF.name, keepPoints=pSel, pointNames=pnames,
                    featureNames=fnames)

            pSel = ["111.", "11.", "1111."]
            with raises(InvalidArgumentValue):
                retN = nimble.data(
                    t, tmpF.name, keepPoints=pSel, pointNames=pnames,
                    featureNames=fnames)

            fSel = [2, 1, 0]
            with raises(InvalidArgumentValue):
                ret = nimble.data(
                    t, tmpF.name, keepFeatures=fSel, pointNames=pnames,
                    featureNames=fnames)

            fSel = ["3.", "2.", "4."]
            with raises(InvalidArgumentValue):
                retN = nimble.data(
                    t, tmpF.name, keepFeatures=fSel, pointNames=pnames,
                    featureNames=fnames)

def test_data_keepPF_exception_sameNameAndIndex():
    pnames = {"11.": 0, "111.": 1, "1111.": 2}
    fnames = {"2.": 0, "3.": 1, "4.": 2}
    data = [[22., 33., 44.], [222., 333., 444.], [2222., 3333., 4444.]]

    for t in returnTypes:
        with raises(InvalidArgumentValue):
            toTest = nimble.data(t, source=data, pointNames=pnames,
                                 featureNames=fnames, keepPoints=[0, "11."])

        with raises(InvalidArgumentValue):
            toTest = nimble.data(t, source=data, pointNames=pnames,
                                 featureNames=fnames, keepFeatures=[0, "2."])


def test_data_csv_keepPoints_IndexingGivenFeatureNames():
    data = [[111, 222, 333]]
    fnames = ['1', '2', '3']
    wanted = nimble.data("Matrix", source=data, featureNames=fnames)
    # instantiate from csv file
    with tempfile.NamedTemporaryFile(suffix=".csv", mode='w') as tmpCSV:
        tmpCSV.write("1,2,3\n")
        tmpCSV.write("11,22,33\n")
        tmpCSV.write("111,222,333\n")
        tmpCSV.flush()

        fromCSV = nimble.data(
            "Matrix", source=tmpCSV.name, keepPoints=[1], featureNames=True)

        raw = [[1, 2, 3], [11, 22, 33], [111, 222, 333]]
        fromRaw = nimble.data(
            "Matrix", source=raw, keepPoints=[1], featureNames=True)

        assert fromRaw == wanted
        assert fromCSV == wanted


# since the data helper for raw data is chained onto the
# helper for file input, we need tests to show that we don't
# just read all of the data into an object and then remove the
# stuff we don't want in the raw data helper. If these pass,
# unwanted data could still be stored in memory, but it limits
# that mistake to the file input helpers only.

def test_data_keepPF_csv_noUncessaryStorage():
    wanted = nimble.data("List", source=[[22], [222]])
    backup = nimble.core._createHelpers.initDataObject

    try:
        def fakeinitDataObject(
                returnType, rawData, pointNames, featureNames, name,
                convertToType, keepPoints, keepFeatures, treatAsMissing,
                replaceMissingWith, rowsArePoints, copyData=False,
                paths=(None, None), extracted=(None, None)):
            assert len(rawData) == 2
            assert len(rawData[0]) == 1
            return nimble.core.data.List(rawData)

        nimble.core._createHelpers.initDataObject = fakeinitDataObject

        # instantiate from csv file
        with tempfile.NamedTemporaryFile(suffix=".csv", mode='w') as tmpCSV:
            tmpCSV.write("1,2,3\n")
            tmpCSV.write("11,22,33\n")
            tmpCSV.write("111,222,333\n")
            tmpCSV.flush()

            fromCSV = nimble.data(
                "List", source=tmpCSV.name, keepPoints=[1, 2], keepFeatures=[1])
            assert fromCSV == wanted
    finally:
        nimble.core._createHelpers.initDataObject = backup

#def TODOtest_data_keepPF_mtxArr_noUncessaryStorage():
#	fromList = nimble.data(returnType='Matrix', source=[[2]])
#	backup = nimble.core._createHelpers.initDataObject
#
#	try:
#		def fakeinitDataObject(
#				returnType, rawData, pointNames, featureNames, name, path,
#				keepPoints, keepFeatures):
#			assert len(rawData) == 1
#			assert len(rawData[0]) == 1
#			return nimble.core.data.List(rawData)
#
#		nimble.core._createHelpers.initDataObject = fakeinitDataObject
#
#		# instantiate from mtx array file
#		with tempfile.NamedTemporaryFile(suffix=".mtx", mode='w') as tmpMTXArr:
#			tmpMTXArr.write("%%MatrixMarket matrix array integer general\n")
#			tmpMTXArr.write("1 3\n")
#			tmpMTXArr.write("1\n")
#			tmpMTXArr.write("2\n")
#			tmpMTXArr.write("3\n")
#			tmpMTXArr.flush()
#			fromMTXArr = nimble.data(
#				returnType='Matrix', source=tmpMTXArr.name, keepPoints=[0],
#				keepFeatures=[1])
#
#			assert fromList == fromMTXArr
#	finally:
#		nimble.core._createHelpers.initDataObject = backup


#def TODOtest_data_keepPF_mtxCoo_noUncessaryStorage():
#	fromList = nimble.data(returnType='Matrix', source=[[2]])
#	backup = nimble.core._createHelpers.initDataObject
#
#	try:
#		def fakeinitDataObject(
#				returnType, rawData, pointNames, featureNames, name, path,
#				keepPoints, keepFeatures):
#			assert rawData.shape == (1,1)
#			return nimble.core.data.List(rawData)
#
#		nimble.core._createHelpers.initDataObject = fakeinitDataObject
#
#		# instantiate from mtx coordinate file
#		with tempfile.NamedTemporaryFile(suffix=".mtx", mode='w') as tmpMTXCoo:
#			tmpMTXCoo.write("%%MatrixMarket matrix coordinate integer general\n")
#			tmpMTXCoo.write("1 3 3\n")
#			tmpMTXCoo.write("1 1 1\n")
#			tmpMTXCoo.write("1 2 2\n")
#			tmpMTXCoo.write("1 3 3\n")
#			tmpMTXCoo.flush()
#			fromMTXCoo = nimble.data(
#				returnType='Matrix', source=tmpMTXCoo.name, keepPoints=[0],
#				keepFeatures=[1])
#
#			assert fromList == fromMTXCoo
#
#	finally:
#		nimble.core._createHelpers.initDataObject = backup


def test_data_keepPF_csv_simple():
    wanted = nimble.data("Matrix", source=[[222], [22]])
    # instantiate from csv file
    with tempfile.NamedTemporaryFile(suffix=".csv", mode='w') as tmpCSV:
        tmpCSV.write("1,2,3\n")
        tmpCSV.write("11,22,33\n")
        tmpCSV.write("111,222,333\n")
        tmpCSV.flush()

        fromCSV = nimble.data(
            "Matrix", source=tmpCSV.name, keepPoints=[2, 1], keepFeatures=[1])
        assert fromCSV == wanted


def test_data_keepPF_mtxArr_simple():
    fromList = nimble.data(returnType='Matrix', source=[[3]])

    # instantiate from mtx array file
    with tempfile.NamedTemporaryFile(suffix=".mtx", mode='w') as tmpMTXArr:
        tmpMTXArr.write("%%MatrixMarket matrix array integer general\n")
        tmpMTXArr.write("2 2\n")
        tmpMTXArr.write("1\n")
        tmpMTXArr.write("2\n")
        tmpMTXArr.write("3\n")
        tmpMTXArr.write("4\n")
        tmpMTXArr.flush()
        fromMTXArr = nimble.data(
            returnType='Matrix', source=tmpMTXArr.name, keepPoints=[0],
            keepFeatures=[1])

        assert fromList == fromMTXArr


def test_data_keepPF_mtxCoo_simple():
    fromList = nimble.data(returnType='Matrix', source=[[2]])

    # instantiate from mtx coordinate file
    with tempfile.NamedTemporaryFile(suffix=".mtx", mode='w') as tmpMTXCoo:
        tmpMTXCoo.write("%%MatrixMarket matrix coordinate integer general\n")
        tmpMTXCoo.write("2 3 3\n")
        tmpMTXCoo.write("1 1 1\n")
        tmpMTXCoo.write("1 2 2\n")
        tmpMTXCoo.write("2 3 3\n")
        tmpMTXCoo.flush()
        fromMTXCoo = nimble.data(
            returnType='Matrix', source=tmpMTXCoo.name, keepPoints=[0],
            keepFeatures=[1])

        assert fromList == fromMTXCoo


def test_data_keepPF_pythonList_simple():
    wanted = nimble.data("Matrix", source=[[22, 33], [222, 333]])
    raw = [[1, 2, 3], [11, 22, 33], [111, 222, 333]]

    fromList = nimble.data(
        "Matrix", source=raw, keepPoints=[1, 2], keepFeatures=[1, 2])
    assert fromList == wanted

    wanted = nimble.data("Matrix", source=[[333, 222], [33, 22]])
    fromList = nimble.data(
        "Matrix", source=raw, keepPoints=[2, 1], keepFeatures=[2, 1])
    assert fromList == wanted


def test_data_keepPF_npArray_simple():
    wanted = nimble.data("Matrix", source=[[22, 33], [222, 333]])
    rawList = [[1, 2, 3], [11, 22, 33], [111, 222, 333]]
    raw = np.array(rawList)

    fromNPArr = nimble.data(
        "Matrix", source=raw, keepPoints=[1, 2], keepFeatures=[1, 2])
    assert fromNPArr == wanted

    wanted = nimble.data("Matrix", source=[[333, 222], [33, 22]])
    fromNPArr = nimble.data(
        "Matrix", source=raw, keepPoints=[2, 1], keepFeatures=[2, 1])
    assert fromNPArr == wanted


def test_data_keepPF_npMatrix_simple():
    wanted = nimble.data("Matrix", source=[[22, 33], [222, 333]])
    rawList = [[1, 2, 3], [11, 22, 33], [111, 222, 333]]
    raw = np.matrix(rawList)

    fromList = nimble.data(
        "Matrix", source=raw, keepPoints=[1, 2], keepFeatures=[1, 2])
    assert fromList == wanted

    wanted = nimble.data("Matrix", source=[[333, 222], [33, 22]])
    fromList = nimble.data(
        "Matrix", source=raw, keepPoints=[2, 1], keepFeatures=[2, 1])
    assert fromList == wanted


def test_data_keepPF_spCoo_simple():
    wanted = nimble.data("Matrix", source=[[22, 33], [222, 333]])
    rawList = [[1, 2, 3], [11, 22, 33], [111, 222, 333]]
    raw = scipy.sparse.coo_matrix(rawList)

    fromCOO = nimble.data(
        "Matrix", source=raw, keepPoints=[1, 2], keepFeatures=[1, 2])
    assert fromCOO == wanted

    wanted = nimble.data("Matrix", source=[[333, 222], [33, 22]])
    fromCOO = nimble.data(
        "Matrix", source=raw, keepPoints=[2, 1], keepFeatures=[2, 1])
    assert fromCOO == wanted


def test_data_keepPF_spCsc_simple():
    wanted = nimble.data("Matrix", source=[[22, 33], [222, 333]])
    rawList = [[1, 2, 3], [11, 22, 33], [111, 222, 333]]
    raw = scipy.sparse.csc_matrix(rawList)

    fromCSC = nimble.data(
        "Matrix", source=raw, keepPoints=[1, 2], keepFeatures=[1, 2])
    assert fromCSC == wanted

    wanted = nimble.data("Matrix", source=[[333, 222], [33, 22]])
    fromCSC = nimble.data(
        "Matrix", source=raw, keepPoints=[2, 1], keepFeatures=[2, 1])
    assert fromCSC == wanted


@raises(InvalidArgumentValue)
def test_keepPF_csv_ExceptionUnknownFeatureName_Extracted():
    # instantiate from csv file
    with tempfile.NamedTemporaryFile(suffix=".csv", mode='w') as tmpCSV:
        tmpCSV.write("pns,ones,twos,threes\n")
        tmpCSV.write("single,1,2,3\n")
        tmpCSV.write("dubs,11,22,33\n")
        tmpCSV.write("trips,111,222,333\n")
        tmpCSV.flush()

        nimble.data(
            returnType='List', source=tmpCSV.name, pointNames=True,
            featureNames=True, keepFeatures=[0, "fours"])


@raises(InvalidArgumentValue)
def test_keepPF_csv_ExceptionUnknownFeatureName_Provided():
    # instantiate from csv file
    with tempfile.NamedTemporaryFile(suffix=".csv", mode='w') as tmpCSV:
        tmpCSV.write("1,2,3\n")
        tmpCSV.write("11,22,33\n")
        tmpCSV.write("111,222,333\n")
        tmpCSV.flush()

        nimble.data(
            returnType='List', source=tmpCSV.name,
            featureNames=['ones', 'twos', 'threes'], keepFeatures=[0, "fours"])


@raises(InvalidArgumentValue)
def test_csv_keepFeatures_indexNotInFile():
    with tempfile.NamedTemporaryFile(suffix=".csv", mode='w') as tmpCSV:
        tmpCSV.write("pns,ones,twos,threes\n")
        tmpCSV.write("single,1,2,3\n")
        tmpCSV.write("dubs,11,22,33\n")
        tmpCSV.write("trips,111,222,333\n")
        tmpCSV.flush()

        nimble.data(
            returnType='List', source=tmpCSV.name, pointNames=False,
            featureNames=False, keepPoints=[1, 2], keepFeatures=[1, 42])


@raises(InvalidArgumentValue)
def test_csv_keepPoints_indexNotInFile():
    with tempfile.NamedTemporaryFile(suffix=".csv", mode='w') as tmpCSV:
        tmpCSV.write("pns,ones,twos,threes\n")
        tmpCSV.write("single,1,2,3\n")
        tmpCSV.write("dubs,11,22,33\n")
        tmpCSV.write("trips,111,222,333\n")
        tmpCSV.flush()

        nimble.data(
            returnType='List', source=tmpCSV.name, pointNames=False,
            featureNames=False, keepPoints=[12, 2, 3], keepFeatures=[1, 2])


@raises(InvalidArgumentValue)
def test_keepPF_csv_ExceptionUnknownPointName_extracted():
    # instantiate from csv file
    with tempfile.NamedTemporaryFile(suffix=".csv", mode='w') as tmpCSV:
        tmpCSV.write("pns,ones,twos,threes\n")
        tmpCSV.write("single,1,2,3\n")
        tmpCSV.write("dubs,11,22,33\n")
        tmpCSV.write("trips,111,222,333\n")
        tmpCSV.flush()

        nimble.data(
            returnType='List', source=tmpCSV.name, pointNames=True,
            featureNames=True, keepPoints=[1, "quads"])


@raises(InvalidArgumentValue)
def test_keepPF_csv_ExceptionUnknownPointName_provided():
    # instantiate from csv file
    with tempfile.NamedTemporaryFile(suffix=".csv", mode='w') as tmpCSV:
        tmpCSV.write("1,2,3\n")
        tmpCSV.write("11,22,33\n")
        tmpCSV.write("111,222,333\n")
        tmpCSV.flush()

        nimble.data(
            returnType='List', source=tmpCSV.name,
            pointNames=['single', 'dubs', 'trips'], keepPoints=[1, "quads"])


@raises(InvalidArgumentValue)
def test_csv_keepPoints_noNamesButNameSpecified():
    with tempfile.NamedTemporaryFile(suffix=".csv", mode='w') as tmpCSV:
        tmpCSV.write("pns,ones,twos,threes\n")
        tmpCSV.write("single,1,2,3\n")
        tmpCSV.write("dubs,11,22,33\n")
        tmpCSV.write("trips,111,222,333\n")
        tmpCSV.flush()

        nimble.data(
            returnType='List', source=tmpCSV.name, pointNames=False,
            featureNames=False, keepPoints=['dubs', 1], keepFeatures=[2])


@raises(InvalidArgumentValue)
def test_csv_keepFeatures_noNamesButNameSpecified():
    with tempfile.NamedTemporaryFile(suffix=".csv", mode='w') as tmpCSV:
        tmpCSV.write("pns,ones,twos,threes\n")
        tmpCSV.write("single,1,2,3\n")
        tmpCSV.write("dubs,11,22,33\n")
        tmpCSV.write("trips,111,222,333\n")
        tmpCSV.flush()

        nimble.data(
            returnType='List', source=tmpCSV.name, pointNames=False,
            featureNames=False, keepFeatures=["threes"])


def test_csv_keepFeatures_duplicatesInList():
    with tempfile.NamedTemporaryFile(suffix=".csv", mode='w') as tmpCSV:
        tmpCSV.write("pns,ones,twos,threes\n")
        tmpCSV.write("single,1,2,3\n")
        tmpCSV.write("dubs,11,22,33\n")
        tmpCSV.write("trips,111,222,333\n")
        tmpCSV.flush()

        with raises(InvalidArgumentValue):
            nimble.data(
                returnType='List', source=tmpCSV.name, pointNames=True,
                featureNames=True, keepFeatures=[1, 1])
        with raises(InvalidArgumentValue):
            nimble.data(
                returnType='List', source=tmpCSV.name, pointNames=True,
                featureNames=True, keepFeatures=[1, 'twos'])
        with raises(InvalidArgumentValue):
            nimble.data(
                returnType='List', source=tmpCSV.name, pointNames=True,
                featureNames=True, keepFeatures=['threes', 'threes'])
        with raises(InvalidArgumentValue):
            nimble.data(
                returnType='List', source=tmpCSV.name, pointNames=True,
                featureNames=['ones', 'twos', 'threes'], keepFeatures=[1, 'twos'])
        with raises(InvalidArgumentValue):
            nimble.data(
                returnType='List', source=tmpCSV.name, pointNames=True,
                featureNames=['ones', 'twos', 'threes'],
                keepFeatures=['threes', 'threes'])


def test_csv_keepPoints_duplicatesInList():
    with tempfile.NamedTemporaryFile(suffix=".csv", mode='w') as tmpCSV:
        tmpCSV.write("pns,ones,twos,threes\n")
        tmpCSV.write("single,1,2,3\n")
        tmpCSV.write("dubs,11,22,33\n")
        tmpCSV.write("trips,111,222,333\n")
        tmpCSV.flush()

        with raises(InvalidArgumentValue):
            nimble.data(
                returnType='List', source=tmpCSV.name, pointNames=True,
                featureNames=True, keepPoints=[1, 1])
        with raises(InvalidArgumentValue):
            nimble.data(
                returnType='List', source=tmpCSV.name, pointNames=True,
                featureNames=True, keepPoints=[1, 'dubs'])
        with raises(InvalidArgumentValue):
            nimble.data(
                returnType='List', source=tmpCSV.name, pointNames=True,
                featureNames=True, keepPoints=['trips', 'trips'])
        with raises(InvalidArgumentValue):
            nimble.data(
                returnType='List', source=tmpCSV.name,
                pointNames=['single', 'dubs', 'trips'], featureNames=True,
                keepPoints=[1, 'dubs'])
        with raises(InvalidArgumentValue):
            nimble.data(
                returnType='List', source=tmpCSV.name,
                pointNames=['single', 'dubs', 'trips'], featureNames=True,
                keepPoints=['trips', 'trips'])


def test_data_csv_keepPF_and_ignoreFlag():
    for t in returnTypes:
        fnames = ['threes']
        pnames = ['trips', 'dubs']
        data = [[333], [33]]
        fromList = nimble.data(
            returnType=t, source=data, pointNames=pnames, featureNames=fnames)

        # instantiate from csv file
        with tempfile.NamedTemporaryFile(suffix=".csv", mode='w') as tmpCSV:
            tmpCSV.write("pns,ones,twos,threes\n")
            tmpCSV.write("single,1,2,3A\n")
            tmpCSV.write("dubs,11,22A,33\n")
            tmpCSV.write("trips,111,222,333\n")
            tmpCSV.flush()

            fromCSV = nimble.data(
                returnType=t, source=tmpCSV.name, pointNames=True,
                featureNames=True, keepPoints=[2, 'dubs'],
                keepFeatures=[1, 'threes'], ignoreNonNumericalFeatures=True)

            assert fromList == fromCSV


def test_data_keepPoints_csv_endAfterAllFound():
    wanted = nimble.data("Matrix", source=[[11, 22, 33], [1, 2, 3]])
    # instantiate from csv file
    with tempfile.NamedTemporaryFile(suffix=".csv", mode='w') as tmpCSV:
        tmpCSV.write("1,2,3\n")
        tmpCSV.write("11,22,33\n")
        # This line has an extra value - if it was actually read by the
        # csv input helper, it would cause an exception to be raised.
        tmpCSV.write("111,222,333,444\n")
        tmpCSV.flush()

        fromCSV = nimble.data("Matrix", source=tmpCSV.name, keepPoints=[1, 0])
        assert fromCSV == wanted


def test_data_keepPF_csv_nameAlignment_allNames():
    for t in nimble.core.data.available:
        # instantiate from csv file
        with tempfile.NamedTemporaryFile(suffix=".csv", mode='w') as tmpCSV:
            tmpCSV.write("1,2,3\n")
            tmpCSV.write("11,22,33\n")
            tmpCSV.write("111,222,333\n")
            tmpCSV.flush()

            # names includes all names for point/features in csv,
            # even though we are not keeping all of them
            pNamesL = ['first', 'second', 'third']
            fNamesL = ['one', 'two', 'three']
            pNamesD = {'first': 0, 'second': 1, 'third': 2}
            fNamesD = {'one': 0, 'two': 1, 'three': 2}

            fromCSVL = nimble.data(t, source=tmpCSV.name, pointNames=pNamesL,
                                   featureNames=fNamesL, keepPoints=[2, 1],
                                   keepFeatures=[1, 0])
            fromCSVD = nimble.data(t, source=tmpCSV.name, pointNames=pNamesD,
                                   featureNames=fNamesD, keepPoints=[2, 1],
                                   keepFeatures=[1, 0])

        keptPNames = ['third', 'second']
        keptFNames = ['two', 'one']
        keptData = [[222, 111], [22, 11]]
        expected = nimble.data(t, keptData, keptPNames, keptFNames)

        assert fromCSVL == expected
        assert fromCSVD == expected


def test_data_keepPF_csv_nameAlignment_keptNames():
    for t in nimble.core.data.available:
        # instantiate from csv file
        keptPNames = ['third', 'second']
        keptFNames = ['two', 'one']
        with tempfile.NamedTemporaryFile(suffix=".csv", mode='w') as tmpCSV:
            tmpCSV.write("1,2,3\n")
            tmpCSV.write("11,22,33\n")
            tmpCSV.write("111,222,333\n")
            tmpCSV.flush()

            fromCSVL = nimble.data(t, source=tmpCSV.name, pointNames=keptPNames,
                                   featureNames=keptFNames, keepPoints=[2, 1],
                                   keepFeatures=[1, 0])
            fromCSVD = nimble.data(t, source=tmpCSV.name, pointNames=keptPNames,
                                   featureNames=keptFNames, keepPoints=[2, 1],
                                   keepFeatures=[1, 0])

        keptPNames = ['third', 'second']
        keptFNames = ['two', 'one']
        keptData = [[222, 111], [22, 11]]
        expected = nimble.data(t, keptData, keptPNames, keptFNames)

        assert fromCSVL == expected
        assert fromCSVD == expected


@raises(InvalidArgumentValue)
def test_data_csv_keepPoints_keepingAllPointNames_index():
    data = [[111, 222, 333], [11, 22, 33], [1, 2, 3]]
    pnames = ['1', '2', '3']
    wanted = nimble.data("Matrix", source=data, pointNames=pnames)
    # instantiate from csv file
    with tempfile.NamedTemporaryFile(suffix=".csv", mode='w') as tmpCSV:
        tmpCSV.write("1,2,3\n")
        tmpCSV.write("11,22,33\n")
        tmpCSV.write("111,222,333\n")
        tmpCSV.flush()

        # cannot assume that pnames contains all pointNames for data
        fromCSV = nimble.data(
            "Matrix", source=tmpCSV.name, pointNames=pnames, keepPoints=[2, 1, 0])


@raises(InvalidArgumentValue)
def test_data_csv_keepPoints_keepingAllPointNames_names():
    data = [[1, 2, 3], [11, 22, 33], [111, 222, 333]]
    pnames = ['1', '2', '3']
    wanted = nimble.data("Matrix", source=data, pointNames=pnames)
    # instantiate from csv file
    with tempfile.NamedTemporaryFile(suffix=".csv", mode='w') as tmpCSV:
        tmpCSV.write("1,2,3\n")
        tmpCSV.write("11,22,33\n")
        tmpCSV.write("111,222,333\n")
        tmpCSV.flush()

        # cannot assume that pnames contains all pointNames for data
        fromCSV = nimble.data(
            "Matrix", source=tmpCSV.name, pointNames=pnames, keepPoints=['3', '2', '1'])


@raises(InvalidArgumentValue)
def test_data_csv_keepFeatures_keepingAllFeatureNames_index():
    data = [[2, 3, 1], [22, 33, 11], [222, 333, 111]]
    fnames = ['2', '3', '1']
    wanted = nimble.data("Matrix", source=data, featureNames=fnames)
    # instantiate from csv file
    with tempfile.NamedTemporaryFile(suffix=".csv", mode='w') as tmpCSV:
        tmpCSV.write("1,2,3\n")
        tmpCSV.write("11,22,33\n")
        tmpCSV.write("111,222,333\n")
        tmpCSV.flush()

        # assume featureNames passed aligns with order of keepFeatures
        fromCSV = nimble.data(
            "Matrix", source=tmpCSV.name, featureNames=fnames, keepFeatures=[1, 2, 0])


@raises(InvalidArgumentValue)
def test_data_csv_keepFeatures_keepingAllFeatureNames_names():
    data = [[2, 3, 1], [22, 33, 11], [222, 333, 111]]
    fnames = ['b', 'c', 'a']
    wanted = nimble.data("Matrix", source=data, featureNames=fnames)
    # instantiate from csv file
    with tempfile.NamedTemporaryFile(suffix=".csv", mode='w') as tmpCSV:
        tmpCSV.write("1,2,3\n")
        tmpCSV.write("11,22,33\n")
        tmpCSV.write("111,222,333\n")
        tmpCSV.flush()

        # assume featureNames passed aligns with order of keepFeatures
        fromCSV = nimble.data(
            "Matrix", source=tmpCSV.name, featureNames=['a', 'b', 'c'], keepFeatures=['b', 'c' ,'a'])


def test_data_csv_keepFeatures_reordersFeatureNames_fnamesTrue():
    data = [[22, 33, 11], [222, 333, 111]]
    fnames = ['2', '3', '1']
    wanted = nimble.data("Matrix", source=data, featureNames=fnames)
    # instantiate from csv file
    with tempfile.NamedTemporaryFile(suffix=".csv", mode='w') as tmpCSV:
        tmpCSV.write("1,2,3\n")
        tmpCSV.write("11,22,33\n")
        tmpCSV.write("111,222,333\n")
        tmpCSV.flush()

        # reordered based on keepFeatures since featureNames extracted
        fromCSVNames = nimble.data(
            "Matrix", source=tmpCSV.name, featureNames=True, keepFeatures=fnames)
        assert fromCSVNames == wanted

        # reordered based on keepFeatures since featureNames extracted
        fromCSVIndex = nimble.data(
            "Matrix", source=tmpCSV.name, featureNames=True, keepFeatures=[1, 2, 0])
        assert fromCSVIndex == wanted

######################
### inputSeparator ###
######################

def test_data_csv_inputSeparatorAutomatic():
    wanted = nimble.data("Matrix", source=[[1,2,3], [4,5,6]])
    # instantiate from csv file
    for delimiter in [',', '\t', ' ', ':', ';', '|']:
        with tempfile.NamedTemporaryFile(mode='w') as tmpCSV:
            tmpCSV.write("1{0}2{0}3\n".format(delimiter))
            tmpCSV.write("4{0}5{0}6\n".format(delimiter))
            tmpCSV.flush()

            fromCSV = nimble.data("Matrix", source=tmpCSV.name)
            assert fromCSV == wanted

def test_data_csv_inputSeparatorSpecified():
    wanted = nimble.data("Matrix", source=[[1,2,3], [4,5,6]])
    # instantiate from csv file
    for delimiter in [',', '\t', ' ', ':', ';', '|']:
        with tempfile.NamedTemporaryFile(mode='w') as tmpCSV:
            tmpCSV.write("1{0}2{0}3\n".format(delimiter))
            tmpCSV.write("4{0}5{0}6\n".format(delimiter))
            tmpCSV.flush()

            fromCSV = nimble.data("Matrix", source=tmpCSV.name, inputSeparator=delimiter)
            assert fromCSV == wanted

@raises(FileFormatException)
def test_data_csv_inputSeparatorConfusion():
    with tempfile.NamedTemporaryFile(mode='w') as tmpCSV:
        tmpCSV.write("1,2;3\n")
        tmpCSV.write("4,5,6\n")
        tmpCSV.flush()

        fromCSV = nimble.data("Matrix", source=tmpCSV.name)

@raises(InvalidArgumentValue)
def test_data_csv_inputSeparatorNot1Character():
    with tempfile.NamedTemporaryFile(mode='w') as tmpCSV:
        tmpCSV.write("1,,2,,3\n")
        tmpCSV.write("4,,5,,6\n")
        tmpCSV.flush()

        fromCSV = nimble.data("Matrix", source=tmpCSV.name, inputSeparator=',,')


#########################################
# treatAsMissing and replaceMissingWith #
#########################################

def test_missingDefaults():
    for t in returnTypes:
        nan = np.nan
        data = [[1, 2, float('nan')], [np.nan, 5, 6], [7, None, 9], ["", "nan", "None"]]
        toTest = nimble.data(t, data)
        expData = [[1, 2, nan], [nan, 5, 6], [7, nan, 9], [nan, nan, nan]]
        expRet = nimble.data(t, expData)
        assert toTest == expRet

def test_handmadeReplaceMissingWith():
    for t in returnTypes:
        data = [[1, 2, float('nan')], [np.nan, 5, 6], [7, None, 9], ["", "nan", "None"]]
        toTest = nimble.data(t, data, replaceMissingWith=0)
        expData = [[1, 2, 0], [0, 5, 6], [7, 0, 9], [0, 0, 0]]
        expRet = nimble.data(t, expData)
        assert toTest == expRet

def test_numericalReplaceMissingWithNonNumeric():
    for t in returnTypes:
        data = [[1, 2, None], [None, 5, 6], [7, None, 9], [None, None, None]]
        toTest = nimble.data(t, data, replaceMissingWith="Missing")
        expData = [[1, 2, "Missing"], ["Missing", 5, 6], [7, "Missing", 9], ["Missing", "Missing", "Missing"]]
        expRet = nimble.data(t, expData)
        assert toTest == expRet

def test_handmadeTreatAsMissing():
    nan = np.nan
    data = [[1, 2, ""], [nan, 5, 6], [7, "", 9], [nan, "nan", "None"]]
    missingList = [nan, "", 5]
    assert np.array(missingList).dtype != np.object_
    for t in returnTypes:
        toTest = nimble.data(t, data, treatAsMissing=missingList)
        expData = [[1, 2, nan], [nan, nan, 6], [7, nan, 9], [nan, "nan", "None"]]
        expRet = nimble.data(t, expData, treatAsMissing=None)
        assert toTest == expRet

def test_handmadeConsiderAndReplaceMissingWith():
    for t in returnTypes:
        data = [[1, 2, "NA"], ["NA", 5, 6], [7, "NA", 9], ["NA", "NA", "NA"]]
        toTest = nimble.data(t, data, treatAsMissing=["NA"], replaceMissingWith=0)
        expData = [[1, 2, 0], [0, 5, 6], [7, 0, 9], [0, 0, 0]]
        expRet = nimble.data(t, expData)
        assert toTest == expRet

def test_replaceDataTypeMismatch():
    for t in returnTypes:
        data = [[1, 2, 99], [99, 5, 6], [7, 99, 9], [99, 99, 99]]
        toTest = nimble.data(t, data, treatAsMissing=[99], replaceMissingWith="")
        expData = [[1, 2, ""], ["", 5, 6], [7, "", 9], ["", "", ""]]
        expRet = nimble.data(t, expData, treatAsMissing=None)
        assert toTest == expRet

def test_keepNanAndReplaceAlternateMissing():
    for t in returnTypes:
        nan = np.nan
        data = [[1, 2, "NA"], [np.nan, 5, 6], [7, "NA", 9], ["NA", np.nan, "NA"]]
        toTest = nimble.data(t, data, treatAsMissing=["NA"], replaceMissingWith=-1)
        expData = [[1, 2, -1], [nan, 5, 6], [7, -1, 9], [-1, nan, -1]]
        expRet = nimble.data(t, expData, treatAsMissing=None)
        assert toTest == expRet

def test_treatAsMissingIsNone():
    for t in returnTypes:
        nan = np.nan
        data = [[1, 2, None], [None, 5, 6], [7, None, 9], ["", np.nan, ""]]
        toTest = nimble.data(t, data, treatAsMissing=None)
        notExpData = [[1,2, nan], [nan, 5, 6], [7, nan, 9], [nan, nan, nan]]
        notExpRet = nimble.data(t, notExpData, treatAsMissing=None)
        assert toTest != notExpRet

def test_DataOutputWithMissingDataTypes1D():
    for t in returnTypes:
        nan = np.nan
        expListOutput = [[1.0, 2.0, nan]]
        expMatrixOutput = np.array(expListOutput)
        expDataFrameOutput = pd.DataFrame(expListOutput)
        expSparseOutput = scipy.sparse.coo_matrix(expListOutput)

        orig1 = nimble.data(t, [1,2,"None"])
        orig2 = nimble.data(t, (1,2,"None"))
        orig3 = nimble.data(t, {'a':1, 'b':2, 'c':"None"}, rowsArePoints=False)
        orig3.features.sort()
        orig4 = nimble.data(t, [{'a':1, 'b':2, 'c':"None"}])
        orig4.features.sort()
        orig5 = nimble.data(t, np.array([1,2,"None"], dtype=object))
        orig6 = nimble.data(t, np.matrix([1,2,"None"], dtype=object))
        orig7 = nimble.data(t, pd.DataFrame([[1,2,"None"]]))
        orig8 = nimble.data(t, pd.Series([1,2,"None"]))
        orig9 = nimble.data(t, scipy.sparse.coo_matrix(np.array([1,2,"None"], dtype=object)))
        orig10 = nimble.data(t, scipy.sparse.csc_matrix(np.array([1,2,float('nan')])))
        orig11 = nimble.data(t, scipy.sparse.csr_matrix(np.array([1,2,float('nan')])))
        try:
            orig12 = nimble.data(t, pd.DataFrame([[1,2,"None"]], dtype='Sparse[object]'))
        except TypeError:
            orig12 = nimble.data(t, pd.SparseDataFrame([[1,2,"None"]]))

        originals = [orig1, orig2, orig3, orig4, orig5, orig6, orig7, orig8, orig9, orig10, orig11, orig12]

        for orig in originals:
            if orig.getTypeString() == "List":
                assert orig._data[0][0] == expListOutput[0][0]
                assert orig._data[0][1] == expListOutput[0][1]
                assert np.isnan(orig._data[0][2])
            elif orig.getTypeString() == "Matrix":
                assert np.array_equal(orig._data[0, :2], expMatrixOutput[0, :2])
                assert np.isnan(orig._data[0, 2])
            elif orig.getTypeString() == "DataFrame":
                assert np.array_equal(orig._data.values[0, :2], expDataFrameOutput.values[0, :2])
                assert np.isnan(orig._data.values[0, 2])
            else:
                orig._sortInternal('point')
                assert np.array_equal(orig._data.data[:2], expSparseOutput.data[:2])
                assert np.isnan(orig._data.data[2])

def test_DataOutputWithMissingDataTypes2D():
    for t in returnTypes:
        nan = np.nan
        expListOutput = [[1, 2, nan], [3,4,'b']]
        expMatrixOutput = np.array(expListOutput, dtype=object)
        expDataFrameOutput = pd.DataFrame(expMatrixOutput)
        expSparseOutput = scipy.sparse.coo_matrix(expMatrixOutput)

        orig1 = nimble.data(t, [[1,2,'None'], [3,4,'b']])
        orig2 = nimble.data(t, ((1,2,'None'), (3,4,'b')))
        orig3 = nimble.data(t, {'a':[1,2,'None'], 'b':[3,4,'b']})
        orig3.points.sort()
        orig4 = nimble.data(t, [{'a':1, 'b':2, 'c':'None'}, {'a':3, 'b':4, 'c':'b'}])
        orig4.features.sort()
        orig5 = nimble.data(t, np.array([[1,2,'None'], [3,4,'b']], dtype=object))
        orig6 = nimble.data(t, np.matrix([[1,2,'None'], [3,4,'b']], dtype=object))
        orig7 = nimble.data(t, pd.DataFrame([[1,2,'None'], [3,4,'b']]))
        orig8 = nimble.data(t, scipy.sparse.coo_matrix(np.array([[1,2,'None'], [3,4,'b']], dtype=object)))
        try:
            orig9 = nimble.data(t, pd.DataFrame([[1,2,'None'], [3,4,'b']], dtype='Sparse[object]'))
        except TypeError:
            orig9 = nimble.data(t, pd.SparseDataFrame([[1,2,'None'], [3,4,'b']]))

        originals = [orig1, orig2, orig3, orig4, orig5, orig6, orig7, orig8, orig9]

        for orig in originals:
            if orig.getTypeString() == "List":
                assert orig._data[0][0] == expListOutput[0][0]
                assert orig._data[0][1] == expListOutput[0][1]
                assert np.isnan(orig._data[0][2])
                assert orig._data[1] == expListOutput[1]
            elif orig.getTypeString() == "Matrix":
                assert np.array_equal(orig._data[0, :2], expMatrixOutput[0, :2])
                assert np.isnan(orig._data[0, 2])
                assert np.array_equal(orig._data[1,:], expMatrixOutput[1,:])
            elif orig.getTypeString() == "DataFrame":
                assert np.array_equal(orig._data.values[0, :2], expDataFrameOutput.values[0, :2])
                assert np.isnan(orig._data.values[0, 2])
                assert np.array_equal(orig._data.values[1,:], expDataFrameOutput.values[1,:])
            else:
                orig._sortInternal('point')
                assert np.array_equal(orig._data.data[:2], expSparseOutput.data[:2])
                assert np.isnan(orig._data.data[2])
                assert np.array_equal(orig._data.data[3:], expSparseOutput.data[3:])

def test_replaceNumpyValues_dtypePreservation():
    for t in returnTypes:
        data = np.array([[True, False, True], [False, True, False]])
        toTest = nimble.data(t, data, replaceMissingWith=2,
                             treatAsMissing=[False])
        # should upcast to int, since replaceMissingWith is int
        if hasattr(toTest._data, 'dtype'):
            assert toTest._data.dtype == int
        assert toTest[0, 0] == True # could be 1 or True depending on type
        assert toTest[0, 1] == 2

        data = np.array([[1, 0, 1], [0, 1, 0]])
        toTest = nimble.data(t, data, replaceMissingWith=np.nan,
                             treatAsMissing=[None])
        # should skip attempted replacement because no treatAsMissing values
        if hasattr(toTest._data, 'dtype'):
            assert toTest._data.dtype == int
        ints = (int, np.integer)
        assert all(isinstance(val, ints) for val in toTest.iterateElements())

        toTest = nimble.data(t, data, replaceMissingWith=np.nan,
                             treatAsMissing=[0])
        # should upcast to float, since replaceMissingWith is float
        if hasattr(toTest._data, 'dtype'):
            assert toTest._data.dtype == float
        assert toTest[0, 0] == True # could be 1.0 or True depending on type
        assert np.isnan(toTest[0, 1])


        toTest = nimble.data(t, data, replaceMissingWith='x',
                             treatAsMissing=[0])
        # should upcast to object, since replaceMissingWith is a string
        if hasattr(toTest._data, 'dtype'):
            assert toTest._data.dtype == np.object_
        assert toTest[0, 0] == True
        assert toTest[0, 1] == 'x'

#################
# Logging count #
#################
def test_data_logCount():
    """Test data adds one entry to the log for each return type"""

    @oneLogEntryExpected
    def byType(rType):
        toTest = nimble.data(rType, [[1,2,3], [4,5,6], [7,8,9]])

    for t in returnTypes:
        byType(t)

def makeTensorData(matrix):
    rank3List = [matrix, matrix, matrix]
    rank4List = [rank3List, rank3List, rank3List]
    rank5List = [rank4List, rank4List, rank4List]
    rank3Array = np.array(rank3List)
    rank4Array = np.array(rank4List)
    rank5Array = np.array(rank5List)
    rank3Array2D = np.empty((3, 3), dtype='O')
    for i, lst in enumerate(rank3List):
        rank3Array2D[i] = lst
    rank4Array2D = np.empty((3, 3), dtype='O')
    for i, lst in enumerate(rank4List):
        rank4Array2D[i] = lst
    rank5Array2D = np.empty((3, 3), dtype='O')
    for i, lst in enumerate(rank5List):
        rank5Array2D[i] = lst
    rank3DF = pd.DataFrame(rank3Array2D)
    rank4DF = pd.DataFrame(rank4Array2D)
    rank5DF = pd.DataFrame(rank5Array2D)
    rank3COO = scipy.sparse.coo_matrix(rank3Array2D)
    rank4COO = scipy.sparse.coo_matrix(rank4Array2D)
    rank5COO = scipy.sparse.coo_matrix(rank5Array2D)

    tensors = [rank3List, rank4List, rank5List, rank3Array, rank4Array, rank5Array,
               rank3Array2D, rank4Array2D, rank5Array2D, rank3DF, rank4DF, rank5DF]
    # cannot construct high dimension empty tensors for sparse
    notEmpty = rank3Array.shape[-1] > 0
    if notEmpty:
        tensors.extend([rank3COO, rank4COO, rank5COO])

    for constructor in getDataConstructors():
        if notEmpty or 'Sparse' not in constructor.args:
            tensors.append(constructor(rank3List))
            tensors.append(constructor(rank4List))
            tensors.append(constructor(rank5List))

    return tensors


def test_data_multidimensionalData():
    vector1 = [0, 1, 2, 3, 0]
    vector2 = [4, 5, 0, 6, 7]
    vector3 = [8, 0, 9, 0, 8]
    matrix = [vector1, vector2, vector3]

    tensors = makeTensorData(matrix)

    emptyTensors = makeTensorData([[], [], []])

    expPoints = 3
    for retType in returnTypes:
        for idx, tensor in enumerate(tensors):
            toTest = nimble.data(retType, tensor)
            expShape = [3, 3, 5]
            for i in range(idx % 3):
                expShape.insert(0, 3)
            expFeatures = np.prod(expShape[1:])
            assert toTest._shape == expShape
            assert len(toTest.points) == expPoints
            assert len(toTest.features) == expFeatures

        for idx, tensor in enumerate(emptyTensors):
            toTest = nimble.data(retType, tensor)
            expShape = [3, 3, 0]
            for i in range(idx % 3):
                expShape.insert(0, 3)
            expFeatures = np.prod(expShape[1:])
            assert toTest._shape == expShape
            assert len(toTest.points) == expPoints
            assert len(toTest.features) == expFeatures

def test_data_multidimensionalData_pointNames():
    vector1 = [0, 1, 2, 3, 0]
    vector2 = [4, 5, 0, 6, 7]
    vector3 = [8, 0, 9, 0, 8]
    matrix = [vector1, vector2, vector3]

    tensors = makeTensorData(matrix)

    ptNames = ['a', 'b', 'c']
    for retType in returnTypes:
        for tensor in tensors:
            toTest = nimble.data(retType, tensor, pointNames=ptNames)
            assert toTest.points.getNames() == ptNames

def test_data_multidimensionalData_featureNames():
    vector1 = [0, 1, 2, 3, 0]
    vector2 = [4, 5, 0, 6, 7]
    vector3 = [8, 0, 9, 0, 8]
    matrix = [vector1, vector2, vector3]

    tensors = makeTensorData(matrix)

    for retType in returnTypes:
        for idx, tensor in enumerate(tensors):
            flattenedLen = 15
            for i in range(idx % 3):
                flattenedLen *= 3
            ftNames = ['ft' + str(x) for x in range(flattenedLen)]
            toTest = nimble.data(retType, tensor, featureNames=ftNames)
            assert toTest.features.getNames() == ftNames

def test_data_multidimensionalData_listsOfMultiDimensionalObjects():
    for (rType1, rType2) in itertools.product(returnTypes, returnTypes):
        arr1D = np.array([1, 2, 3, 0])
        nim1D = nimble.data(rType1, [1, 2, 3, 0])

        fromListArr1D = nimble.data(rType2, [arr1D, arr1D, arr1D])
        assert fromListArr1D._shape == [3, 4]
        fromListNim1D = nimble.data(rType2, [nim1D, nim1D, nim1D])
        assert fromListNim1D._shape == [3, 4]

        arr2D = fromListArr1D._data
        coo2D = scipy.sparse.coo_matrix([[1, 2, 3, 0], [1, 2, 3, 0], [1, 2, 3, 0]])
        df2D = pd.DataFrame([[1, 2, 3, 0], [1, 2, 3, 0], [1, 2, 3, 0]])
        nim2D = fromListNim1D

        fromListArr2D = nimble.data(rType2, [arr2D, arr2D, arr2D])
        assert fromListArr2D._shape == [3, 3, 4]
        fromListCoo2D = nimble.data(rType2, [coo2D, coo2D, coo2D])

        assert fromListCoo2D._shape == [3, 3, 4]
        fromListDF2D = nimble.data(rType2, [df2D, df2D, df2D])
        assert fromListDF2D._shape == [3, 3, 4]
        fromListNim2D = nimble.data(rType2, [nim2D, nim2D, nim2D])
        assert fromListNim2D._shape == [3, 3, 4]

        nim3D = fromListNim2D
        fromListNim3D = nimble.data(rType2, [nim3D, nim3D])
        assert fromListNim3D._shape == [2, 3, 3, 4]

# Tests when input data matches the backend data type

nimbleRawMap = {'List': list,
                'Matrix': np.array,
                'Sparse': scipy.sparse.coo_matrix,
                'DataFrame': pd.DataFrame}

def test_data_copyData_True():
    data = [[0, 1, 2], [3, 4, 5]]
    for rType in nimble.core.data.available:
        raw = nimbleRawMap[rType](data)
        nim = nimble.data(rType, raw)

        assert id(raw) != id(nim._data)

def test_data_copyData_False():
    data = [[0, 1, 2], [3, 4, 5]]
    for rType in nimble.core.data.available:
        raw = nimbleRawMap[rType](data)
        nim = nimble.data(rType, raw, copyData=False)

        assert id(raw) == id(nim._data)

def test_data_copyData_False_replaceMissing_containsMissing():
    data = [[0, 1, 2], [3, 4, 5]]
    for rType in nimble.core.data.available:
        raw = nimbleRawMap[rType](data)
        nim = nimble.data(rType, raw, copyData=False,
                          treatAsMissing=[1, 4], replaceMissingWith=0)

        assert id(raw) != id(nim._data)

def test_data_copyData_False_replaceMissing_noMissing():
    data = [[0, 1, 2], [3, 4, 5]]
    for rType in nimble.core.data.available:
        raw = nimbleRawMap[rType](data)
        nim = nimble.data(rType, raw, copyData=False,
                          treatAsMissing=[8, -1], replaceMissingWith=0)

        assert id(raw) == id(nim._data)

def test_data_copyData_False_copyMadeWhenNamesExtracted():
    getArray = {'List': lambda x: x, 'Matrix': lambda x: x,
                'Sparse': lambda x: x.todense()}
    data = [[1, 0, 2], [3, 4, 5], [-1, -2, -3]]
    for rType in nimble.core.data.available:
        if rType != 'DataFrame':
            # names will be extracted from data, copy was made if original
            # data object is not modified
            raw = nimbleRawMap[rType](data)
            rawCopy = raw.copy()
            rawArrCopy = getArray[rType](rawCopy)

            nim = nimble.data(rType, raw, pointNames=True, copyData=False)
            rawArr = getArray[rType](raw)
            assert not np.array_equal(rawArr, getArray[rType](nim._data))
            assert np.array_equal(rawArr, rawArrCopy)

            nim = nimble.data(rType, raw, featureNames=True, copyData=False)
            rawArr = getArray[rType](raw)
            assert not np.array_equal(rawArr, getArray[rType](nim._data))
            assert np.array_equal(rawArr, rawArrCopy)

            nim = nimble.data(rType, raw, pointNames=True, featureNames=True,
                              copyData=False)
            rawArr = getArray[rType](raw)
            assert not np.array_equal(rawArr, getArray[rType](nim._data))
            assert np.array_equal(rawArr, rawArrCopy)
        else:
            # DataFrame extracts from columns & index attributes, not data
            # copy was made if backend data has different id
            raw = nimbleRawMap[rType]([d[1:] for d in data[1:]])
            raw.columns = data[0][1:]
            raw.index = [d[0] for d in data[1:]]

            nim = nimble.data(rType, raw, pointNames=True, copyData=False)
            assert id(raw) != id(nim._data)

            nim = nimble.data(rType, raw, featureNames=True, copyData=False)
            assert id(raw) != id(nim._data)

            nim = nimble.data(rType, raw, pointNames=True, featureNames=True,
                              copyData=False)
            assert id(raw) != id(nim._data)

#################
# rowsArePoints #
#################

def test_rowsArePoints_numpyArrays():
    ptData = np.array([[1, 2, 3], [0, 0, 0], [-1, -2, -3]])
    ftData = np.array([[1, 0, -1], [2, 0, -2], [3, 0, -3]])
    ftData2 = np.array([[[1], [0], [-1]], [[2], [0], [-2]], [[3], [0], [-3]]])
    pNames = ['a', 'b', 'c']
    fNames = ['x', 'y', 'z']
    for t in returnTypes:
        rowsPts = nimble.data(t, ptData, pointNames=pNames,
                              featureNames=fNames)
        rowsFts = nimble.data(t, ftData, pointNames=pNames,
                              featureNames=fNames, rowsArePoints=False)
        rowsFts2 = nimble.data(t, ftData2, pointNames=pNames,
                               featureNames=fNames, rowsArePoints=False)

        assert rowsPts == rowsFts == rowsFts2

def test_rowsArePoints_pandasDataFrames():
    ptData = pd.DataFrame([[1, 2, 3], [0, 0, 0], [-1, -2, -3]])
    ftData = pd.DataFrame([[1, 0, -1], [2, 0, -2], [3, 0, -3]])
    ftData2 = pd.DataFrame([[[1], [0], [-1]],
                            [[2], [0], [-2]],
                            [[3], [0], [-3]]])
    pNames = ['a', 'b', 'c']
    fNames = ['x', 'y', 'z']
    for t in returnTypes:
        rowsPts = nimble.data(t, ptData, pointNames=pNames,
                              featureNames=fNames)
        rowsFts = nimble.data(t, ftData, pointNames=pNames,
                              featureNames=fNames, rowsArePoints=False)
        rowsFts2 = nimble.data(t, ftData2, pointNames=pNames,
                               featureNames=fNames, rowsArePoints=False)

        assert rowsPts == rowsFts == rowsFts2

def test_rowsArePoints_scipySparse():
    ptData = scipy.sparse.coo_matrix([[1, 2, 3], [0, 0, 0], [-1, -2, -3]])
    ftData = scipy.sparse.coo_matrix([[1, 0, -1], [2, 0, -2], [3, 0, -3]])
    arrayOfLists = np.empty((3, 3), dtype=np.object_)
    arrayOfLists[0] = [[1], [0], [-1]]
    arrayOfLists[1] = [[2], [0], [-2]]
    arrayOfLists[2] = [[3], [0], [-3]]
    ftData2 = scipy.sparse.coo_matrix(arrayOfLists)
    pNames = ['a', 'b', 'c']
    fNames = ['x', 'y', 'z']
    for t in returnTypes:
        rowsPts = nimble.data(t, ptData, pointNames=pNames,
                              featureNames=fNames)
        rowsFts = nimble.data(t, ftData, pointNames=pNames,
                              featureNames=fNames, rowsArePoints=False)
        rowsFts2 = nimble.data(t, ftData2, pointNames=pNames,
                               featureNames=fNames, rowsArePoints=False)

        assert rowsPts == rowsFts == rowsFts2

def test_rowsArePoints_containerOfLists():
    ptData = tuple([[1, 2, 3], [0, 0, 0], [-1, -2, -3]])
    ftData = GetItemOnly([[1, 0, -1], [2, 0, -2], [3, 0, -3]])
    ftData2 = [[[1], [0], [-1]], [[2], [0], [-2]], [[3], [0], [-3]]]
    pNames = ['a', 'b', 'c']
    fNames = ['x', 'y', 'z']
    for t in returnTypes:
        rowsPts = nimble.data(t, ptData, pointNames=pNames,
                              featureNames=fNames)
        rowsFts = nimble.data(t, ftData, pointNames=pNames,
                              featureNames=fNames, rowsArePoints=False)
        rowsFts2 = nimble.data(t, ftData2, pointNames=pNames,
                               featureNames=fNames, rowsArePoints=False)

        assert rowsPts == rowsFts == rowsFts2

def test_rowsArePoints_containerOfNpArray():
    ptData = (np.array([1, 2, 3]), np.array([0, 0, 0]), np.array([-1, -2, -3]))
    ftData = (np.array([1, 0, -1]), np.array([2, 0, -2]), np.array([3, 0, -3]))
    ftData2 = [arr.reshape(3, 1) for arr in ftData]
    pNames = ['a', 'b', 'c']
    fNames = ['x', 'y', 'z']
    for t in returnTypes:
        rowsPts = nimble.data(t, ptData, pointNames=pNames,
                              featureNames=fNames)
        rowsFts = nimble.data(t, ftData, pointNames=pNames,
                              featureNames=fNames, rowsArePoints=False)
        rowsFts2 = nimble.data(t, ftData2, pointNames=pNames,
                               featureNames=fNames, rowsArePoints=False)

        assert rowsPts == rowsFts == rowsFts2

def test_rowsArePoints_containerOfScipySparse():
    ftList = [[[1], [0], [-1]], [[2], [0], [-2]], [[3], [0], [-3]]]
    pNames = ['a', 'b', 'c']
    fNames = ['x', 'y', 'z']

    expData = [[1, 2, 3], [0, 0, 0], [-1, -2, -3]]
    for t in returnTypes:
        # COO matrices are always 2D
        ftData = map(scipy.sparse.coo_matrix, ftList)
        rowsFts = nimble.data(t, ftData, pointNames=pNames,
                              featureNames=fNames, rowsArePoints=False)
        exp = nimble.data(t, expData, pointNames=pNames, featureNames=fNames)
        assert rowsFts == exp

def test_rowsArePoints_containerOfPandas():
    pNames = ['a', 'b', 'c']
    fNames = ['x', 'y', 'z']
    for t in returnTypes:
        ptData = IterNext([pd.Series(x) for x in [[1, 2, 3], [0, 0, 0], [-1, -2, -3]]])
        ftData = tuple(pd.Series(x) for x in [[1, 0, -1], [2, 0, -2], [3, 0, -3]])
        ftData2 = iter([ser.to_frame() for ser in ftData]) # to pd.DataFrame
        rowsPts = nimble.data(t, ptData, pointNames=pNames,
                              featureNames=fNames)
        rowsFts = nimble.data(t, ftData, pointNames=pNames,
                              featureNames=fNames, rowsArePoints=False)
        rowsFts2 = nimble.data(t, ftData2, pointNames=pNames,
                               featureNames=fNames, rowsArePoints=False)

        assert rowsPts == rowsFts == rowsFts2

def test_rowsArePoints_containerOfNimbleBase():
    ptData = [[1, 2, 3], [0, 0, 0], [-1, -2, -3]]
    ftData = [[1, 0, -1], [2, 0, -2], [3, 0, -3]]
    pNames = ['a', 'b', 'c']
    fNames = ['x', 'y', 'z']
    for t in returnTypes:
        nimPtData = []
        for i, pt in enumerate(ptData):
            nimPtData.append(nimble.data(t, pt, pointNames=pNames[i],
                                         featureNames=fNames))
        rowsPts = nimble.data(t, nimPtData)
        nimFtData = []
        for i, ft in enumerate(ftData):
            nimFtData.append(nimble.data(t, [[v] for v in ft],
                                         pointNames=pNames,
                                         featureNames=fNames[i]))
        rowsFts = nimble.data(t, nimFtData, rowsArePoints=False)

        assert rowsPts == rowsFts
        assert rowsPts.points.getNames() == rowsFts.points.getNames() == pNames
        assert rowsPts.features.getNames() == rowsFts.features.getNames() == fNames

def test_rowsArePoints_dictOfContainers():
    ptData = {'a': [1, 2, 3], 'b': [0, 0, 0], 'c': [-1, -2, -3]}
    ptData2 = {'a': {'x': 1, 'y': 2, 'z': 3}, 'b': {'x': 0, 'y': 0, 'z': 0},
               'c': {'x': -1, 'y': -2, 'z': -3}}
    ftData = {'x': (1, 0, -1), 'y': (2, 0, -2), 'z': (3, 0, -3)}
    ftData2 = {'x': [[1], [0], [-1]], 'y': [[2], [0], [-2]], 'z': [[3], [0], [-3]]}
    pNames = ['a', 'b', 'c']
    fNames = ['x', 'y', 'z']
    for t in returnTypes:
        rowsPts = nimble.data(t, ptData, featureNames=fNames)
        rowsPts2 = nimble.data(t, ptData2)
        rowsFts = nimble.data(t, ftData, pointNames=pNames,
                              rowsArePoints=False)
        rowsFts2 = nimble.data(t, ftData2, pointNames=pNames,
                               rowsArePoints=False)

        assert rowsPts == rowsPts2 == rowsFts == rowsFts2

def test_rowsArePoints_containerOfDicts():
    ptData = [{'x': 1, 'y': 2, 'z': 3},
              {'x': 0, 'y': 0, 'z': 0},
              {'x': -1, 'y': -2, 'z': -3}]
    ftData = [{'a': 1, 'b': 0, 'c': -1},
              {'a': 2, 'b': 0, 'c': -2},
              {'a': 3, 'b': 0, 'c': -3}]
    ftData2 = [{'a': [1], 'b': [0], 'c': [-1]},
               {'a': [2], 'b': [0], 'c': [-2]},
               {'a': [3], 'b': [0], 'c': [-3]}]
    pNames = ['a', 'b', 'c']
    fNames = ['x', 'y', 'z']
    for t in returnTypes:
        rowsPts = nimble.data(t, ptData, pointNames=pNames)
        rowsFts = nimble.data(t, ftData, featureNames=fNames,
                              rowsArePoints=False)
        rowsFts2 = nimble.data(t, ftData2, featureNames=fNames,
                               rowsArePoints=False)

        assert rowsPts == rowsFts == rowsFts2

def test_rowsArePoints_containerOfEmpty():
    ftData = [[[], []], [[], []], [[], []]]
    pNames = ['a', 'b']
    fNames = ['x', 'y', 'z']

    for t in returnTypes:
        rowsFts = nimble.data(t, ftData, pointNames=pNames,
                              featureNames=fNames, rowsArePoints=False)

        assert rowsFts.shape == (2, 3)
        assert rowsFts.points.getNames() == pNames
        assert rowsFts.features.getNames() == fNames

# tests for combination of one name set being specified and one set being
# in data.


# test that if both in comment and specified names are present, the
# specified names win out.


# unit tests demonstrating our file loaders can handle arbitrarly placed blank lines


# comment lines<|MERGE_RESOLUTION|>--- conflicted
+++ resolved
@@ -117,27 +117,15 @@
         assert fromDictOfList == fromList
         assert not fromDictOfList.points._namesCreated()
 
-<<<<<<< HEAD
-        assertExpectedException(InvalidArgumentValue, nimble.data, t, dataDict,
-                                featureNames=True,
-                                messageIncludes='featureNames cannot be True')
-=======
-        with raises(InvalidArgumentValue, match='pointNames cannot be True'):
-            nimble.data(t, dataDict, pointNames=True)
->>>>>>> 188077fa
+        with raises(InvalidArgumentValue, match='featureNames cannot be True'):
+            nimble.data(t, dataDict, featureNames=True)
 
         fromDictOfListEmpty = nimble.data(t, {})
         assert not fromDictOfListEmpty.features._namesCreated()
         assert not fromDictOfListEmpty.points._namesCreated()
 
-<<<<<<< HEAD
-        assertExpectedException(InvalidArgumentValue, nimble.data, t, {},
-                                pointNames=True,
-                                messageIncludes='pointNames cannot be True')
-=======
-        with raises(InvalidArgumentValue, match='featureNames cannot be True'):
-            nimble.data(t, {}, featureNames=True)
->>>>>>> 188077fa
+        with raises(InvalidArgumentValue, match='pointNames cannot be True'):
+            nimble.data(t, {}, pointNames=True)
 
 def test_data_listOfDict():
     dataList = [{'b': 2, 'c': 3, 'a': 1},
@@ -207,9 +195,8 @@
         with raises(InvalidArgumentValue, match='must contain the same keys'):
             nimble.data(t, [{'a': 1, 'b': 2}, {'a': 3, 'c': 4}])
 
-        assertExpectedException(InvalidArgumentValue, nimble.data, t,
-                                [{'a': 1, 'b': 2}, {'a': {}, 'b': 4}],
-                                messageIncludes='Numbers, strings, None, and nan')
+        with raises(InvalidArgumentValue, match='Numbers, strings, None, and nan'):
+            nimble.data(t, [{'a': 1, 'b': 2}, {'a': {}, 'c': 4}])
 
 def test_data_raw_stringConversion_float():
     for t in returnTypes:

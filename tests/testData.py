import tempfile
import os
import copy
import functools
import itertools
import datetime
import io
import zipfile
import tarfile
import gzip
import shutil

import numpy as np
import scipy.sparse
import pandas as pd
import h5py

import nimble
from nimble.exceptions import InvalidArgumentValue, InvalidArgumentType
from nimble.exceptions import InvalidArgumentTypeCombination
from nimble.exceptions import FileFormatException
from nimble.core._createHelpers import _intFloatOrString
from nimble._utility import sparseMatrixToArray, isDatetime, requests

from tests.helpers import raises
from tests.helpers import getDataConstructors
from tests.helpers import oneLogEntryExpected, noLogEntryExpected
from tests.helpers import patch, assertCalled, assertNotCalled

returnTypes = copy.copy(nimble.core.data.available)

datetimeTypes = (datetime.datetime, np.datetime64, pd.Timestamp)

class NoIter(object):
    def __init__(self, vals):
        self.vals = vals

    def __len__(self):
        return len(self.vals)

class IterNext(object):
    def __init__(self, vals):
        self.vals = vals
        self.pos = 0

    def __iter__(self):
        return self

    def __next__(self):
        if self.pos < len(self.vals):
            self.pos += 1
            return self.vals[self.pos - 1]
        else:
            raise StopIteration()

class GetItemOnly(object):
    def __init__(self, vals):
        self.vals = vals

    def __getitem__(self, key):
        return self.vals[key]

###############################
# Raw data values correctness #
###############################
def test_data_dictOfList():
    dataDict = {'c': [3, 6, 9], 'a': [1, 4, 7], 'b': [2, 5, 8]}
    for t in returnTypes:
        fromList = nimble.data([[1,4,7], [2,5,8], [3,6,9]],
                               pointNames=['a', 'b', 'c'],
                               returnType=t)

        fromDictOfList = nimble.data(dataDict, returnType=t)
        # order of features is not consistent for dict
        fromList.points.permute(fromDictOfList.points.getNames())
        assert fromDictOfList == fromList

        fromList.points.permute(['a', 'b', 'c'])
        fromDictOfList = nimble.data(dataDict,
                                     pointNames=['b', 'c', 'a'], returnType=t)

        assert fromDictOfList.points.getNames() == ['b', 'c', 'a']
        assert fromDictOfList.points[0] == fromList.points[1]
        assert fromDictOfList.points[1] == fromList.points[2]
        assert fromDictOfList.points[2] == fromList.points[0]

        fromDictOfList2 = nimble.data(dataDict,
                                      pointNames={'a': 2, 'b': 0, 'c': 1},
                                      returnType=t)

        assert fromDictOfList == fromDictOfList2

        fromList.features.setNames(['1', '4', '7'])
        fromDictOfList = nimble.data(dataDict, featureNames=['1', '4', '7'],
                                     pointNames=['a', 'b', 'c'], returnType=t)

        assert fromDictOfList == fromList

        fromDictOfList = nimble.data(dataDict,
                                     featureNames={'1': 0, '7': 2, '4': 1},
                                     pointNames=['a', 'b', 'c'], returnType=t)

        assert fromDictOfList == fromList

        fromList.features.setNames(None)
        fromDictOfList = nimble.data(dataDict, featureNames=False, returnType=t)
        # order of features is not consistent for dict
        fromList.points.permute(fromDictOfList.points.getNames())

        assert fromDictOfList == fromList
        assert not fromDictOfList.features._namesCreated()

        fromList.points.permute(['a', 'b', 'c'])
        fromList.points.setNames(None)
        fromDictOfList = nimble.data(dataDict, pointNames=False, returnType=t)
        fromDictOfList.points.sort(0) # sort by pt 0 values b/c no ft names

        assert fromDictOfList == fromList
        assert not fromDictOfList.points._namesCreated()

        with raises(InvalidArgumentValue, match='featureNames cannot be True'):
            nimble.data(dataDict, featureNames=True, returnType=t)

        fromDictOfListEmpty = nimble.data({})
        assert not fromDictOfListEmpty.features._namesCreated()
        assert not fromDictOfListEmpty.points._namesCreated()

        with raises(InvalidArgumentValue, match='pointNames cannot be True'):
            nimble.data({}, pointNames=True, returnType=t)

def test_data_listOfDict():
    dataList = [{'b': 2, 'c': 3, 'a': 1},
                {'a': 4, 'c': 6, 'b': 5},
                {'c': 9, 'a':7, 'b': 8}]
    for t in returnTypes:
        fromList = nimble.data([[1,2,3], [4,5,6], [7,8,9]],
                               featureNames=['a', 'b', 'c'], returnType=t)

        fromListOfDict = nimble.data(dataList, returnType=t)
        # order of features is not consistent for dict
        fromList.features.permute(fromListOfDict.features.getNames())
        assert fromListOfDict == fromList

        fromList.features.permute(['a', 'b', 'c'])
        fromListOfDict = nimble.data(dataList, featureNames=['b', 'c', 'a'],
                                     returnType=t)

        assert fromListOfDict.features.getNames() == ['b', 'c', 'a']
        assert fromListOfDict.features[0] == fromList.features[1]
        assert fromListOfDict.features[1] == fromList.features[2]
        assert fromListOfDict.features[2] == fromList.features[0]

        fromListOfDict2 = nimble.data(dataList, returnType=t,
                                      featureNames={'a': 2, 'b': 0, 'c': 1})

        assert fromListOfDict == fromListOfDict2

        fromList.points.setNames(['1', '4', '7'])
        fromListOfDict = nimble.data(dataList, pointNames=['1', '4', '7'],
                                     featureNames=['a', 'b', 'c'], returnType=t)

        assert fromListOfDict == fromList

        fromListOfDict = nimble.data(dataList, pointNames={'1': 0, '7': 2, '4': 1},
                                     featureNames=['a', 'b', 'c'], returnType=t)

        assert fromListOfDict == fromList

        fromList.points.setNames(None)
        fromListOfDict = nimble.data(dataList, pointNames=False, returnType=t)
        # order of features is not consistent for dict
        fromList.features.permute(fromListOfDict.features.getNames())

        assert fromListOfDict == fromList
        assert not fromListOfDict.points._namesCreated()

        fromList.features.permute(['a', 'b', 'c'])
        fromList.features.setNames(None)
        fromListOfDict = nimble.data(dataList, featureNames=False, returnType=t)
        fromListOfDict.features.sort(0) # sort by pt 0 values b/c no ft names

        assert fromListOfDict == fromList
        assert not fromListOfDict.features._namesCreated()

        with raises(InvalidArgumentValue, match='pointNames cannot be True'):
            nimble.data(dataList, pointNames=True, returnType=t)

        fromListOfDictEmpty = nimble.data([{}, {}])
        assert not fromListOfDictEmpty.points._namesCreated()
        assert not fromListOfDictEmpty.features._namesCreated()

        with raises(InvalidArgumentValue, match='featureNames cannot be True'):
            nimble.data([{}, {}], featureNames=True, returnType=t)

        with raises(InvalidArgumentValue, match='must contain the same keys'):
            nimble.data([{'a': 1, 'b': 2}, {'a': 3, 'c': 4}], returnType=t)

        with raises(InvalidArgumentValue, match='Number, string, None, nan'):
            nimble.data([{'a': 1, 'b': 2}, {'a': {}, 'b': 4}], returnType=t)

def test_data_raw_acceptedTypeSuccessWithNames():
    for t in nimble.core.data.available:
        rawData = [[1, 2.0, 'a'], [0, 0.0, np.nan], [-1, -2.0, 'c']]
        pointNames = ['a', 'b', 'c']
        featureNames = ['x', 'y', 'z']
        exp = nimble.data(rawData, pointNames, featureNames, returnType=t)
        array = np.array(rawData, dtype=np.object_)

        test1 = nimble.data(tuple(tuple(l) for l in rawData), pointNames,
                            featureNames, returnType=t)
        assert test1 == exp
        test2 = nimble.data(array, pointNames, featureNames, returnType=t)
        assert test2 == exp
        test3 = nimble.data(np.matrix(rawData, dtype=np.object_), pointNames,
                            featureNames, returnType=t)
        assert test3 == exp
        test4 = nimble.data(pd.DataFrame(rawData), pointNames, featureNames,
                            returnType=t)
        assert test4 == exp
        test5 = nimble.data(scipy.sparse.coo_matrix(array), pointNames,
                            featureNames, returnType=t)
        assert test5 == exp
        try:
            test6 = nimble.data(pd.DataFrame(rawData, dtype=pd.SparseDtype(object, 0)),
                                pointNames=pointNames, featureNames=featureNames,
                                returnType=t)
        except TypeError:
            test6 = nimble.data(pd.SparseDataFrame(rawData),
                                pointNames=pointNames, featureNames=featureNames,
                                returnType=t)
        assert test6 == exp
        # csc and csr require numeric data
        numeric = array[:2, :2].astype(float)
        ptsNum, ftsNum = pointNames[:2], featureNames[:2]
        expNum = nimble.data([[1, 2.0], [0, 0.0]], ptsNum, ftsNum, returnType=t)
        test7 = nimble.data(scipy.sparse.csc_matrix(numeric), ptsNum, ftsNum,
                            returnType=t)
        assert test7 == expNum
        test8 = nimble.data(scipy.sparse.csr_matrix(numeric), ptsNum, ftsNum,
                            returnType=t)
        assert test8 == expNum
        # Base object
        test9 = nimble.data(exp, returnType=t)
        assert test9 == exp
        test10 = nimble.data(exp, pointNames, featureNames, returnType=t)
        assert test10 == exp
        test11 = nimble.data(exp, featureNames, pointNames, returnType=t)
        assert test11 != exp

def test_data_raw_stringConversion_float():
    for t in returnTypes:
        toTest = nimble.data([['1','2','3'], ['4','5','6'], ['7','8','9']],
                             convertToType=float)
        for elem in toTest.iterateElements():
            assert isinstance(elem, float)

def test_data_raw_stringConversion_int():
    for t in returnTypes:
        toTest = nimble.data([['1','2','3'], ['4','5','6'], ['7','8','9']],
                             convertToType=int)
        for elem in toTest.iterateElements():
            assert isinstance(elem, (int, np.integer))

def test_data_raw_stringConversion_datetimeTypes():
    for datetimeType in datetimeTypes:
        for t in returnTypes:
            dates = [['01-01-01','02-02-2002','03-13-1913'],
                     ['01/01/1801','02/02/02','03-31-2031']]
            toTest = nimble.data(dates, returnType=t, convertToType=datetimeType)
            for elem in toTest.iterateElements():
                if t == 'DataFrame':
                    # pandas always converts to their Timestamp object
                    assert isinstance(elem, pd.Timestamp)
                else:
                    assert isinstance(elem, datetimeType)

def test_data_raw_stringConversion_datetimeParseError():
    for datetimeType in datetimeTypes:
        for t in returnTypes:
            with raises(InvalidArgumentValue):
                dates = [['01-01-01','02-02-2002','unknown'],
                         ['01/01/1801','02/02/02','03-31-2031']]
                toTest = nimble.data(dates, convertToType=datetimeType)

def test_data_raw_noStringConversion():
    for t in returnTypes:
        toTest = nimble.data([['1','2','3'], ['4','5','6'], ['7','8','9']])
        for elem in toTest.iterateElements():
            assert isinstance(elem, str)

def test_data_raw_numericConversion_str():
    for t in returnTypes:
        values = []
        toTest = nimble.data([[1, 2, 3], [4, 5, 6], [7 , 8, 9]],
                             convertToType=str)
        for i in range(len(toTest.points)):
            for j in range(len(toTest.features)):
                values.append(toTest[i,j])
        assert all(isinstance(val, str) for val in values)

def test_data_raw_numericConversion_float():
    for t in returnTypes:
        values = []
        toTest = nimble.data([[1, 2, 3], [4, 5, 6], [7 , 8, 9]],
                             convertToType=float)
        for i in range(len(toTest.points)):
            for j in range(len(toTest.features)):
                values.append(toTest[i,j])
        assert all(isinstance(val, float) for val in values)

def test_data_raw_conversionList():
    for t in returnTypes:
        toTest = nimble.data([[1, 2, 3], [4, 5, 6], [7 , 8, 9]],
                             convertToType=[int, float, str])
        for i in range(len(toTest.points)):
            assert isinstance(toTest[i, 0], (int, np.integer))
            assert isinstance(toTest[i, 1], (float, np.floating))
            assert isinstance(toTest[i, 2], str)

def test_data_raw_conversionList_None():
    for t in returnTypes:
        toTest = nimble.data([[1, 2, 3], [4, 5, 6], [7 , 8, 9]],
                             convertToType=[int, float, None])
        for i in range(len(toTest.points)):
            assert isinstance(toTest[i, 0], (int, np.integer))
            assert isinstance(toTest[i, 1], (float, np.floating))
            assert isinstance(toTest[i, 2], (int, np.integer))

def test_data_raw_conversionList_datetimeTypes():
    dates = [[1, '3', '03-13-1913'],
             [2, '4', '03-31-2031']]
    for datetimeType in datetimeTypes:
        convertToType = [float, int, datetimeType]
        for t in returnTypes:
            toTest = nimble.data(dates, convertToType=convertToType)
            for i, ft in enumerate(toTest.features):
                # numpy converts to datetime.datetime, pandas to pd.Timestamp
                if convertToType[i] in datetimeTypes:
                    assert all(isinstance(val, datetimeTypes) for val in ft)
                else:
                    assert all(isinstance(val, convertToType[i]) for val in ft)

def test_data_raw_conversionList_exceptionTooLong():
    for t in returnTypes:
        with raises(InvalidArgumentValue):
            toTest = nimble.data([[1, 2, 3], [4, 5, 6], [7 , 8, 9]],
                                 convertToType=[int, float, None, float])

def test_data_raw_conversionList_exceptionTooShort():
    for t in returnTypes:
        with raises(InvalidArgumentValue):
            toTest = nimble.data([[1, 2, 3], [4, 5, 6], [7 , 8, 9]],
                                 convertToType=[int, float])

def test_data_raw_conversionList_keepFeatures_allData():
    for t in returnTypes:
        toTest = nimble.data([[1, 2, 3], [4, 5, 6], [7 , 8, 9]],
                             convertToType=[int, float, None],
                             keepFeatures=[1, 0])
        for i in range(len(toTest.points)):
            assert isinstance(toTest[i, 0], (float, np.floating))
            assert isinstance(toTest[i, 1], (int, np.integer))

def test_data_raw_conversionList_keepFeatures_keptData():
    for t in returnTypes:
        toTest = nimble.data([[1, 2, 3], [4, 5, 6], [7 , 8, 9]],
                             convertToType=[int, float],
                             keepFeatures=[1, 0])
        for i in range(len(toTest.points)):
            assert isinstance(toTest[i, 0], (int, np.integer))
            assert isinstance(toTest[i, 1], (float, np.floating))

def test_data_raw_conversionDict():
    for t in returnTypes:
        toTest = nimble.data([[1, 2, 3], [4, 5, 6], [7 , 8, 9]],
                             featureNames = ['a', 'b', 'c'],
                             convertToType={'a': int, 1: float, 'c': str})
        for i in range(len(toTest.points)):
            assert isinstance(toTest[i, 0], (int, np.integer))
            assert isinstance(toTest[i, 1], (float, np.floating))
            assert isinstance(toTest[i, 2], str)

def test_data_raw_conversionDict_limited():
    for t in returnTypes:
        toTest = nimble.data([[1, 2, 3], [4, 5, 6], [7 , 8, 9]],
                             featureNames = ['a', 'b', 'c'],
                             convertToType={'b': float})
        for i in range(len(toTest.points)):
            assert isinstance(toTest[i, 0], (int, np.integer))
            assert isinstance(toTest[i, 1], (float, np.floating))
            assert isinstance(toTest[i, 0], (int, np.integer))

def test_data_raw_conversionDict_validUnusedFtName():
    for t in returnTypes:
        toTest = nimble.data([[1, 2, 3], [4, 5, 6], [7 , 8, 9]],
                             featureNames = ['a', 'b', 'c'],
                             convertToType={'c': float},
                             keepFeatures=['a', 'b'])

def test_data_raw_conversionDict_invalidFtName():
    for t in returnTypes:
        with raises(InvalidArgumentValue):
            toTest = nimble.data([[1, 2, 3], [4, 5, 6], [7 , 8, 9]],
                                 featureNames = ['a', 'b', 'c'],
                                 convertToType={'d': float},
                                 keepFeatures=['a', 'b'])

def test_data_raw_conversionDict_indexAndNameSameFt_match():
    for t in returnTypes:
        toTest = nimble.data([[1, 2, 3], [4, 5, 6], [7 , 8, 9]],
                             featureNames = ['a', 'b', 'c'],
                             convertToType={'b': float, 1: float})
        for i in range(len(toTest.points)):
            assert isinstance(toTest[i, 0], (int, np.integer))
            assert isinstance(toTest[i, 1], (float, np.floating))
            assert isinstance(toTest[i, 0], (int, np.integer))

def test_data_raw_conversionDict_datetimeTypes():
    dates = [[1, '3', '03-13-1913'],
             [2, '4', '03-31-2031']]
    for datetimeType in datetimeTypes:
        convertToType = {1: float, 2: datetimeType}
        for t in returnTypes:
            toTest = nimble.data(dates, convertToType=convertToType)
            for key, ctype in convertToType.items():
                ft = toTest[:, key]
                # numpy converts to datetime.datetime, pandas to pd.Timestamp
                if ctype in datetimeTypes:
                    assert all(isinstance(val, datetimeTypes) for val in ft)
                else:
                    assert all(isinstance(val, ctype) for val in ft)

def test_data_raw_conversionDict_indexAndNameSameFt_noMatch():
    for t in returnTypes:
        with raises(InvalidArgumentValue):
            toTest = nimble.data([[1, 2, 3], [4, 5, 6], [7 , 8, 9]],
                                 featureNames = ['a', 'b', 'c'],
                                 convertToType={'a': float, 0: int})

def test_data_raw_conversionDict_keepFeatures_ftNames():
    for t in returnTypes:
        toTest = nimble.data([[1, 2, 3], [4, 5, 6], [7 , 8, 9]],
                             featureNames = ['a', 'b', 'c'],
                             convertToType={'a': int, 'b': float},
                             keepFeatures=[0, 1])
        for i in range(len(toTest.points)):
            assert isinstance(toTest[i, 0], (int, np.integer))
            assert isinstance(toTest[i, 1], (float, np.floating))

def test_data_raw_conversionDict_keepFeatures_index():
    for t in returnTypes:
        with raises(InvalidArgumentTypeCombination):
            toTest = nimble.data([[1, 2, 3], [4, 5, 6], [7 , 8, 9]],
                                 featureNames = ['a', 'b', 'c'],
                                 convertToType={0: int, 1: float},
                                 keepFeatures=[0, 2])

def test_data_raw_invalidPointOrFeatureNames():
    for t in returnTypes:
        with raises(InvalidArgumentType):
            pNames = NoIter(['1', '4'])
            toTest = nimble.data([[1,2,3], [4,5,6]], pointNames=pNames)

        with raises(InvalidArgumentType):
            fNames = NoIter(['a', 'b', 'c'])
            toTest = nimble.data([[1,2,3], [4,5,6]], featureNames=fNames)

def test_data_raw_pointAndFeatureIterators():
    for t in returnTypes:
        pNames = IterNext(['1', '4'])
        fNames = IterNext(['a', 'b', 'c'])
        rawData = [[1,2,3], [4,5,6]]
        toTest1 = nimble.data(rawData, pointNames=pNames,
                              featureNames=fNames)
        assert toTest1.points.getNames() == ['1', '4']
        assert toTest1.features.getNames() == ['a', 'b', 'c']

        pNames = GetItemOnly(['1', '4'])
        fNames = GetItemOnly(['a', 'b', 'c'])
        toTest2 = nimble.data(rawData, pointNames=pNames,
                              featureNames=fNames)
        assert toTest2.points.getNames() == ['1', '4']
        assert toTest2.features.getNames() == ['a', 'b', 'c']

def test_data_raw_datetime():
    for t in returnTypes:
        rawData = [[datetime.datetime(2020, 1, 1), -16, 2],
                   [np.datetime64('2020-01-02'), -24, -6],
                   [pd.Timestamp(year=2020, month=2, day=3), -30, -18]]
        toTest = nimble.data(rawData)
        for date in toTest.features[0].iterateElements():
            assert isDatetime(date)

def test_data_raw_listlikeObjects():
    exp1DData = [-3, -2, -1, 0, 1, 2, 3]
    exp2DData = [[1, 2, 3], [0, 0, 0], [-1, -2, -3]]

    for t in returnTypes:
        exp1D = nimble.data(exp1DData)
        testRange1D = nimble.data(range(-3, 4))
        testGenerator1D = nimble.data((v for v in exp1DData))
        testMap1D = nimble.data(map(lambda v: v, exp1DData))
        testIter1D = nimble.data(iter(exp1DData))

        assert testRange1D == testGenerator1D == testMap1D == testIter1D == exp1D

        exp2D = nimble.data(exp2DData)
        testGenerator2D = nimble.data((v for v in exp2DData))
        testMap2D = nimble.data(map(lambda v: v, exp2DData))
        testIter2D = nimble.data(iter(exp2DData))

        assert testGenerator2D == testMap2D == testIter2D == exp2D


# test auto to matrix for int/float value mix
def test_data_raw_intMissing_autoMatrix():
    intMiss = [[1,2,3],[None,1,6],[7,8,None]]
    ret = nimble.data(intMiss, returnType=None)
    exp = nimble.data(intMiss, returnType="Matrix")
    assert isinstance(ret, nimble.core.data.Matrix)
    assert ret == exp

# test date time (not just str) yields DataFrame
def test_data_raw_firstObjNonStr_autoDF():
    dt = datetime.datetime(1,2,23)
    nonStrObj = [[dt,2,3],[dt,1,6],[7,8,None]]
    ret = nimble.data(nonStrObj, returnType=None)
    exp = nimble.data(nonStrObj, returnType="DataFrame")
    assert isinstance(ret, nimble.core.data.DataFrame)
    assert ret == exp

# check first line is being processed, yielding a Dataframe
# (instead of a Matrix)
def test_data_raw_check_firstLine_processed():
    probFirstLine = [[1,2,"I'm not a number"],[4,5,6],[7,8,9]]
    ret = nimble.data(probFirstLine, returnType=None)
    exp = nimble.data(probFirstLine, returnType="DataFrame")
    assert isinstance(ret, nimble.core.data.DataFrame)
    assert ret == exp

################################
# File data values correctness #
################################

def test_data_CSV_data():
    """ Test of data() loading a csv file, default params """
    for t in returnTypes:
        fromList = nimble.data(source=[[1, 2, 3]], returnType=t)

        # instantiate from csv file
        with tempfile.NamedTemporaryFile(suffix=".csv", mode='w') as tmpCSV:
            tmpCSV.write("1,2,3\n")
            tmpCSV.flush()
            objName = 'fromCSV'
            fromCSV = nimble.data(source=tmpCSV.name, name=objName,
                                  returnType=t)

            assert fromList == fromCSV


def test_data_CSV_dataRandomExtension():
    """ Test of data() loading a csv file without csv extension """
    for t in returnTypes:
        fromList = nimble.data(source=[[1, 2, 3]], returnType=t)

        # instantiate from csv file
        with tempfile.NamedTemporaryFile(suffix=".foo", mode='w') as tmpCSV:
            tmpCSV.write("1,2,3\n")
            tmpCSV.flush()
            objName = 'fromCSV'
            fromCSV = nimble.data(source=tmpCSV.name, name=objName,
                                  returnType=t)

            assert fromList == fromCSV


def test_data_CSV_data_noComment():
    for t in returnTypes:
        fromList = nimble.data(source=[[1, 2], [1, 2]], returnType=t)

        # instantiate from csv file
        with tempfile.NamedTemporaryFile(suffix=".csv", mode='w') as tmpCSV:
            tmpCSV.write("1,2,#3\n")
            tmpCSV.write("1,2,3\n")
            tmpCSV.flush()
            objName = 'fromCSV'
            fromCSV = nimble.data(source=tmpCSV.name, name=objName,
                                  returnType=t, ignoreNonNumericalFeatures=True)

            assert fromList == fromCSV


def test_data_CSV_data_ListOnly():
    fromList = nimble.data(source=[[1, 2, 'three'], [4, 5, 'six']])

    # instantiate from csv file
    with tempfile.NamedTemporaryFile(suffix=".csv", mode='w') as tmpCSV:
        tmpCSV.write("1,2,three\n")
        tmpCSV.write("4,5,six\n")
        tmpCSV.flush()
        objName = 'fromCSV'
        fromCSV = nimble.data(source=tmpCSV.name, name=objName)

        assert fromList == fromCSV


def test_data_CSV_data_ListOnly_noComment():
    fromList = nimble.data(source=[[1, 2, 'three'], [4, 5, '#six']])

    # instantiate from csv file
    with tempfile.NamedTemporaryFile(suffix=".csv", mode='w') as tmpCSV:
        tmpCSV.write("1,2,three\n")
        tmpCSV.write("4,5,#six\n")
        tmpCSV.flush()
        objName = 'fromCSV'
        fromCSV = nimble.data(source=tmpCSV.name, name=objName)

        assert fromList == fromCSV

def test_data_CSV_emptyFile():
    """ Test of data() loading a csv file, default params """
    for t in returnTypes:
        fromList = nimble.data(source=[[1, 2, 3]], returnType=t)

        # instantiate from csv file
        with tempfile.NamedTemporaryFile(suffix=".csv", mode='w') as tmpCSV:
            tmpCSV.write("")
            tmpCSV.flush()
            objName = 'fromCSV'
            with raises(FileFormatException, match='No data found in file'):
                fromCSV = nimble.data(source=tmpCSV.name, returnType=t)

def test_data_CSV_openToEndOfFile():
    """ Test of data() loading a csv file, default params """
    for t in returnTypes:
        fromList = nimble.data(source=[[1, 2, 3]], returnType=t)

        # instantiate from csv file
        with tempfile.NamedTemporaryFile(suffix=".csv", mode='w+') as tmpCSV:
            tmpCSV.write("1,2,3\n")
            with raises(FileFormatException, match='No data found in file'):
                fromCSV = nimble.data(source=tmpCSV, returnType=t)

def test_data_CSV_data_unicodeCharacters():
    """ Test of data() loading a csv file with unicode characters """
    for t in returnTypes:
        data = [['P', "\u2119"] ,['Y', "\u01B4" ],['T', "\u2602"],
                ['H', "\u210C"], ['O', "\u00F8"], ['N', "\u1F24"]]
        fromList = nimble.data(source=data, returnType=t)

        # instantiate from csv file
        with tempfile.NamedTemporaryFile(suffix=".csv", mode='w') as tmpCSV:
            tmpCSV.write("P,\u2119\n")
            tmpCSV.write("Y,\u01B4\n")
            tmpCSV.write("T,\u2602\n")
            tmpCSV.write("H,\u210C\n")
            tmpCSV.write("O,\u00F8\n")
            tmpCSV.write("N,\u1F24\n")
            tmpCSV.flush()
            objName = 'fromCSV'
            fromCSV = nimble.data(source=tmpCSV.name, name=objName, returnType=t)

            assert fromList == fromCSV

def test_data_CSV_data_columnTypeHierarchy():
    """ Test of data() loading a csv file with various column types """
    for t in returnTypes:
        data = [[True,'False','True','False','TRUE','false',1,1.0,1.0,'1','1'],
                [False,'True','False','True','FALSE','true',2,2.0,2.0,'2','2'],
                [True,'False','True','False','TRUE','false',3,3.0,3.0,'3','3'],
                [False,'TRUE','false','1','FALSE','true',4,4.0,4.0,'4.0','False'],
                [True,'FALSE','true','0','TRUE','false',5,5.0,5.0,'5.0', 'True'],
                [False,'True','False','True','FALSE','true',6,6.0,6.0,'six','6']]
        fromList = nimble.data(source=data, returnType=t)

        # instantiate from csv file
        with tempfile.NamedTemporaryFile(suffix=".csv", mode='w') as tmpCSV:
            tmpCSV.write("True,False,True,False,TRUE,false,1,1.0,1,1,1\n")
            tmpCSV.write("False,True,False,True,FALSE,true,2,2.0,2,2,2\n")
            tmpCSV.write("True,False,True,False,TRUE,false,3,3.0,3,3,3\n")
            tmpCSV.write("False,TRUE,false,1,FALSE,true,4,4.0,4.0,4.0,False\n")
            tmpCSV.write("True,FALSE,true,0,TRUE,false,5,5.0,5.0,5.0,True\n")
            tmpCSV.write("False,True,False,True,FALSE,true,6,6.0,6,six,6\n")
            tmpCSV.flush()
            objName = 'fromCSV'
            fromCSV = nimble.data(source=tmpCSV.name, name=objName, returnType=t)

            assert fromList == fromCSV

def test_data_CSV_data_columnTypeHierarchyWithNaN():
    """ Test of data() loading a csv file with various column types with nan values """
    for t in returnTypes:
        data = [[True,'False',1,1.0,1.0,'1'],
                [False,None,2,None,None,'2'],
                [True,'False',None,3.0,3.0,None],
                [None,'TRUE',None,4.0,4.0,None],
                [True,'FALSE',5,None,None,'5.0'],
                [None,None,6,6.0,6.0,'six']]
        fromList = nimble.data(source=data, returnType=t)

        # instantiate from csv file
        with tempfile.NamedTemporaryFile(suffix=".csv", mode='w') as tmpCSV:
            tmpCSV.write("True,False,1,1.0,1,1\n")
            tmpCSV.write("False,,2,,,2\n")
            tmpCSV.write("True,False,,3.0,3,\n")
            tmpCSV.write(",TRUE,,4.0,4.0,\n")
            tmpCSV.write("True,FALSE,5,,,5.0\n")
            tmpCSV.write(",,6,6.0,6,six\n")
            tmpCSV.flush()
            objName = 'fromCSV'
            fromCSV = nimble.data(source=tmpCSV.name, name=objName, returnType=t)

            assert fromList == fromCSV

def test_data_CSV_data_emptyStringsNotMissing():
    """ Test of data() loading a csv file empty strings not treated as missing """
    for t in returnTypes:
        data = [[True,'False',1,'1'],
                [False,'',2,'2'],
                [True,'False',None,''],
                [None,'TRUE',4,''],
                [True,'FALSE',None,'5.0'],
                [None,'',6,'six']]
        fromList = nimble.data(source=data, treatAsMissing=[None], returnType=t)

        # instantiate from csv file
        with tempfile.NamedTemporaryFile(suffix=".csv", mode='w') as tmpCSV:
            tmpCSV.write("True,False,1,1\n")
            tmpCSV.write("False,,2,2\n")
            tmpCSV.write("True,False,,\n")
            tmpCSV.write(",TRUE,4,\n")
            tmpCSV.write("True,FALSE,,5.0\n")
            tmpCSV.write(",,6,six\n")
            tmpCSV.flush()
            objName = 'fromCSV'
            fromCSV = nimble.data(source=tmpCSV.name, name=objName,
                                  treatAsMissing=[None], returnType=t)

            assert fromList == fromCSV

def test_data_CSV_data_defaultFeatureNames():
    """ Test of data() loading a csv file with default featureNames """
    for t in returnTypes:
        data = [[True,'False',1,'1'],
                [False,'',2,'2'],
                [True,'False',None,'three'],
                [None,'TRUE',4,'']]
        fromList = nimble.data(source=data, returnType=t)
        fromList.features.setName(1, 'a')
        fromList.features.setName(2, 'b')
        # instantiate from csv file
        with tempfile.NamedTemporaryFile(suffix=".csv", mode='w') as tmpCSV:
            tmpCSV.write(",a,b,\n")
            tmpCSV.write("True,False,1,1\n")
            tmpCSV.write("False,,2,2\n")
            tmpCSV.write("True,False,,three\n")
            tmpCSV.write(",TRUE,4,\n")
            tmpCSV.flush()
            fromCSV = nimble.data(source=tmpCSV.name, returnType=t)
            assert fromList == fromCSV

def test_data_CSV_lastFeatureAllMissing():
    """ Test of data() loading a csv file, default params """
    dataSkip = [[1, 2, 'three'], [4, 5, 'six'], [0, -1, 'negativeTwo']]
    dataKeep = [[1, 2, 'three', None], [4, 5, 'six', None], [0, -1, 'negativeTwo', None]]
    dataEmpty = [[1, 2, 'three', ''], [4, 5, 'six', ''], [0, -1, 'negativeTwo', '']]
    ftSkip = ['a', 'b', 'c']
    ftKeep = ['a', 'b', 'c', '']
    ptNames = ['1', '4', '0']
    for t in returnTypes:
        fromList1 = nimble.data(source=dataSkip)
        fromList2 = nimble.data(source=dataSkip, featureNames=ftSkip)
        fromList3 = nimble.data(source=dataSkip,
                                pointNames=ptNames, featureNames=ftSkip)
        fromList4 = nimble.data(source=dataKeep, featureNames=ftKeep)
        fromList5 = nimble.data(source=dataEmpty, featureNames=ftKeep,
                                treatAsMissing=[])
        with tempfile.NamedTemporaryFile(suffix=".csv", mode='w') as tmpCSV:
            tmpCSV.write("1,2,three,\n")
            tmpCSV.write("4,5,six,\n")
            tmpCSV.write("0,-1,negativeTwo,\n")
            tmpCSV.flush()
            fromCSV1 = nimble.data(source=tmpCSV.name)
            assert fromList1 == fromCSV1

            fromCSV2 = nimble.data(source=tmpCSV.name,
                                   featureNames=ftSkip)
            assert fromList2 == fromCSV2

            fromCSV3 = nimble.data(source=tmpCSV.name,
                                   pointNames=ptNames, featureNames=ftSkip)
            assert fromList3 == fromCSV3

            fromCSV4 = nimble.data(source=tmpCSV.name,
                                   featureNames=ftKeep)
            assert fromList4 == fromCSV4

            fromCSV5 = nimble.data(source=tmpCSV.name,
                                   featureNames=ftKeep, treatAsMissing=[])
            assert fromList5 == fromCSV5

            fromCSV6 = nimble.data(source=tmpCSV.name,
                                   keepFeatures=[1, 3])
            assert len(fromCSV6.features) == 2
            assert all(v != v for v in fromCSV6.features[1])

        with tempfile.NamedTemporaryFile(suffix=".csv", mode='w') as tmpCSV:
            tmpCSV.write('a,b,c,\n')
            tmpCSV.write("1,2,three,\n")
            tmpCSV.write("4,5,six,\n")
            tmpCSV.write("0,-1,negativeTwo,\n")
            tmpCSV.flush()
            fromCSV7 = nimble.data(source=tmpCSV.name,
                                   featureNames=True)

            assert fromList2 == fromCSV7


def test_data_CSV_emptyFirstValue():
    """Test if empty first value automatically detects pointNames correctly"""
    # should trigger pointNames
    with tempfile.NamedTemporaryFile('w+', suffix='.csv') as tmpCSV:
        tmpCSV.write(',ft1,ft2,ft3\n')
        tmpCSV.write('a,1,2,3\n')
        tmpCSV.write('b,3,4,5\n')
        tmpCSV.flush()
        fromCSV = nimble.data(tmpCSV.name)
        assert fromCSV.shape == (2, 3)
        assert fromCSV.features.getNames() == ['ft1', 'ft2', 'ft3']
        assert fromCSV.points.getNames() == ['a', 'b']

    # should also trigger pointNames
    with tempfile.NamedTemporaryFile('w+', suffix='.csv') as tmpCSV:
        tmpCSV.write(',ft1,ft2,\n')
        tmpCSV.write('a,1,2,3\n')
        tmpCSV.write('b,3,4,5\n')
        tmpCSV.flush()
        fromCSV = nimble.data(tmpCSV.name)
        assert fromCSV.shape == (2, 3)
        assert fromCSV.features.getNames() == ['ft1', 'ft2', None]
        assert fromCSV.points.getNames() == ['a', 'b']

    # no pointNames, first column is not unique
    with tempfile.NamedTemporaryFile('w+', suffix='.csv') as tmpCSV:
        tmpCSV.write(',ft1,ft2,ft3\n')
        tmpCSV.write('a,1,2,3\n')
        tmpCSV.write('a,3,4,5\n')
        tmpCSV.flush()
        fromCSV = nimble.data(tmpCSV.name)
        assert fromCSV.shape == (2, 4)
        assert fromCSV.features.getNames() == [None, 'ft1', 'ft2', 'ft3']
        assert not fromCSV.points._namesCreated()

    # pointNames, keepPoints with unique first column
    with tempfile.NamedTemporaryFile('w+', suffix='.csv') as tmpCSV:
        tmpCSV.write(',ft1,ft2,ft3\n')
        tmpCSV.write('a,1,2,3\n')
        tmpCSV.write('b,4,5,6\n')
        tmpCSV.write('c,7,8,9\n')
        tmpCSV.write('d,-1,-2,-3\n')
        tmpCSV.flush()
        limitCSV = nimble.data(source=tmpCSV.name, keepPoints=[0, 3])
        assert limitCSV.shape == (2, 3)
        assert limitCSV.features.getNames() == ['ft1', 'ft2', 'ft3']
        assert limitCSV.points.getNames() == ['a', 'd']

    # no pointNames, keepPoints with non unique first column
    # does not matter whether the kept points are unique or not
    with tempfile.NamedTemporaryFile('w+', suffix='.csv') as tmpCSV:
        tmpCSV.write(',ft1,ft2,ft3\n')
        tmpCSV.write('a,1,2,3\n')
        tmpCSV.write('b,4,5,6\n')
        tmpCSV.write('b,7,8,9\n')
        tmpCSV.write('d,-1,-2,-3\n')
        tmpCSV.flush()
        limitCSV = nimble.data(source=tmpCSV.name, keepPoints=[0, 3])
        assert limitCSV.shape == (2, 4)
        assert limitCSV.features.getNames() == [None, 'ft1', 'ft2', 'ft3']
        assert not limitCSV.points._namesCreated()

def test_data_CSV_allMissingColumn():
    with tempfile.NamedTemporaryFile('w+', suffix='.csv') as tmpCSV:
        tmpCSV.write('ft0,ft1,ft2,ft3\n')
        tmpCSV.write(',1,a,3.0\n')
        tmpCSV.write(',4,b,6.0\n')
        tmpCSV.write(',7,c,9.0\n')
        tmpCSV.write(',-1,d,-3.0\n')
        tmpCSV.flush()
        dfCSVMissing = nimble.data(source=tmpCSV.name)
        assert dfCSVMissing.getTypeString() == 'DataFrame'
        dtypes = dfCSVMissing._data.dtypes
        assert dtypes[0] == np.dtype(float)
        assert dtypes[1] == np.dtype(int)
        assert dtypes[2] == np.dtype(object)
        assert dtypes[3] == np.dtype(float)

    with tempfile.NamedTemporaryFile('w+', suffix='.csv') as tmpCSV:
        tmpCSV.write('ft0,ft1,ft2,ft3\n')
        tmpCSV.write('1.,2.,,3.0\n')
        tmpCSV.write('4.,5.,,6.0\n')
        tmpCSV.write('7.,8.,,9.0\n')
        tmpCSV.write('-1.,-2.,,-3.0\n')
        tmpCSV.flush()
        mtxCSVMissing = nimble.data(source=tmpCSV.name)
        assert mtxCSVMissing.getTypeString() == 'Matrix'
        assert mtxCSVMissing._data.dtype == np.dtype(np.float)

def test_data_MTXArr_data():
    """ Test of data() loading a mtx (arr format) file, default params """
    for t in returnTypes:
        fromList = nimble.data(source=[[1, 2, 3]], returnType=t)

        # instantiate from mtx array file
        with tempfile.NamedTemporaryFile(suffix=".mtx", mode='w') as tmpMTXArr:
            tmpMTXArr.write("%%MatrixMarket matrix array integer general\n")
            tmpMTXArr.write("1 3\n")
            tmpMTXArr.write("1\n")
            tmpMTXArr.write("2\n")
            tmpMTXArr.write("3\n")
            tmpMTXArr.flush()
            objName = 'fromMTXArr'
            fromMTXArr = nimble.data(source=tmpMTXArr.name, name=objName,
                                     returnType=t)

            if t is None and fromList.getTypeString() != fromMTXArr.getTypeString():
                assert fromList.isApproximatelyEqual(fromMTXArr)
            else:
                assert fromList == fromMTXArr

def test_data_MTXArr_dataRandomExtension():
    """ Test of data() loading a mtx (arr format) file without mtx extension """
    for t in returnTypes:
        fromList = nimble.data(source=[[1, 2, 3]], returnType=t)

        # instantiate from mtx array file
        with tempfile.NamedTemporaryFile(suffix=".foo", mode='w') as tmpMTXArr:
            tmpMTXArr.write("%%MatrixMarket matrix array integer general\n")
            tmpMTXArr.write("1 3\n")
            tmpMTXArr.write("1\n")
            tmpMTXArr.write("2\n")
            tmpMTXArr.write("3\n")
            tmpMTXArr.flush()
            objName = 'fromMTXArr'
            fromMTXArr = nimble.data(source=tmpMTXArr.name, name=objName,
                                     returnType=t)

            if t is None and fromList.getTypeString() != fromMTXArr.getTypeString():
                assert fromList.isApproximatelyEqual(fromMTXArr)
            else:
                assert fromList == fromMTXArr


def test_data_MTXCoo_data():
    """ Test of data() loading a mtx (coo format) file, default params """
    for t in returnTypes:
        fromList = nimble.data(source=[[1, 2, 3]], returnType=t)

        # instantiate from mtx coordinate file
        with tempfile.NamedTemporaryFile(suffix=".mtx", mode='w') as tmpMTXCoo:
            tmpMTXCoo.write("%%MatrixMarket matrix coordinate integer general\n")
            tmpMTXCoo.write("1 3 3\n")
            tmpMTXCoo.write("1 1 1\n")
            tmpMTXCoo.write("1 2 2\n")
            tmpMTXCoo.write("1 3 3\n")
            tmpMTXCoo.flush()
            objName = 'fromMTXCoo'
            fromMTXCoo = nimble.data(source=tmpMTXCoo.name, name=objName,
                                     returnType=t)

            if t is None and fromList.getTypeString() != fromMTXCoo.getTypeString():
                assert fromList.isApproximatelyEqual(fromMTXCoo)
            else:
                assert fromList == fromMTXCoo

def test_data_MTXCoo_dataRandomExtension():
    """ Test of data() loading a mtx (coo format) file without mtx extension """
    for t in returnTypes:
        fromList = nimble.data(source=[[1, 2, 3]], returnType=t)

        # instantiate from mtx coordinate file
        with tempfile.NamedTemporaryFile(suffix=".foo", mode='w') as tmpMTXCoo:
            tmpMTXCoo.write("%%MatrixMarket matrix coordinate integer general\n")
            tmpMTXCoo.write("1 3 3\n")
            tmpMTXCoo.write("1 1 1\n")
            tmpMTXCoo.write("1 2 2\n")
            tmpMTXCoo.write("1 3 3\n")
            tmpMTXCoo.flush()
            objName = 'fromMTXCoo'
            fromMTXCoo = nimble.data(source=tmpMTXCoo.name, name=objName,
                                     returnType=t)

            if t is None and fromList.getTypeString() != fromMTXCoo.getTypeString():
                assert fromList.isApproximatelyEqual(fromMTXCoo)
            else:
                assert fromList == fromMTXCoo


@raises(FileFormatException)
def test_data_CSV_unequalRowLength_short():
    with tempfile.NamedTemporaryFile(suffix=".csv", mode='w') as tmpCSV:
        tmpCSV.write('1,2,3,4\n')
        tmpCSV.write('4,5,6\n')
        tmpCSV.flush()

        nimble.data(source=tmpCSV.name)

@raises(FileFormatException)
def test_data_CSV_unequalRowLength_long():
    with tempfile.NamedTemporaryFile(suffix=".csv", mode='w') as tmpCSV:
        tmpCSV.write("1,2,3\n")
        tmpCSV.write("11,22,33\n")
        tmpCSV.write("4,5,6,7\n")
        tmpCSV.flush()

        nimble.data(source=tmpCSV.name)


@raises(FileFormatException)
def test_data_CSV_unequalRowLength_definedByNames():
    with tempfile.NamedTemporaryFile(suffix=".csv", mode='w') as tmpCSV:
        tmpCSV.write("one,two,three\n")
        tmpCSV.write("11,22,33,44\n")
        tmpCSV.write("4,5,6,7\n")
        tmpCSV.flush()

        nimble.data(source=tmpCSV.name, featureNames=True)


def test_data_CSV_unequalRowLength_position():
    with tempfile.NamedTemporaryFile(suffix=".csv", mode='w') as tmpCSV:
        tmpCSV.write("#ignore\n")
        tmpCSV.write("1,2,3,4,0,0,0,0\n")
        tmpCSV.write("\n")
        tmpCSV.write("11,22,33,44,0,0,0,0\n")
        tmpCSV.write("4,5,6,0,0,0\n")
        tmpCSV.flush()

        expMsg = "The row on line 4 has length 6. We expected length 8. "
        expMsg += "The expected row length was defined by looking at the row "
        expMsg += "on line 1 and using ',' as the separator."
        with raises(FileFormatException, match=expMsg):
            nimble.data(source=tmpCSV.name,
                        featureNames=True)

def test_data_HDF5_data():
    """ """
    for t in returnTypes:
        fromList = nimble.data([[[[1, 2], [3, 4]],
                                [[1, 2], [3, 4]],],
                                [[[1, 2], [3, 4]],
                                [[1, 2], [3, 4]]]], returnType=t)
        # HDF5 commonly uses two extensions .hdf5 and .h5
        for suffix in ['.hdf5', '.h5']:
            with tempfile.NamedTemporaryFile(suffix=suffix) as tmpHDF:
                arr = np.array([[1, 2], [3, 4]])
                hdfFile = h5py.File(tmpHDF, 'w')
                one = hdfFile.create_group('one')
                one.create_dataset('mtx1', data=arr)
                one.create_dataset('mtx2', data=arr)
                two = hdfFile.create_group('two')
                two.create_dataset('mtx1', data=arr)
                two.create_dataset('mtx2', data=arr)
                hdfFile.flush()
                hdfFile.close()
                tmpHDF.seek(0)
                fromHDF = nimble.data(source=tmpHDF.name, returnType=t)

                if t is None and fromList.getTypeString() != fromHDF.getTypeString():
                    assert fromList.isApproximatelyEqual(fromHDF)
                else:
                    assert fromList == fromHDF

def test_data_HDF5_dataRandomExtension():
    for t in returnTypes:
        fromList = nimble.data([[[[1, 2], [3, 4]],
                                 [[1, 2], [3, 4]],],
                                [[[1, 2], [3, 4]],
                                 [[1, 2], [3, 4]]]], returnType=t)

        with tempfile.NamedTemporaryFile(suffix=".data") as tmpHDF:
            arr = np.array([[1, 2], [3, 4]])
            hdfFile = h5py.File(tmpHDF, 'w')
            one = hdfFile.create_group('one')
            one.create_dataset('mtx1', data=arr)
            one.create_dataset('mtx2', data=arr)
            two = hdfFile.create_group('two')
            two.create_dataset('mtx1', data=arr)
            two.create_dataset('mtx2', data=arr)
            hdfFile.flush()
            hdfFile.close()
            tmpHDF.seek(0)
            fromHDF = nimble.data(source=tmpHDF.name, returnType=t)

            if t is None and fromList.getTypeString() != fromHDF.getTypeString():
                assert fromList.isApproximatelyEqual(fromHDF)
            else:
                assert fromList == fromHDF

def test_data_HDF5_dataDifferentStructures():
    data = [[[[1, 2], [3, 4]],
             [[1, 2], [3, 4]]],
            [[[-1, -2], [-3, -4]],
             [[-1, -2], [-3, -4]]]]
    for t in returnTypes:
        fromList = nimble.data(source=data, returnType=t)

        # Case 1: file contains single Dataset with all data
        with tempfile.NamedTemporaryFile(suffix=".h5") as tmpHDF:
            hdfFile = h5py.File(tmpHDF, 'w')
            ds1 = hdfFile.create_dataset('data', data=np.array(data))
            hdfFile.flush()
            hdfFile.close()
            tmpHDF.seek(0)
            fromHDF = nimble.data(source=tmpHDF.name, returnType=t)

            assert fromList == fromHDF

        # Case 2: Two Datasets
        with tempfile.NamedTemporaryFile(suffix=".h5") as tmpHDF:
            hdfFile = h5py.File(tmpHDF, 'w')
            hdfFile.create_dataset('mtx1', data=np.array(data)[0])
            hdfFile.create_dataset('mtx2', data=np.array(data)[1])
            hdfFile.flush()
            hdfFile.close()
            tmpHDF.seek(0)
            fromHDF = nimble.data(source=tmpHDF.name, returnType=t)

            assert fromList == fromHDF

        # Case 3: Two groups containing two Datasets (matrices)
        # This is the stucture in other tests so we will not test here

        # Case 4: Two groups each containing two groups with two Datasets (vectors)
        with tempfile.NamedTemporaryFile(suffix=".hdf5") as tmpHDF:
            hdfFile = h5py.File(tmpHDF, 'w')
            zero = hdfFile.create_group('index0')
            zeroZero = zero.create_group('index0')
            zeroZero.create_dataset('index0', data=np.array(data)[0, 0, 0])
            zeroZero.create_dataset('index1', data=np.array(data)[0, 0, 1])
            zeroOne = zero.create_group('index1')
            zeroOne.create_dataset('index0', data=np.array(data)[0, 1, 0])
            zeroOne.create_dataset('index1', data=np.array(data)[0, 1, 1])
            one = hdfFile.create_group('index1')
            oneZero = one.create_group('index0')
            oneZero.create_dataset('index0', data=np.array(data)[1, 0, 0])
            oneZero.create_dataset('index1', data=np.array(data)[1, 0, 1])
            oneOne = one.create_group('index1')
            oneOne.create_dataset('index0', data=np.array(data)[1, 1, 0])
            oneOne.create_dataset('index1', data=np.array(data)[1, 1, 1])
            hdfFile.flush()
            hdfFile.close()
            tmpHDF.seek(0)
            fromHDF = nimble.data(source=tmpHDF.name, returnType=t)

            assert fromList == fromHDF

############################
# Name and path attributes #
############################


def test_data_objName_and_path_CSV():
    for t in returnTypes:
        # instantiate from csv file
        with tempfile.NamedTemporaryFile(suffix=".csv", mode='w') as tmpCSV:
            tmpCSV.write("1,2,3\n")
            tmpCSV.flush()

            objName = 'fromCSV'
            ret = nimble.data(source=tmpCSV.name, name=objName)
            assert ret.name == objName
            assert ret.path == tmpCSV.name
            assert ret.absolutePath == tmpCSV.name

            relExp = os.path.relpath(ret.absolutePath)
            assert ret.relativePath == relExp


def test_data_objName_and_path_MTXArr():
    for t in returnTypes:
        # instantiate from mtx array file
        with tempfile.NamedTemporaryFile(suffix=".mtx", mode='w') as tmpMTXArr:
            tmpMTXArr.write("%%MatrixMarket matrix array integer general\n")
            tmpMTXArr.write("1 3\n")
            tmpMTXArr.write("1\n")
            tmpMTXArr.write("2\n")
            tmpMTXArr.write("3\n")
            tmpMTXArr.flush()

            objName = 'fromMTXArr'
            ret = nimble.data(source=tmpMTXArr.name, name=objName)
            assert ret.name == objName
            assert ret.path == tmpMTXArr.name
            assert ret.absolutePath == tmpMTXArr.name

            relExp = os.path.relpath(ret.absolutePath)
            assert ret.relativePath == relExp


def test_data_objName_and_path_MTXCoo():
    for t in returnTypes:
        # instantiate from mtx coordinate file
        with tempfile.NamedTemporaryFile(suffix=".mtx", mode='w') as tmpMTXCoo:
            tmpMTXCoo.write("%%MatrixMarket matrix coordinate integer general\n")
            tmpMTXCoo.write("1 3 3\n")
            tmpMTXCoo.write("1 1 1\n")
            tmpMTXCoo.write("1 2 2\n")
            tmpMTXCoo.write("1 3 3\n")
            tmpMTXCoo.flush()

            objName = 'fromMTXCoo'
            ret = nimble.data(source=tmpMTXCoo.name, name=objName)
            assert ret.name == objName
            assert ret.path == tmpMTXCoo.name
            assert ret.absolutePath == tmpMTXCoo.name

            relExp = os.path.relpath(ret.absolutePath)
            assert ret.relativePath == relExp


###################################
# Point / Feature names from File #
###################################

def test_extractNames_CSV():
    """ Test of data() loading a csv file and extracting names """
    pNames = ['pn1']
    fNames = ['one', 'two', 'three']
    for t in returnTypes:
        fromList = nimble.data([[1, 2, 3]], pointNames=pNames,
                               featureNames=fNames, returnType=t)

        # instantiate from csv file
        tmpCSV = tempfile.NamedTemporaryFile(suffix=".csv", mode='w')
        tmpCSV.write('ignore,one,two,three\n')
        tmpCSV.write("pn1,1,2,3\n")
        tmpCSV.flush()

        fromCSV = nimble.data(tmpCSV.name, pointNames=True, featureNames=True,
                              returnType=t)
        tmpCSV.close()
        assert fromList == fromCSV


def test_names_AutoDetectedBlankLines_CSV():
    pNames = ['pn1']
    fNames = ['one', 'two', 'three']
    for t in returnTypes:
        fromList = nimble.data([[1, 2, 3]], pointNames=pNames,
                               featureNames=fNames, returnType=t)

        # instantiate from csv file
        tmpCSV = tempfile.NamedTemporaryFile(suffix=".csv", mode='w')
        tmpCSV.write("\n")
        tmpCSV.write("\n")
        tmpCSV.write("pointNames,one,two,three\n")
        tmpCSV.write("pn1,1,2,3\n")
        tmpCSV.flush()

        fromCSV = nimble.data(source=tmpCSV.name, returnType=t)
        tmpCSV.close()
        assert fromList == fromCSV


def test_featNamesOnly_AutoDetectedBlankLines_CSV():
    fNames = ['one', 'two', 'three']
    for t in returnTypes:
        fromList = nimble.data(source=[[1, 2, 3]], featureNames=fNames)

        # instantiate from csv file
        tmpCSV = tempfile.NamedTemporaryFile(suffix=".csv", mode='w')
        tmpCSV.write("\n")
        tmpCSV.write("\n")
        tmpCSV.write("one,two,three\n")
        tmpCSV.write("1,2,3\n")
        tmpCSV.flush()

        fromCSV = nimble.data(source=tmpCSV.name)
        tmpCSV.close()
        assert fromList == fromCSV

def test_featNamesOnly_AutoDetectedCommentedLine_CSV():
    for t in returnTypes:
        fromList = nimble.data(source=[[1, 2, 3], [4, 5, 6]])

        # instantiate from csv file
        tmpCSV = tempfile.NamedTemporaryFile(suffix=".csv", mode='w')
        tmpCSV.write("\n")
        tmpCSV.write("\n")
        tmpCSV.write("#one,two,three\n")
        tmpCSV.write("1,2,3\n")
        tmpCSV.write("4,5,6\n")
        tmpCSV.flush()

        fromCSV = nimble.data(source=tmpCSV.name)
        tmpCSV.close()
        assert fromList == fromCSV
        assert fromCSV.features._getNamesNoGeneration() is None

def test_pointNames_AutoDetected_from_specified_featNames_CSV():
    fNames = ['one', 'two', 'three']
    pNames = ['pn1']
    for t in returnTypes:
        fromList = nimble.data([[1, 2, 3]], pointNames=pNames,
                               featureNames=fNames, returnType=t)

        # instantiate from csv file
        tmpCSV = tempfile.NamedTemporaryFile(suffix=".csv", mode='w')
        tmpCSV.write("\n")
        tmpCSV.write("\n")
        tmpCSV.write("pointNames,one,two,three\n")
        tmpCSV.write("pn1,1,2,3\n")
        tmpCSV.flush()
        fromCSV = nimble.data(source=tmpCSV.name, featureNames=True,
                              returnType=t)
        tmpCSV.close()
        assert fromList == fromCSV


def test_specifiedIgnore_overides_autoDetectBlankLine_CSV():
    for t in returnTypes:
        data = [[0, 1, 2, 3], [10, 11, 12, 13]]
        fromList = nimble.data(data, returnType=t)

        # instantiate from csv file
        tmpCSV = tempfile.NamedTemporaryFile(suffix=".csv", mode='w')
        tmpCSV.write("\n")
        tmpCSV.write("\n")
        tmpCSV.write('0,1,2,3\n')
        tmpCSV.write("10,11,12,13\n")
        tmpCSV.flush()
        fromCSV = nimble.data(tmpCSV.name, pointNames=False,
                              featureNames=False, returnType=t)
        tmpCSV.close()
        assert fromList == fromCSV


def helper_auto(rawStr, rawType, returnType, pointNames, featureNames):
    """
    Writes a CSV and reads it in using nimble.data, fixing in place the given arguments,
    returning the resultant object

    """
    if rawType == 'csv':
        tmpCSV = tempfile.NamedTemporaryFile(suffix=".csv", mode='w')
        tmpCSV.write(rawStr)
        tmpCSV.flush()
        ret = nimble.data(source=tmpCSV.name,
                          pointNames=pointNames, featureNames=featureNames)
        tmpCSV.close()
    else:
        fnameRow = list(map(_intFloatOrString, rawStr.split('\n')[0].split(',')))
        dataRow = list(map(_intFloatOrString, rawStr.split('\n')[1].split(',')))
        lolFromRaw = [fnameRow, dataRow]
        baseObj = nimble.data(lolFromRaw, pointNames=False, featureNames=False)
        finalRaw = baseObj.copy(to=rawType)
        ret = nimble.data(source=finalRaw,
                          pointNames=pointNames, featureNames=featureNames)

    return ret

def test_automaticByType_fnames_rawAndCSV():
    availableRaw = ['csv', 'pythonlist', 'numpyarray', 'numpymatrix', 'scipycoo']
    for (rawT, retT) in itertools.product(availableRaw, returnTypes):
        # example which triggers automatic removal
        simpleRaw = "fname0,fname1,fname2\n1,2,3\n"
        simple = helper_auto(simpleRaw, rawT, retT, pointNames='automatic',
                              featureNames='automatic')
        assert simple.features.getNames() == ['fname0','fname1','fname2']

        # first line contains all strings, second line contains only one number
        oneNumRaw = "fname0,fname1,fname2\ndata1,2,data3"
        oneNum = helper_auto(oneNumRaw, rawT, retT,
                             pointNames='automatic', featureNames='automatic')
        assert oneNum.features.getNames() == ['fname0','fname1','fname2']

        # first line contains a non-string interpretable value
        nonStringHeadRaw = "fname0,1.0,fname2\n1,2,3"
        fail1 = helper_auto(nonStringHeadRaw, rawT, retT,
                           pointNames='automatic', featureNames='automatic')
        assert fail1.features._getNamesNoGeneration() is None

        # first line contains a non-string interpretable value
        allStringRaw = "fname0,1.0,fname2\nf1,f2,f3"
        fail2 = helper_auto(allStringRaw, rawT, retT,
                            pointNames='automatic', featureNames='automatic')
        assert fail2.features._getNamesNoGeneration() is None


def test_userOverrideOfAutomaticByType_fnames_rawAndCSV():
    availableRaw = ['csv', 'pythonlist', 'numpyarray', 'numpymatrix', 'scipycoo']
    for (rawT, retT) in itertools.product(availableRaw, returnTypes):
        # example where user provided False overides automatic detection
        correctRaw = "fname0,fname1,fname2\n1,2,3\n"
        overide1a = helper_auto(correctRaw, rawT, retT, pointNames='automatic', featureNames=False)
        overide1b = helper_auto(correctRaw, rawT, retT, pointNames='automatic', featureNames=None)
        assert all(n is None for n in overide1a.features.getNames())
        assert all(n is None for n in overide1b.features.getNames())

        # example where user provided True extracts non-detectable first line
        nonStringFail1Raw = "fname0,1.0,fname2\n1,2,3"
        overide2 = helper_auto(nonStringFail1Raw, rawT, retT, pointNames='automatic', featureNames=True)
        assert overide2.features.getNames() == ['fname0', '1.0', 'fname2']

        # example where user provided True extracts non-detectable first line
        sameTypeFail2Raw = "fname0,fname1,fname2\ndata1,data2,data3"
        overide3 = helper_auto(sameTypeFail2Raw, rawT, retT, pointNames='automatic', featureNames=True)
        assert overide3.features.getNames() == ['fname0', 'fname1', 'fname2']


def test_automaticByType_pname_interaction_with_fname():
    availableRaw = ['csv', 'pythonlist', 'numpyarray', 'numpymatrix', 'scipycoo']
    for (rawT, retT) in itertools.product(availableRaw, returnTypes):
        # pnames auto triggered with auto fnames
        raw = "pointNames,fname0,fname1,fname2\npname0,1,2,3\n"
        testObj = helper_auto(raw, rawT, retT, pointNames='automatic', featureNames='automatic')
        assert testObj.features.getNames() == ['fname0','fname1','fname2']
        assert testObj.points.getNames() == ['pname0']

        # pnames auto triggereed with explicit fnames
        raw = "pointNames,fname0,fname1,fname2\npname0,1,2,3\n"
        testObj = helper_auto(raw, rawT, retT, pointNames='automatic', featureNames=True)
        assert testObj.features.getNames() == ['fname0','fname1','fname2']
        assert testObj.points.getNames() == ['pname0']

        #pnames not triggered given 'pointNames' at [0,0] when fnames auto trigger fails CASE1
        raw = "pointNames,fname0,1.0,fname2\npname0,1,2,3\n"
        testObj = helper_auto(raw, rawT, retT, pointNames='automatic', featureNames='automatic')
        assert all(n is None for n in testObj.features.getNames())
        assert all(n is None for n in testObj.points.getNames())

        #pnames not triggered given 'pointNames' at [0,0] when fnames auto trigger fails CASE2
        raw = "pointNames,fname0,fname1,fname2\npname0,data1,data2,data3\n"
        testObj = helper_auto(raw, rawT, retT, pointNames='automatic', featureNames='automatic')
        assert all(n is None for n in testObj.features.getNames())
        assert all(n is None for n in testObj.points.getNames())

        #pnames not triggered given 'pointNames' at [0,0] when fnames explicit False
        raw = "pointNames,fname0,fname1,fname2\npname0,1,2,3\n"
        testObj = helper_auto(raw, rawT, retT, pointNames='automatic', featureNames=False)
        assert all(n is None for n in testObj.features.getNames())
        assert all(n is None for n in testObj.points.getNames())

        #pnames explicit False given 'pointNames' at [0,0] and fname auto extraction
        raw = "pointNames,fname0,fname1,fname2\npname0,1,2,3\n"
        testObj = helper_auto(raw, rawT, retT, pointNames=False, featureNames=True)
        assert testObj.features.getNames() == ['pointNames', 'fname0', 'fname1', 'fname2']
        assert all(n is None for n in testObj.points.getNames())


def test_names_AutomaticVsTrueVsFalseVsNone():
    """ Test data() accepted inputs for pointNames and featureNames """
    for t in returnTypes:
        # pNames and fNames triggered for automatic
        raw1 = [['pointNames', 'fname0','fname1','fname2'],
                ['pname0', 0, 1, 2]]
        testAuto = nimble.data(raw1, pointNames='automatic', featureNames='automatic')
        testTrue = nimble.data(raw1, pointNames=True, featureNames=True)
        testFalse = nimble.data(raw1, pointNames=False, featureNames=False)
        testNone = nimble.data(raw1, pointNames=None, featureNames=None)

        assert testAuto == testTrue
        assert testAuto != testFalse
        assert testFalse == testNone

        # pNames not triggered, fNames triggered for automatic
        raw2 = [['either', 'fname0','fname1','fname2'],
                [99, 0, 1, 2]]
        testAuto = nimble.data(raw2, pointNames='automatic', featureNames='automatic')
        testTrue = nimble.data(raw2, pointNames=True, featureNames=True)
        testFalse = nimble.data(raw2, pointNames=False, featureNames=False)
        testNone = nimble.data(raw2, pointNames=None, featureNames=None)

        assert testAuto != testTrue
        assert testAuto != testFalse
        assert testTrue != testFalse
        assert testFalse == testNone

        # no names triggered for automatic
        raw3 = [[-1, 9, 8, 7],
                [99, 0, 1, 2]]
        testAuto = nimble.data(raw3, pointNames='automatic', featureNames='automatic')
        testTrue = nimble.data(raw3, pointNames=True, featureNames=True)
        testFalse = nimble.data(raw3, pointNames=False, featureNames=False)
        testNone = nimble.data(raw3, pointNames=None, featureNames=None)

        assert testAuto != testTrue
        assert testAuto == testFalse
        assert testFalse == testNone


def test_namesInComment_MTXArr():
    """ Test of data() loading a mtx (arr format) file and comment Names """
    pNames = ['pn1']
    fNames = ['one', 'two', 'three']
    for t in returnTypes:
        fromList = nimble.data(source=[[1, 2, 3]], pointNames=pNames, featureNames=fNames)

        # instantiate from mtx array file
        tmpMTXArr = tempfile.NamedTemporaryFile(suffix=".mtx", mode='w')
        tmpMTXArr.write("%%MatrixMarket matrix array integer general\n")
        tmpMTXArr.write("%#pn1\n")
        tmpMTXArr.write("%#one,two,three\n")
        tmpMTXArr.write("1 3\n")
        tmpMTXArr.write("1\n")
        tmpMTXArr.write("2\n")
        tmpMTXArr.write("3\n")
        tmpMTXArr.flush()
        fromMTXArr = nimble.data(source=tmpMTXArr.name)
        tmpMTXArr.close()
        if t is None and fromList.getTypeString() != fromMTXArr.getTypeString():
            assert fromList.isApproximatelyEqual(fromMTXArr)
        else:
            assert fromList == fromMTXArr


def test_namesInComment_MTXCoo():
    """ Test of data() loading a mtx (coo format) file and comment Names """
    pNames = ['pn1']
    fNames = ['one', 'two', 'three']
    for t in returnTypes:
        fromList = nimble.data([[1, 2, 3]], pointNames=pNames,
                               featureNames=fNames, returnType=t)

        # instantiate from mtx coordinate file
        tmpMTXCoo = tempfile.NamedTemporaryFile(suffix=".mtx", mode='w')
        tmpMTXCoo.write("%%MatrixMarket matrix coordinate integer general\n")
        tmpMTXCoo.write("%#pn1\n")
        tmpMTXCoo.write("%#one,two,three\n")
        tmpMTXCoo.write("1 3 3\n")
        tmpMTXCoo.write("1 1 1\n")
        tmpMTXCoo.write("1 2 2\n")
        tmpMTXCoo.write("1 3 3\n")
        tmpMTXCoo.flush()
        fromMTXCoo = nimble.data(source=tmpMTXCoo.name, returnType=t)
        tmpMTXCoo.close()
        assert fromList == fromMTXCoo


def test_extractNames_MTXArr():
    """ Test of data() loading a mtx (arr format) file and extracting names """
    pNames = ['11']
    fNames = ['1', '2', '3']
    for t in returnTypes:
        fromList = nimble.data([[21, 22, 23]], pointNames=pNames,
                               featureNames=fNames, returnType=t)

        # instantiate from mtx array file
        tmpMTXArr = tempfile.NamedTemporaryFile(suffix=".mtx", mode='w')
        tmpMTXArr.write("%%MatrixMarket matrix array integer general\n")
        tmpMTXArr.write("2 4\n")
        tmpMTXArr.write("-4\n")
        tmpMTXArr.write("11\n")
        tmpMTXArr.write("1\n")
        tmpMTXArr.write("21\n")
        tmpMTXArr.write("2\n")
        tmpMTXArr.write("22\n")
        tmpMTXArr.write("3\n")
        tmpMTXArr.write("23\n")
        tmpMTXArr.flush()

        fromMTXArr = nimble.data(tmpMTXArr.name, pointNames=True,
                                 featureNames=True, returnType=t)
        tmpMTXArr.close()
        if t is None and fromList.getTypeString() != fromMTXArr.getTypeString():
            assert fromList.isApproximatelyEqual(fromMTXArr)
        else:
            assert fromList == fromMTXArr


def test_extractNames_MTXCoo():
    """ Test of data() loading a mtx (coo format) file and extracting names """
    pNames = ['21']
    fNames = ['1', '2', '3']
    for t in returnTypes:
        fromList = nimble.data([[22, -5, 23]], pointNames=pNames,
                               featureNames=fNames, returnType=t)

        # instantiate from mtx coordinate file
        tmpMTXCoo = tempfile.NamedTemporaryFile(suffix=".mtx", mode='w')
        tmpMTXCoo.write("%%MatrixMarket matrix coordinate integer general\n")
        tmpMTXCoo.write("2 4 8\n")
        tmpMTXCoo.write("1 1 11\n")
        tmpMTXCoo.write("1 2 1\n")
        tmpMTXCoo.write("1 3 2\n")
        tmpMTXCoo.write("1 4 3\n")
        tmpMTXCoo.write("2 1 21\n")
        tmpMTXCoo.write("2 2 22\n")
        tmpMTXCoo.write("2 3 -5\n")
        tmpMTXCoo.write("2 4 23\n")
        tmpMTXCoo.flush()
        fromMTXCoo = nimble.data(tmpMTXCoo.name, pointNames=True,
                                 featureNames=True, returnType=t)
        tmpMTXCoo.close()
        if t is None and fromList.getTypeString() != fromMTXCoo.getTypeString():
            assert fromList.isApproximatelyEqual(fromMTXCoo)
        else:
            assert fromList == fromMTXCoo

def test_extractNames_HDF():
    pNames = ['one', 'two']
    for t in returnTypes:
        fromList = nimble.data(source=[[[[1, 2], [3, 4]],
                                                    [[1, 2], [3, 4]],],
                                                   [[[1, 2], [3, 4]],
                                                    [[1, 2], [3, 4]]]],
                               pointNames=pNames)

        with tempfile.NamedTemporaryFile(suffix=".data") as tmpHDF:
            arr = np.array([[1, 2], [3, 4]])
            hdfFile = h5py.File(tmpHDF, 'w')
            one = hdfFile.create_group('one')
            one.create_dataset('mtx1', data=arr)
            one.create_dataset('mtx2', data=arr)
            two = hdfFile.create_group('two')
            two.create_dataset('mtx1', data=arr)
            two.create_dataset('mtx2', data=arr)
            hdfFile.flush()
            hdfFile.close()
            tmpHDF.seek(0)
            fromHDF = nimble.data(source=tmpHDF.name,
                                  pointNames=True)

            if t is None and fromList.getTypeString() != fromHDF.getTypeString():
                assert fromList.isApproximatelyEqual(fromHDF)
            else:
                assert fromList == fromHDF


@raises(InvalidArgumentValue)
def test_csv_extractNames_duplicatePointName():
    # instantiate from csv file
    with tempfile.NamedTemporaryFile(suffix=".csv", mode='w') as tmpCSV:
        tmpCSV.write('ignore,one,two,three\n')
        tmpCSV.write("pn1,1,2,3\n")
        tmpCSV.write("pn1,11,22,33\n")
        tmpCSV.flush()

        nimble.data(source=tmpCSV.name, pointNames=True)


@raises(InvalidArgumentValue)
def test_csv_extractNames_duplicateFeatureName():
    # instantiate from csv file
    with tempfile.NamedTemporaryFile(suffix=".csv", mode='w') as tmpCSV:
        tmpCSV.write('one,two,one\n')
        tmpCSV.write("1,2,3\n")
        tmpCSV.write("11,22,33\n")
        tmpCSV.flush()

        nimble.data(source=tmpCSV.name, featureNames=True)


def test_csv_roundtrip_autonames():
    for retType in returnTypes:
        data = [[1, 0, 5, 12], [0, 1, 3, 17], [0, 0, 8, 22]]
        pnames = ['p0','p1','p2']
        fnames = ['f0','f1','f2', 'f3']

        withFnames = nimble.data(data, featureNames=fnames)
        withBoth = nimble.data(data, featureNames=fnames, pointNames=pnames)

        with tempfile.NamedTemporaryFile(suffix=".csv") as tmpCSVFnames:
            withFnames.save(tmpCSVFnames.name, 'csv', includeNames=True)
            fromFileFnames = nimble.data(source=tmpCSVFnames.name)
            assert fromFileFnames == withFnames

        with tempfile.NamedTemporaryFile(suffix=".csv") as tmpCSVBoth:
            withBoth.save(tmpCSVBoth.name, 'csv', includeNames=True)
            fromFileBoth = nimble.data(source=tmpCSVBoth.name)
            assert fromFileBoth == withBoth

def test_hdf_roundtrip_autonames():
    for t in returnTypes:
        pNames = ['one', 'two']
        data = [[[[1, 2], [3, 4]], [[1, 2], [3, 4]]],
                [[[-1, -2], [-3, -4]], [[-1, -2], [-3, -4]]]]
        withPNames = nimble.data(data, pointNames=pNames)

        with tempfile.NamedTemporaryFile(suffix=".hdf5") as tmpHDF:
            withPNames.save(tmpHDF.name, includeNames=True)
            fromFile = nimble.data(tmpHDF.name)
            assert withPNames == fromFile

##################################
# Point / Feature names from Raw #
##################################


def test_extractNames_pythonList():
    """ Test of data() given python list, extracting names """
    inDataRaw = [['foo', 'one', 2, 'three'], ['pn1', 1, -1, -3]]
    for t in returnTypes:
        specRaw = [[1, -1, -3]]
        pNames = ['pn1']
        fNames = ['one', '2', 'three']
        inData = nimble.data(inDataRaw, pointNames=True, featureNames=True,
                             returnType=t)
        specified = nimble.data(specRaw, pointNames=pNames,
                                featureNames=fNames, returnType=t)
        assert inData == specified

        specRaw = [['one', 2, 'three'], [1, -1, -3]]
        pNames = ['foo', 'pn1']
        inData = nimble.data(inDataRaw, pointNames=True, featureNames=False,
                             returnType=t)
        specified = nimble.data(specRaw, pointNames=pNames,returnType=t)
        assert inData == specified

        specRaw = [['pn1', 1, -1, -3]]
        fNames = ['foo', 'one', '2', 'three']
        inData = nimble.data(inDataRaw, pointNames=False, featureNames=True,
                             returnType=t)
        specified = nimble.data(specRaw, featureNames=fNames, returnType=t)
        assert inData == specified


def test_extractNames_NPArray():
    """ Test of data() given numpy array, extracting names """
    inDataRaw = np.array([[-111, 21, 22, 23], [11, 1, -1, -3]])
    for t in returnTypes:
        specRaw = np.array([[1, -1, -3]])
        pNames = ['11']
        fNames = ['21', '22', '23']
        inData = nimble.data(inDataRaw, pointNames=True, featureNames=True,
                             returnType=t)
        specified = nimble.data(specRaw, pointNames=pNames,
                                featureNames=fNames, returnType=t)
        assert inData == specified

        specRaw = np.array([[21, 22, 23], [1, -1, -3]])
        pNames = ['-111', '11']
        inData = nimble.data(inDataRaw, pointNames=True, featureNames=False,
                             returnType=t)
        specified = nimble.data(specRaw, pointNames=pNames, returnType=t)
        assert inData == specified

        specRaw = np.array([[11, 1, -1, -3]])
        fNames = ['-111', '21', '22', '23']
        inData = nimble.data(inDataRaw, pointNames=False, featureNames=True,
                             returnType=t)
        specified = nimble.data(specRaw, featureNames=fNames, returnType=t)
        assert inData == specified


def test_extractNames_NPMatrix():
    """ Test of data() given numpy matrix, extracting names """
    inDataRaw = np.array([[-111, 21, 22, 23], [11, 1, -1, -3]])
    for t in returnTypes:
        specRaw = np.matrix([[1, -1, -3]])
        pNames = ['11']
        fNames = ['21', '22', '23']
        inData = nimble.data(inDataRaw, pointNames=True, featureNames=True,
                             returnType=t)
        specified = nimble.data(specRaw, pointNames=pNames,
                                featureNames=fNames, returnType=t)
        assert inData == specified

        specRaw = np.matrix([[21, 22, 23], [1, -1, -3]])
        pNames = ['-111', '11']
        inData = nimble.data(inDataRaw, pointNames=True, featureNames=False,
                             returnType=t)
        specified = nimble.data(specRaw, pointNames=pNames, returnType=t)
        assert inData == specified

        specRaw = np.matrix([[11, 1, -1, -3]])
        fNames = ['-111', '21', '22', '23']
        inData = nimble.data(inDataRaw, pointNames=False, featureNames=True,
                             returnType=t)
        specified = nimble.data(specRaw, featureNames=fNames, returnType=t)
        assert inData == specified


def test_extractNames_CooSparse():
    """ Test of data() given scipy Coo matrix, extracting names """
    inDataRaw = np.array([[-111, 21, 22, 23], [11, 1, -1, -3]])
    inDataRaw = scipy.sparse.coo_matrix(inDataRaw)
    for t in returnTypes:
        specRaw = np.array([[1, -1, -3]])
        specRaw = scipy.sparse.csc_matrix(specRaw)
        pNames = ['11']
        fNames = ['21', '22', '23']
        inData = nimble.data(inDataRaw, pointNames=True, featureNames=True,
                             returnType=t)
        specified = nimble.data(specRaw, pointNames=pNames,
                                featureNames=fNames, returnType=t)
        assert inData == specified

        specRaw = np.array([[21, 22, 23], [1, -1, -3]])
        specRaw = scipy.sparse.csc_matrix(specRaw)
        pNames = ['-111', '11']
        inData = nimble.data(inDataRaw, pointNames=True, featureNames=False,
                             returnType=t)
        specified = nimble.data(specRaw, pointNames=pNames, returnType=t)
        assert inData == specified

        specRaw = np.array([[11, 1, -1, -3]])
        specRaw = scipy.sparse.csc_matrix(specRaw)
        fNames = ['-111', '21', '22', '23']
        inData = nimble.data(inDataRaw, pointNames=False, featureNames=True,
                             returnType=t)
        specified = nimble.data(specRaw, featureNames=fNames, returnType=t)
        assert inData == specified


def test_extractNames_CscSparse():
    """ Test of data() given scipy Csc matrix, extracting names """
    inDataRaw = np.array([[-111, 21, 22, 23], [11, 1, -1, -3]])
    inDataRaw = scipy.sparse.csc_matrix(inDataRaw)
    for t in returnTypes:
        specRaw = np.array([[1, -1, -3]])
        specRaw = scipy.sparse.csc_matrix(specRaw)
        pNames = ['11']
        fNames = ['21', '22', '23']
        inData = nimble.data(inDataRaw, pointNames=True, featureNames=True,
                             returnType=t)
        specified = nimble.data(specRaw, pointNames=pNames,
                                featureNames=fNames, returnType=t)

        assert inData == specified

        specRaw = np.array([[21, 22, 23], [1, -1, -3]])
        specRaw = scipy.sparse.csc_matrix(specRaw)
        pNames = ['-111', '11']
        inData = nimble.data(inDataRaw, pointNames=True, featureNames=False,
                             returnType=t)
        specified = nimble.data(specRaw, pointNames=pNames, returnType=t)
        assert inData == specified

        specRaw = np.array([[11, 1, -1, -3]])
        specRaw = scipy.sparse.csc_matrix(specRaw)
        fNames = ['-111', '21', '22', '23']
        inData = nimble.data(inDataRaw, pointNames=False, featureNames=True,
                             returnType=t)
        specified = nimble.data(specRaw, featureNames=fNames, returnType=t)
        assert inData == specified


def test_extractNames_pandasDataFrame():
    inDataRaw = pd.DataFrame([[1, -1, -3]], index=[11], columns=[21, 22, 23])
    for t in returnTypes:
        specRaw = pd.DataFrame([[1, -1, -3]])
        pNames = ['11']
        fNames = ['21', '22', '23']
        inData = nimble.data(inDataRaw, pointNames=True, featureNames=True,
                             returnType=t)
        specified = nimble.data(specRaw, pointNames=pNames,
                                featureNames=fNames, returnType=t)
        assert inData == specified

        specRaw = pd.DataFrame([[1, -1, -3]])
        pNames = ['11']
        inData = nimble.data(inDataRaw, pointNames=True, featureNames=False,
                             returnType=t)
        specified = nimble.data(specRaw, pointNames=pNames, returnType=t)
        assert inData == specified

        specRaw = pd.DataFrame([[1, -1, -3]])
        fNames = ['21', '22', '23']
        inData = nimble.data(inDataRaw, pointNames=False, featureNames=True,
                             returnType=t)
        specified = nimble.data(specRaw, featureNames=fNames, returnType=t)
        assert inData == specified


def test_names_dataUnmodified():
    """ Test original data unmodifed when names set to 'automatic' or True """
    autoData = [['pointNames', 'fname0', 'fname1', 'fname2'], ['pt', 1, -1, -3]]
    autoArray = np.array(autoData, dtype=np.object_)
    trueData = [[-111, 21, 22, 23], [11, 1, -1, -3]]

    def assertUnmodified(rawData, names):
        if isinstance(rawData, list):
            rawDataCopy = [lst.copy() for lst in rawData]
        else:
            rawDataCopy = rawData.copy()
        inData = nimble.data(rawData, pointNames=names, featureNames=names,
                             returnType=t)

        if isinstance(rawData, list):
            rawData == rawDataCopy
        elif scipy.sparse.isspmatrix(rawData):
            np.testing.assert_array_equal(sparseMatrixToArray(rawData),
                                             sparseMatrixToArray(rawDataCopy))
        else:
            np.testing.assert_array_equal(rawData, rawDataCopy)


    for t in returnTypes:
        assertUnmodified(autoData, 'automatic')
        assertUnmodified(trueData, True)
        assertUnmodified(autoArray, 'automatic')
        assertUnmodified(np.array(trueData), True)
        assertUnmodified(np.matrix(autoArray), 'automatic')
        assertUnmodified(np.matrix(trueData), True)
        assertUnmodified(scipy.sparse.coo_matrix(autoArray), 'automatic')
        assertUnmodified(scipy.sparse.coo_matrix(trueData), True)
        assertUnmodified(pd.DataFrame([[1, -1, -3]], index=['pt'],
                         columns=['fname0', 'fname1', 'fname2']),
                         'automatic')
        assertUnmodified(pd.DataFrame([[1, -1, -3]], index=[11], columns=[21, 22, 23]),
                         True)


###############################
# Open file as source of data #
###############################

class NamelessFile(object):
    def __init__(self, toWrap):
        self.inner = toWrap

    def __getattr__(self, name):
        if name != 'name':
            return getattr(self.inner, name)
        else:
            raise AttributeError

    def __iter__(self):
        return self.inner.__iter__()


def test_data_CSV_passedOpen():
    for t in returnTypes:
        fromList = nimble.data(source=[[1, 2, 3]])

        # instantiate from csv file
        with tempfile.NamedTemporaryFile(suffix=".csv", mode='w') as tmpCSV:
            tmpCSV.write("1,2,3\n")
            tmpCSV.flush()
            objName = 'fromCSV'
            with open(tmpCSV.name, 'r') as openFile:
                fromCSV = nimble.data(source=openFile, name=objName)
                assert not openFile.closed
            with open(tmpCSV.name, 'rb') as openFileB:
                fromCSVB = nimble.data(source=openFileB, name=objName)
                assert not openFileB.closed

            assert fromCSV == fromCSVB
            assert fromList == fromCSV

            assert fromCSV.path == openFile.name
            assert fromCSV.absolutePath == openFile.name
            assert fromCSV.relativePath == os.path.relpath(openFile.name)

            with open(openFile.name, 'r') as openFile:
                namelessOpenFile = NamelessFile(openFile)
                fromCSV = nimble.data(source=namelessOpenFile)
                assert not openFile.closed
                assert not namelessOpenFile.closed
            # just to verify that closing openFile also closes namelessOpenFile
            assert namelessOpenFile.closed

            assert fromCSV.name is None
            assert fromCSV.path is None
            assert fromCSV.absolutePath is None
            assert fromCSV.relativePath is None


def test_data_MTXArr_passedOpen():
    for t in returnTypes:
        fromList = nimble.data(source=[[1, 2, 3]])

        # instantiate from mtx array file
        with tempfile.NamedTemporaryFile(suffix=".mtx", mode='w') as tmpMTXArr:
            tmpMTXArr.write("%%MatrixMarket matrix array integer general\n")
            tmpMTXArr.write("1 3\n")
            tmpMTXArr.write("1\n")
            tmpMTXArr.write("2\n")
            tmpMTXArr.write("3\n")
            tmpMTXArr.flush()
            objName = 'fromMTXArr'
            with open(tmpMTXArr.name, 'r') as openFile:
                fromMTXArr = nimble.data(source=openFile, name=objName)
                assert not openFile.closed
            with open(tmpMTXArr.name, 'rb') as openFileB:
                fromMTXArrB = nimble.data(source=openFileB, name=objName)
                assert not openFileB.closed

            assert fromMTXArr == fromMTXArrB
            if t is None and fromList.getTypeString() != fromMTXArr.getTypeString():
                assert fromList.isApproximatelyEqual(fromMTXArr)
            else:
                assert fromList == fromMTXArr

            assert fromMTXArr.path == openFile.name
            assert fromMTXArr.absolutePath == openFile.name
            assert fromMTXArr.relativePath == os.path.relpath(openFile.name)

            with open(tmpMTXArr.name, 'r') as openFile:
                namelessOpenFile = NamelessFile(openFile)
                fromMTXArr = nimble.data(source=namelessOpenFile)
                assert not openFile.closed
                assert not namelessOpenFile.closed

            assert fromMTXArr.name is None
            assert fromMTXArr.path is None
            assert fromMTXArr.absolutePath is None
            assert fromMTXArr.relativePath is None


def test_data_MTXCoo_passedOpen():
    for t in returnTypes:
        fromList = nimble.data(source=[[1, 2, 3]], returnType=t)

        # instantiate from mtx coordinate file
        with tempfile.NamedTemporaryFile(suffix=".mtx", mode='w') as tmpMTXCoo:
            tmpMTXCoo.write("%%MatrixMarket matrix coordinate integer general\n")
            tmpMTXCoo.write("1 3 3\n")
            tmpMTXCoo.write("1 1 1\n")
            tmpMTXCoo.write("1 2 2\n")
            tmpMTXCoo.write("1 3 3\n")
            tmpMTXCoo.flush()
            objName = 'fromMTXCoo'
            with open(tmpMTXCoo.name, 'r') as openFile:
                fromMTXCoo = nimble.data(source=openFile, name=objName, returnType=t)

            assert fromList == fromMTXCoo

            assert fromMTXCoo.path == openFile.name
            assert fromMTXCoo.absolutePath == openFile.name
            assert fromMTXCoo.relativePath == os.path.relpath(openFile.name)

            with open(tmpMTXCoo.name, 'r') as openFile:
                namelessOpenFile = NamelessFile(openFile)
                fromMTXCoo = nimble.data(source=namelessOpenFile, returnType=t)
                assert not openFile.closed
                assert not namelessOpenFile.closed

            assert fromMTXCoo.name is None
            assert fromMTXCoo.path is None
            assert fromMTXCoo.absolutePath is None
            assert fromMTXCoo.relativePath is None

def test_data_GZIP_passedOpen():
    for t in returnTypes:
        fromList = nimble.data(source=[[1, 2, 3], [4, 5, 6]], returnType=t)
        with tempfile.NamedTemporaryFile('w+b', suffix='.gz') as tempGZIP:
            with gzip.GzipFile(tempGZIP.name, mode='wb') as mygzip:
                mygzip.write(b'1,2,3\n4,5,6')
            tempGZIP.seek(0)
            fromGZIP = nimble.data(tempGZIP, returnType=t)
            assert fromList == fromGZIP
            assert fromGZIP.path  == tempGZIP.name
            assert fromGZIP.absolutePath == tempGZIP.name
            assert fromGZIP.relativePath == os.path.relpath(tempGZIP.name)

def test_data_ZIP_passedOpen():
    for t in returnTypes:
        fromList = nimble.data(source=[[1, 2, 3], [4, 5, 6]], returnType=t)
        with tempfile.NamedTemporaryFile('w+b', suffix='.zip') as tempZIP:
            with zipfile.ZipFile(tempZIP, 'w') as myzip:
                myzip.writestr('data.csv', '1,2,3\n4,5,6')
            tempZIP.seek(0)
            fromZIP = nimble.data(tempZIP, returnType=t)
            assert fromList == fromZIP
            assert fromZIP.path  == tempZIP.name
            assert fromZIP.absolutePath == tempZIP.name
            assert fromZIP.relativePath == os.path.relpath(tempZIP.name)

def test_data_TAR_passedOpen():
    for t in returnTypes:
        fromList = nimble.data(source=[[1, 2, 3], [4, 5, 6]], returnType=t)
        with tempfile.NamedTemporaryFile('w+b', suffix='.tar') as tempTAR:
            with tarfile.TarFile(fileobj=tempTAR, mode='w') as tar:
                with io.BytesIO(b'1,2,3\n4,5,6') as data1:
                    file1 = tarfile.TarInfo('data.csv')
                    file1.size = data1.getbuffer().nbytes
                    tar.addfile(file1, data1)
            tempTAR.seek(0)
            fromZIP = nimble.data(tempTAR, returnType=t)
            assert fromList == fromZIP
            assert fromZIP.path  == tempTAR.name
            assert fromZIP.absolutePath == tempTAR.name
            assert fromZIP.relativePath == os.path.relpath(tempTAR.name)

###########################
# url as a source of data #
###########################

class MockResponse:
    """mock of Response object returned by a call to requests.get"""
    def __init__(self, content, status_code, ok=True, reason=None, encoding='utf-8'):
        # In Response object, .content returns bytes and .text returns unicode
        self.status_code = status_code
        self.ok = ok
        self.reason = reason
        if content is not None:
            self.content = content
            try:
                self.text = content.decode(encoding)
                self.encoding = encoding
            except UnicodeDecodeError:
                self.text = str(self.content, errors='replace')
                self.encoding = None
        else:
            self.content = None
            self.text = None
            self.encoding = None
        self.apparent_encoding = encoding
        self.headers = {}

def mocked_requests_get(url, *args, **kwargs):
    if 'CSV' in url:
        if 'carriagereturn' in url:
            return MockResponse(b'1,2,3\r4,5,6', 200)
        if 'unicode' in url:
            return MockResponse(b'1,2,\xc2\xa1\n4,5,6', 200)
        if 'quotednewline' in url:
            # csv allows for newline characters in field values within double quotes
            return MockResponse(b'1,2,"a/nb"\n4,5,6', 200)
        return MockResponse(b'1,2,3\n4,5,6', 200)
    if 'MTX' in url:
        mtx = b'%%MatrixMarket matrix coordinate real general\n'
        mtx += b'2 3 6\n1 1 1\n1 2 2\n1 3 3\n2 1 4\n2 2 5\n2 3 6'
        return MockResponse(mtx, 200)
    if 'HDF' in url:
        data = [[[[1, 2], [3, 4]]], [[[-1, -2], [-3, -4]]]]
        with tempfile.NamedTemporaryFile(suffix=".data") as tmpHDF:
            hdfFile = h5py.File(tmpHDF, 'w')
            ds1 = hdfFile.create_dataset('data', data=np.array(data))
            hdfFile.flush()
            hdfFile.close()
            tmpHDF.seek(0)
            return MockResponse(tmpHDF.read(), 200)
    if 'GZIP' in url:
        with io.BytesIO() as bio:
            with gzip.GzipFile(fileobj=bio, mode='wb') as mygzip:
                mygzip.write(b'1,2,3\n4,5,6')
            return MockResponse(bio.getvalue(), 200)
    if 'ZIP' in url:
        with io.BytesIO() as bio:
            with zipfile.ZipFile(bio, 'w') as myzip:
                myzip.writestr('data.csv', '1,2,3\n4,5,6')
                if 'multiple' in url:
                    myzip.writestr('archive/old.csv', '1,2,3\n4,5,6')
            return MockResponse(bio.getvalue(), 200)
    if 'TAR' in url:
        with io.BytesIO() as bio:
            with tarfile.TarFile(fileobj=bio, mode='w') as tar:
                with io.BytesIO(b'1,2,3\n4,5,6') as data1:
                    file1 = tarfile.TarInfo('data.csv')
                    file1.size = data1.getbuffer().nbytes
                    tar.addfile(file1, data1)
                    if 'multiple' in url:
                        with io.BytesIO(b'1,2,3\n4,5,6') as data2:
                            file2 = tarfile.TarInfo('old.csv')
                            file2.size = data2.getbuffer().nbytes
                            tar.addfile(file2, data2)
            return MockResponse(bio.getvalue(), 200)
    if 'archive.ics.uci.edu/' in url:
        if 'ml/datasets' in url:
            # in this case the page content is searched for the href to the
            # page containing the data files, so we will provide a mock href
            content = 'href="https://archive.ics.uci.edu/ml/machine-learning-databases/{}/"'
            content = content.format(url.split('/')[-1])
        elif url.endswith('/'):
            # in this case we return the hrefs that refer to the data files and
            # directories. First href is always a Parent Directory that we ignore.
            content = 'href="/ml/machine-learning-databases/"\n'
            # put other hrefs before href to single data file so that we test
            # that the data file is actually found, not just selected because
            # it is the first href.
            if 'data+multiple' in url and 'more' not in url:
                content += 'href="more/"\n'
            if 'data+ignored' in url:
                content += 'href="Index"\n'
                content += 'href="data.names"\n'
            content += 'href="CSV.csv"\n'
        elif 'Index' or 'data.names' in url:
            return MockResponse(bytes('ignore', 'utf-8'), 200)
        else:
            return mocked_requests_get(url)

        return MockResponse(bytes(content, 'utf-8'), 200)

    if 'willfind.github.io/nimble' in url:
        permalink = url.split('#')
        if len(permalink) > 1:
            # nimble has a single page of data with permalinks defining which
            # data to download
            content = 'href="ignore"\n'
            content += 'href="#data"\n'
            content += 'href="_downloads/hash/CSV.csv"\n'
            content += 'href="#data-multiple"\n'
            content += 'href="_downloads/hash-multiple-1/CSV.csv"\n'
            content += 'href="_downloads/hash-multiple-2/MTX.mtx"\n'
            content += 'href="ignore"\n'
            return MockResponse(bytes(content, 'utf-8'), 200)
        if '_downloads/' in url:
            return mocked_requests_get(url.split('_downloads/')[1])


    return MockResponse(None, 404, False, 'Not Found')

def mocked_isDownloadable(url):
    # for testing, any "html" files will end with a '/' anything else
    # represents a downloadable file
    return not (url.endswith('/')
                or '::' in url
                or 'ml/datasets' in url
                or 'nimble/datasets.html' in url)

# need to check request accessibility before it can be mocked
_ = requests.nimbleAccessible()

mockIsDownloadable = patch(nimble.core._createHelpers, '_isDownloadable',
                           mocked_isDownloadable)

mockRequestsGet = patch(nimble.core._createHelpers.requests, 'get',
                        mocked_requests_get)

@mockRequestsGet
@mockIsDownloadable
def test_data_http_CSVNoExtension():
    for t in returnTypes:
        exp = nimble.data(source=[[1,2,3],[4,5,6]])
        url = 'http://mockrequests.nimble/CSVNoExtension'
        fromWeb = nimble.data(source=url)
        assert fromWeb == exp

@mockRequestsGet
@mockIsDownloadable
def test_data_http_CSVAmbiguousExtension():
    for t in returnTypes:
        exp = nimble.data(source=[[1,2,3],[4,5,6]])
        url = 'http://mockrequests.nimble/CSVAmbiguousExtension.data'
        fromWeb = nimble.data(source=url)
        assert fromWeb == exp

@mockRequestsGet
@mockIsDownloadable
def test_data_http_CSVFileOK():
    for t in returnTypes:
        exp = nimble.data(source=[[1,2,3],[4,5,6]])
        url = 'http://mockrequests.nimble/CSV.csv'
        fromWeb = nimble.data(source=url)
        assert fromWeb == exp

@mockRequestsGet
@mockIsDownloadable
def test_data_http_CSVCarriageReturn():
    for t in returnTypes:
        exp = nimble.data(source=[[1,2,3],[4,5,6]])
        url = 'http://mockrequests.nimble/CSVcarriagereturn.csv'
        fromWeb = nimble.data(source=url)
        assert fromWeb == exp

@mockRequestsGet
@mockIsDownloadable
def test_data_http_CSVNonUnicodeValues():
    for t in returnTypes:
        exp = nimble.data(source=[[1,2,"\u00A1"],[4,5,'6']])
        url = 'http://mockrequests.nimble/CSVunicodetest.csv'
        fromWeb = nimble.data(source=url)
        assert fromWeb == exp

@mockRequestsGet
@mockIsDownloadable
def test_data_http_CSVQuotedNewLine():
    for t in returnTypes:
        exp = nimble.data(source=[[1,2,"a/nb"],[4,5,'6']])
        url = 'http://mockrequests.nimble/CSVquotednewline.csv'
        fromWeb = nimble.data(source=url)
        assert fromWeb == exp

@mockRequestsGet
@mockIsDownloadable
def test_data_http_CSVPathsWithUrl():
    for t in returnTypes:
        url = 'http://mockrequests.nimble/CSVNoExtension'
        fromWeb = nimble.data(source=url)
        assert fromWeb.absolutePath == url
        assert fromWeb.relativePath == None

@mockRequestsGet
@mockIsDownloadable
def test_data_http_MTXNoExtension():
    for t in returnTypes:
        # None returnType for url will default to Sparse so use coo_matrix for data
        data = scipy.sparse.coo_matrix([[1,2,3],[4,5,6]])
        exp = nimble.data(source=data)
        url = 'http://mockrequests.nimble/MTXNoExtension'
        fromWeb = nimble.data(source=url)
        assert fromWeb == exp

@mockRequestsGet
@mockIsDownloadable
def test_data_http_MTXAmbiguousExtension():
    for t in returnTypes:
        # None returnType for url will default to Sparse so use coo_matrix for data
        data = scipy.sparse.coo_matrix([[1,2,3],[4,5,6]])
        exp = nimble.data(source=data)
        url = 'http://mockrequests.nimble/MTXAmbiguousExtension.data'
        fromWeb = nimble.data(source=url)
        assert fromWeb == exp

@mockRequestsGet
@mockIsDownloadable
def test_data_http_MTXFileOK():
    for t in returnTypes:
        # None returnType for url will default to Sparse so use coo_matrix for data
        data = scipy.sparse.coo_matrix([[1,2,3],[4,5,6]])
        exp = nimble.data(source=data)
        url = 'http://mockrequests.nimble/MTX.mtx'
        fromWeb = nimble.data(source=url)
        assert fromWeb == exp

@mockRequestsGet
@mockIsDownloadable
def test_data_http_MTXPathsWithUrl():
    for t in returnTypes:
        data = scipy.sparse.coo_matrix([[1,2,3],[4,5,6]])
        url = 'http://mockrequests.nimble/MTXNoExtension'
        fromWeb = nimble.data(source=url)
        assert fromWeb.absolutePath == url
        assert fromWeb.relativePath == None

@mockRequestsGet
@mockIsDownloadable
def test_data_http_HDFNoExtension():
    for t in returnTypes:
        data = [[[[1, 2], [3, 4]]], [[[-1, -2], [-3, -4]]]]
        exp = nimble.data(source=data)
        url = 'http://mockrequests.nimble/HDFNoExtension'
        fromWeb = nimble.data(source=url)
        assert fromWeb == exp

@mockRequestsGet
@mockIsDownloadable
def test_data_http_HDFAmbiguousExtension():
    for t in returnTypes:
        data = [[[[1, 2], [3, 4]]], [[[-1, -2], [-3, -4]]]]
        exp = nimble.data(source=data)
        url = 'http://mockrequests.nimble/HDFAmbiguousExtension.data'
        fromWeb = nimble.data(source=url)
        assert fromWeb == exp

@mockRequestsGet
@mockIsDownloadable
def test_data_http_HDFFileOK():
    for t in returnTypes:
        data = [[[[1, 2], [3, 4]]], [[[-1, -2], [-3, -4]]]]
        exp = nimble.data(source=data)
        url1 = 'http://mockrequests.nimble/HDF.hdf5'
        fromWeb1 = nimble.data(source=url1)
        url2 = 'http://mockrequests.nimble/HDF.h5'
        fromWeb2 = nimble.data(source=url2)
        assert fromWeb1 == fromWeb2 == exp

@mockRequestsGet
@mockIsDownloadable
def test_data_http_HDFPathsWithUrl():
    for t in returnTypes:
        data = [[[[1, 2], [3, 4]]], [[[-1, -2], [-3, -4]]]]
        url = 'http://mockrequests.nimble/HDFNoExtension'
        fromWeb = nimble.data(source=url)
        assert fromWeb.absolutePath == url
        assert fromWeb.relativePath == None

@mockRequestsGet
@mockIsDownloadable
def test_data_http_ZIP_single():
    for t in returnTypes:
        data = [[1,2,3],[4,5,6]]
        exp = nimble.data(source=data)
        url = 'http://mockrequests.nimble/ZIP.zip'
        fromWeb = nimble.data(source=url)
        assert fromWeb == exp

@mockRequestsGet
@mockIsDownloadable
def test_data_http_ZIP_multiple():
    for t in returnTypes:
        url = 'http://mockrequests.nimble/ZIP_multiple.zip'
        with raises(InvalidArgumentValue, match='Multiple files found in source'):
            nimble.data(source=url)

@mockRequestsGet
@mockIsDownloadable
def test_data_http_TAR_single():
    for t in returnTypes:
        data = [[1,2,3],[4,5,6]]
        exp = nimble.data(source=data)
        url = 'http://mockrequests.nimble/TAR.tar'
        fromWeb = nimble.data(source=url)
        assert fromWeb == exp

@mockRequestsGet
@mockIsDownloadable
def test_data_http_TAR_multiple_exception():
    for t in returnTypes:
        url = 'http://mockrequests.nimble/TAR_multiple.tar'
        with raises(InvalidArgumentValue, match='Multiple files found in source'):
            nimble.data(source=url)

@mockRequestsGet
@mockIsDownloadable
def test_data_http_GZIP():
    for t in returnTypes:
        data = [[1,2,3],[4,5,6]]
        exp = nimble.data(source=data)
        url = 'http://mockrequests.nimble/GZIP_data.csv.gz'
        fromWeb = nimble.data(source=url)
        assert fromWeb == exp

@mockRequestsGet
@mockIsDownloadable
def test_data_http_uciPathHandling():
    for t in returnTypes:
        data = [[1,2,3],[4,5,6]]
        exp = nimble.data(source=data)
        fromShorthand = nimble.data(source="uci::data")
        assert fromShorthand == exp

        url = "https://archive.ics.uci.edu/ml/datasets/data"
        fromPage = nimble.data(source=url)
        assert fromPage == exp

        fromShorthand = nimble.data(source="uci::data ignored")
        assert fromShorthand == exp

        url = "https://archive.ics.uci.edu/ml/datasets/data+ignored"
        fromPage = nimble.data(source=url)
        assert fromPage == exp

@mockRequestsGet
@mockIsDownloadable
def test_data_http_nimblePathHandling():
    for t in returnTypes:
        data = [[1,2,3],[4,5,6]]
        exp = nimble.data(source=data)
        fromShorthand = nimble.data(source="nimble::data")
        assert fromShorthand == exp

        url = 'willfind.github.io/nimble/examples/data'
        fromPage = nimble.data(source=url)
        assert fromPage == exp

@mockRequestsGet
@mockIsDownloadable
def test_data_http_linkError():
    for t in returnTypes:
        with raises(InvalidArgumentValue):
            url = 'http://mockrequests.nimble/linknotfound.csv'
            fromWeb = nimble.data(source=url)


##########################
# fetchFile / fetchFiles #
##########################
mockReqBasePath = os.path.join(nimble.settings.get('fetch', 'location'),
                               'nimbleData', 'mockrequests.nimble')

def clearNimbleData(func):
    @functools.wraps(func)
    def wrapped(*args, **kwargs):
        if os.path.exists(mockReqBasePath):
            shutil.rmtree(mockReqBasePath)
        return func(*args, **kwargs)
    return wrapped

@raises(InvalidArgumentValue)
@mockIsDownloadable
def test_data_fetch_notDownloadable():
    url = 'http://mockrequests.nimble/CSV/'
    paths = nimble.fetchFiles(url)

@noLogEntryExpected
@mockRequestsGet
@mockIsDownloadable
@clearNimbleData
def backend_fetch(url, multiple=False, exp=None):
    path = nimble.fetchFile(url)
    paths = nimble.fetchFiles(url)
    if exp is None:
        exp = os.path.join(*url[7:].split('/'))
    assert path.endswith(exp)
    if multiple:
        assert len(paths) > 1
        assert all(os.path.split(exp)[0] in path for path in paths)
    else:
        assert len(paths) == 1
        assert paths[0] == path


def test_data_fetchFiles_CSVFileOK():
    backend_fetch('http://mockrequests.nimble/CSV.csv')

def test_data_fetchFiles_CSVNoExtension():
    backend_fetch('http://mockrequests.nimble/CSVNoExtension')

def test_data_fetchFiles_CSVAmbiguousExtension():
    backend_fetch('http://mockrequests.nimble/CSVAmbiguousExtension.data')

def test_data_fetchFiles_ZIP_single():
    backend_fetch('http://mockrequests.nimble/ZIP.zip',
                  exp='mockrequests.nimble/data.csv')

def test_data_fetchFiles_ZIP_multiple():
    backend_fetch('http://mockrequests.nimble/ZIP_multiple.zip',
                  multiple=True)

def test_data_fetchFiles_TAR_single():
    backend_fetch('http://mockrequests.nimble/TAR.tar',
                  exp='mockrequests.nimble/data.csv')

def test_data_fetchFiles_TAR_multiple():
    backend_fetch('http://mockrequests.nimble/TAR_multiple.tar',
                  multiple=True)

def test_data_fetchFiles_GZIP():
    backend_fetch('http://mockrequests.nimble/GZIP_data.csv.gz',
                  exp='mockrequests.nimble/GZIP_data.csv')

def test_data_fetchFiles_urlSpaceFormatting():
    backend_fetch('http://mockrequests.nimble/hexEncode%20dir/CSV%20hexEncode.csv')
    backend_fetch('http://mockrequests.nimble/plusEncode+dir/CSV+plusEncode.csv')

@noLogEntryExpected
@mockIsDownloadable
@mockRequestsGet
@clearNimbleData
def test_data_fetch_uciPathHandling():
    urlBasePath = 'https://archive.ics.uci.edu/ml/datasets/'
    fileBasePath = os.path.join('nimbleData','archive.ics.uci.edu', 'ml',
                                'machine-learning-databases')
    urlToSingleFile = urlBasePath + 'data'
    singleFile = os.path.join(fileBasePath, 'data', 'CSV.csv')

    shortFile = nimble.fetchFile('uci::data')
    assert shortFile.endswith(singleFile)

    shortFiles = nimble.fetchFiles('UCI:: data ')
    assert len(shortFiles) == 1 and shortFiles[0].endswith(singleFile)

    pageFile = nimble.fetchFile(urlToSingleFile)
    assert pageFile.endswith(singleFile)
    pageFiles = nimble.fetchFiles(urlToSingleFile)
    assert len(pageFiles) == 1 and pageFiles[0].endswith(singleFile)

    with raises(InvalidArgumentValue):
        nimble.fetchFile('UcI::data multiple')
    with raises(InvalidArgumentValue):
        nimble.fetchFile(urlBasePath + 'data+multiple')
    multiFile1 = os.path.join(fileBasePath, 'data+multiple', 'more', 'CSV.csv')
    multiFile2 = os.path.join(fileBasePath, 'data+multiple', 'CSV.csv')

    shortPaths = nimble.fetchFiles('uci:: data multiple')
    assert (len(shortPaths) == 2
            and shortPaths[0].endswith(multiFile1)
            and shortPaths[1].endswith(multiFile2))

    pagePaths = nimble.fetchFiles(urlBasePath + 'data+multiple')
    # data available locally, return order is different than above
    assert (len(pagePaths) == 2
            and pagePaths[0].endswith(multiFile2)
            and pagePaths[1].endswith(multiFile1))

    # contains href to Index and .names files we want to ignore in fetchFile
    ignoreFile = os.path.join(fileBasePath, 'data+ignored', 'CSV.csv')
    urlToIgnoreFile = urlBasePath + 'data+ignored'

    shortIgFile = nimble.fetchFile('Uci::data ignored')
    assert shortIgFile.endswith(ignoreFile)

    shortIgFiles = nimble.fetchFiles('uci:: data ignored ')
    assert len(shortIgFiles) == 3
    assert sum(f.endswith(ignoreFile) for f in shortIgFiles) == 1

    pageIgFile = nimble.fetchFile(urlToIgnoreFile)
    assert pageIgFile.endswith(ignoreFile)
    pageIgFiles = nimble.fetchFiles(urlToIgnoreFile)
    assert len(pageIgFiles) == 3
    assert sum(f.endswith(ignoreFile) for f in pageIgFiles) == 1

@noLogEntryExpected
@mockIsDownloadable
@mockRequestsGet
@clearNimbleData
def test_data_fetch_nimblePathHandling():
    urlBasePath = 'https://willfind.github.io/nimble/examples/'
    fileBasePath = os.path.join('nimbleData','willfind.github.io', 'nimble',
                                '_downloads')
    urlToSingleFile = urlBasePath + 'data'
    singleFile = os.path.join(fileBasePath, 'hash', 'CSV.csv')

    shortFile = nimble.fetchFile('nimble::data')
    assert shortFile.endswith(singleFile)

    shortFiles = nimble.fetchFiles('Nimble:: data ')
    assert len(shortFiles) == 1 and shortFiles[0].endswith(singleFile)

    pageFile = nimble.fetchFile(urlToSingleFile)
    assert pageFile.endswith(singleFile)
    pageFiles = nimble.fetchFiles(urlToSingleFile)
    assert len(pageFiles) == 1 and pageFiles[0].endswith(singleFile)

    with raises(InvalidArgumentValue):
        nimble.fetchFile('NIMBLE::data multiple')
    with raises(InvalidArgumentValue):
        nimble.fetchFile(urlBasePath + 'data-multiple')

    multiFile1 = os.path.join(fileBasePath, 'hash-multiple-1', 'CSV.csv')
    multiFile2 = os.path.join(fileBasePath, 'hash-multiple-2', 'MTX.mtx')

    shortPaths = nimble.fetchFiles('nimble:: data multiple')
    assert (len(shortPaths) == 2
            and shortPaths[0].endswith(multiFile1)
            and shortPaths[1].endswith(multiFile2))

    pagePaths = nimble.fetchFiles(urlBasePath + 'data-multiple')
    assert (len(pagePaths) == 2
            and pagePaths[0].endswith(multiFile1)
            and pagePaths[1].endswith(multiFile2))

@mockIsDownloadable
@assertNotCalled(nimble.core._createHelpers.requests, 'get')
@clearNimbleData
def test_data_fetch_getFromLocal_csv():
    exp = os.path.join(mockReqBasePath, 'CSV.csv')
    if not os.path.exists(exp):
        os.makedirs(os.path.split(exp)[0])
        with open(exp, 'w') as f:
            f.write('1,2,3\n4,5,6')

    assert os.path.exists(exp)
    # if requests is not used, it was retrieved locally
    path = nimble.fetchFile('http://mockrequests.nimble/CSV.csv')
    paths = nimble.fetchFiles('http://mockrequests.nimble/CSV.csv')

@mockIsDownloadable
@assertNotCalled(nimble.core._createHelpers.requests, 'get')
@clearNimbleData
def test_data_fetch_getFromLocal_zip():
    if not os.path.exists(mockReqBasePath):
        os.makedirs(mockReqBasePath)

    exp = os.path.join(mockReqBasePath, 'ZIP.zip')
    if not os.path.exists(exp):
        with zipfile.ZipFile(exp, 'w') as myzip:
            myzip.writestr('data.csv', '1,2,3\n4,5,6')
            myzip.writestr(os.path.join('archive', 'old.csv'), '1,2,3\n4,5,6')
        with zipfile.ZipFile(exp, 'r') as myzip:
            myzip.extractall(mockReqBasePath)

    assert os.path.exists(exp)
    assert os.path.exists(os.path.join(mockReqBasePath, 'data.csv'))
    assert os.path.exists(os.path.join(mockReqBasePath, 'archive', 'old.csv'))
    with assertNotCalled(zipfile.ZipFile, 'extractall'):
        # requests and extractall should not be used
        path = nimble.fetchFile('http://mockrequests.nimble/ZIP.zip')
        paths = nimble.fetchFiles('http://mockrequests.nimble/ZIP.zip')

@mockIsDownloadable
@assertNotCalled(nimble.core._createHelpers.requests, 'get')
@clearNimbleData
def test_data_fetch_getFromLocal_gzip():
    if not os.path.exists(mockReqBasePath):
        os.makedirs(mockReqBasePath)

    exp = os.path.join(mockReqBasePath, 'GZIP_data.csv')
    if not os.path.exists(exp):
        with open(exp, 'wb') as f:
            f.write(b'1,2,3/n4,5,6')
        with open(exp, 'rb') as fIn:
            with gzip.open(exp + '.gz', 'wb') as fOut:
                shutil.copyfileobj(fIn, fOut)

    assert os.path.exists(exp)
    assert os.path.exists(exp + '.gz')
    # requests should not be used
    path = nimble.fetchFile('http://mockrequests.nimble/GZIP_data.csv.gz')
    paths = nimble.fetchFiles('http://mockrequests.nimble/GZIP_data.csv.gz')
    assert path == exp
    assert len(paths) == 1 and paths[0] == exp

@mockIsDownloadable
@clearNimbleData
def test_data_fetch_forceDownload():
    local = os.path.join(mockReqBasePath, 'CSV.csv')
    if not os.path.exists(local):
        try:
            os.makedirs(os.path.split(local)[0])
        except FileExistsError:
            pass
        with open(local, 'w') as f:
            f.write('1,2,3\n4,5,6')

    assert os.path.exists(local)
    # if requests is used, we downloaded the data again
    reqGetCalled = assertCalled(nimble.core._createHelpers.requests, 'get')
    with reqGetCalled:
        nimble.fetchFiles('http://mockrequests.nimble/CSV.csv', overwrite=True)
    with reqGetCalled:
        nimble.fetchFile('http://mockrequests.nimble/CSV.csv', overwrite=True)

###################################
# ignoreNonNumericalFeatures flag #
###################################

def test_data_ignoreNonNumericalFeaturesCSV():
    for t in returnTypes:
        fromList = nimble.data(source=[[1, 3], [5, 7]], returnType=t)

        # instantiate from csv file
        with tempfile.NamedTemporaryFile(suffix=".csv", mode='w') as tmpCSV:
            tmpCSV.write("1,two,3.0,four\n")
            tmpCSV.write("5,six,7,8\n")
            tmpCSV.flush()

            fromCSV = nimble.data(tmpCSV.name, ignoreNonNumericalFeatures=True,
                                  returnType=t)

            assert fromList == fromCSV

            # sanity check
            fromCSV = nimble.data(source=tmpCSV.name)
            assert len(fromCSV.features) == 4


def test_data_CSV_ignoreNonNumerical_removalCleanup_hard():
    for t in returnTypes:
        fromList = nimble.data(source=[[1, 3], [5, 7], [11, 12], [13, 14]],
                               returnType=t)

        # instantiate from csv file
        with tempfile.NamedTemporaryFile(suffix=".csv", mode='w') as tmpCSV:
            tmpCSV.write("1,2,3.0,4.0,1\n")
            tmpCSV.write("5,six,7,8,1\n")
            tmpCSV.write("11,6,12,eight,1.0\n")
            tmpCSV.write("13,one,14,9,who?\n")
            tmpCSV.flush()

            fromCSV = nimble.data(tmpCSV.name, ignoreNonNumericalFeatures=True,
                                  returnType=t)

            assert fromList == fromCSV

            # sanity check
            fromCSV = nimble.data(source=tmpCSV.name)
            assert len(fromCSV.features) == 5


def test_data_CSV_ignoreNonNumerical_removalCleanup_easy():
    for t in returnTypes:
        fromList = nimble.data(source=[[1, 3], [5, 7], [11, 12], [13, 14]],
                               returnType=t)

        # instantiate from csv file
        with tempfile.NamedTemporaryFile(suffix=".csv", mode='w') as tmpCSV:
            tmpCSV.write("1,two,3.0,four,one\n")
            tmpCSV.write("5,6,7,8,1\n")
            tmpCSV.write("11,6,12,8,1.0\n")
            tmpCSV.write("13,1,14,9,2\n")
            tmpCSV.flush()

            fromCSV = nimble.data(tmpCSV.name, ignoreNonNumericalFeatures=True,
                                  returnType=t)

            assert fromList == fromCSV

            # sanity check
            fromCSV = nimble.data(source=tmpCSV.name)
            assert len(fromCSV.features) == 5


def test_data_ignoreNonNumericalFeaturesCSV_noEffect():
    for t in returnTypes:
        fromList = nimble.data(source=[[1, 2, 3, 4], [5, 6, 7, 8]],
                               returnType=t)

        # instantiate from csv file
        with tempfile.NamedTemporaryFile(suffix=".csv", mode='w') as tmpCSV:
            tmpCSV.write("1,2,3,4\n")
            tmpCSV.write("5,6,7,8\n")
            tmpCSV.flush()

            fromCSV = nimble.data(tmpCSV.name, ignoreNonNumericalFeatures=True,
                                  returnType=t)

            assert fromList == fromCSV

            fromCSV = nimble.data(source=tmpCSV.name)
            assert len(fromCSV.features) == 4


def test_CSV_ignoreNonNumericalFeatures_featureNamesDontTrigger():
    for t in returnTypes:
        fnames = ['1', '2', '3', 'four']
        fromList = nimble.data([[5, 6, 7, 8]], featureNames=fnames,
                               returnType=t)

        # instantiate from csv file
        with tempfile.NamedTemporaryFile(suffix=".csv", mode='w') as tmpCSV:
            tmpCSV.write("1,2,3,four\n")
            tmpCSV.write("5,6,7,8\n")
            tmpCSV.flush()

            fromCSV = nimble.data(tmpCSV.name, featureNames=True, returnType=t,
                                  ignoreNonNumericalFeatures=True)

            assert fromList == fromCSV


def test_CSV_ignoreNonNumericalFeatures_featureNamesAdjusted():
    for t in returnTypes:
        fNames = ["1", "2", "3"]
        data = [[1, 2, 3], [5, 6, 7]]
        fromList = nimble.data(featureNames=fNames, source=data, returnType=t)

        # instantiate from csv file
        with tempfile.NamedTemporaryFile(suffix=".csv", mode='w') as tmpCSV:
            tmpCSV.write("1,2,3,4\n")
            tmpCSV.write("1,2,3,four\n")
            tmpCSV.write("5,6,7,H8\n")
            tmpCSV.flush()

            fromCSV = nimble.data(tmpCSV.name, featureNames=True, returnType=t,
                                  ignoreNonNumericalFeatures=True)

            assert fromList == fromCSV


def test_CSV_data_ignoreNonNumericalFeatures_allRemoved():
    for t in returnTypes:
        pNames = ['single', 'dubs', 'trips']
        fromList = nimble.data(pointNames=pNames, source=[[], [], []],
                               returnType=t)

        # instantiate from csv file
        with tempfile.NamedTemporaryFile(suffix=".csv", mode='w') as tmpCSV:
            tmpCSV.write(",ones,twos,threes\n")
            tmpCSV.write("single,1A,2A,3A\n")
            tmpCSV.write("dubs,11,22A,33\n")
            tmpCSV.write("trips,111,222,333\n")
            tmpCSV.flush()

            fromCSV = nimble.data(tmpCSV.name, pointNames=True,
                featureNames=True, returnType=t, ignoreNonNumericalFeatures=True)

            assert fromList == fromCSV


####################################################
# Difficult CSV Formatting: whitespace and quoting #
####################################################

def test_CSVformatting_simpleQuotedValues():
    for t in returnTypes:
        fromList = nimble.data([[1, 2, 3, 4], [5, 6, 7, 8]], returnType=t)

        # instantiate from csv file
        with tempfile.NamedTemporaryFile(suffix=".csv", mode='w') as tmpCSV:
            tmpCSV.write("1,\"2\",\"3\",4\n")
            tmpCSV.write("5,\"6\",\"7\",8\n")
            tmpCSV.flush()

            fromCSV = nimble.data(source=tmpCSV.name, returnType=t)

            assert fromList == fromCSV


def test_CSVformatting_specialCharsInQuotes():
    for t in returnTypes:
        fNames = ["1,ONE", "2;TWO", "3\t'EE'"]
        data = [[1, 2, 3], [5, 6, 7]]
        dataAll = [[1, 2, 3, 4], [5, 6, 7, 8]]
        fromList = nimble.data(data, featureNames=fNames[:3], returnType=t)

        # instantiate from csv file
        with tempfile.NamedTemporaryFile(suffix=".csv", mode='w') as tmpCSV:
            tmpCSV.write("\"1,ONE\",\"2;TWO\",\"3\t'EE'\",\"4f\"\n")
            tmpCSV.write("1,2,3,four\n")
            tmpCSV.write("5,6,7,H8\n")
            tmpCSV.flush()

            fromCSV = nimble.data(tmpCSV.name, featureNames=True, returnType=t,
                                  ignoreNonNumericalFeatures=True)

            assert fromList == fromCSV


def test_CSVformatting_emptyAndCommentLines():
    for t in returnTypes:
        data = [['1', 2, 3, 4], ['#11', 22, 33, 44], ['5', 6, 7, 8]]

        fromList = nimble.data(source=data, returnType=t)

        # instantiate from csv file
        with tempfile.NamedTemporaryFile(suffix=".csv", mode='w') as tmpCSV:
            tmpCSV.write("#stuff\n")
            tmpCSV.write("\n")
            tmpCSV.write("\n")
            tmpCSV.write("#1,2,3,4\n")
            tmpCSV.write("\n")
            tmpCSV.write("1,2,3,4\n")
            tmpCSV.write("#11,22,33, 44\n")
            tmpCSV.write("\n")
            tmpCSV.write("5,6,7,8\n")
            tmpCSV.write("\n")
            tmpCSV.flush()

            fromCSV = nimble.data(tmpCSV.name, featureNames=False,
                                  returnType=t)

            assert fromList == fromCSV


def test_CSVformatting_scientificNotation():
    for t in returnTypes:
        data = [[1., 2., 3.], [11., 22., 33.], [111., 222., 333.]]
        fromRaw = nimble.data(source=data)

        # instantiate from csv file
        with tempfile.NamedTemporaryFile(suffix=".csv", mode='w') as tmpCSV:
            tmpCSV.write("1.000000000e+00,2.000000000e+00,3.000000000e+00\n")
            tmpCSV.write("1.100000000e+01,2.200000000e+01,3.300000000e+01\n")
            tmpCSV.write("1.110000000e+02,2.220000000e+02,3.330000000e+02\n")
            tmpCSV.flush()

            fromCSV = nimble.data(source=tmpCSV.name)

            assert fromRaw == fromCSV


################################
# keepPoints, keepFeatures #
################################

def test_data_keepPF_AllPossibleNatOrder():
    filesForms = ['csv', 'mtx']
    for (t, f) in itertools.product(returnTypes, filesForms):
        data = [[1, 2, 3], [11, 22, 33], [111, 222, 333]]
        orig = nimble.data(source=data)
        with tempfile.NamedTemporaryFile(suffix="." + f) as tmpF:
            orig.save(tmpF.name, fileFormat=f, includeNames=False)
            tmpF.flush()

            poss = [[0], [1], [2], [0, 1], [0, 2], [1, 2], 'all']
            for (pSel, fSel) in itertools.product(poss, poss):
                ret = nimble.data(tmpF.name, returnType=t, keepPoints=pSel,
                                  keepFeatures=fSel)
                fromOrig = nimble.data(orig._data, returnType=t,
                                       keepPoints=pSel, keepFeatures=fSel)

                assert ret == fromOrig


def test_data_keepPF_AllPossibleReverseOrder():
    filesForms = ['csv', 'mtx']
    for (t, f) in itertools.product(returnTypes, filesForms):
        data = [[1, 2, 3], [11, 22, 33], [111, 222, 333]]
        orig = nimble.data(source=data)
        with tempfile.NamedTemporaryFile(suffix="." + f) as tmpF:
            orig.save(tmpF.name, fileFormat=f, includeNames=False)
            tmpF.flush()

            poss = [[0, 1], [0, 2], [1, 2]]
            for (pSel, fSel) in itertools.product(poss, poss):
                ret = nimble.data(tmpF.name, returnType=t, keepPoints=pSel,
                                  keepFeatures=fSel)
                fromOrig = nimble.data(orig._data, returnType=t,
                                       keepPoints=pSel, keepFeatures=fSel)

                assert ret == fromOrig

                pSelR = copy.copy(pSel)
                pSelR.reverse()
                fSelR = copy.copy(fSel)
                fSelR.reverse()

                retT = nimble.data(tmpF.name, returnType=t, keepPoints=pSelR,
                                   keepFeatures=fSelR)
                fromOrigT = nimble.data(orig._data, returnType=t,
                                        keepPoints=pSelR, keepFeatures=fSelR)

                assert retT != ret
                assert retT == fromOrigT
                assert fromOrigT != fromOrig


def test_data_keepPF_AllPossibleWithNames_extracted():
    data = [[1., 2., 3.], [11., 22., 33.], [111., 222., 333.]]
    orig = nimble.data(source=data)
    filesForms = ['csv', 'mtx']
    for (t, f) in itertools.product(returnTypes, filesForms):
        with tempfile.NamedTemporaryFile(suffix="." + f) as tmpF:
            orig.save(tmpF.name, fileFormat=f, includeNames=False)
            tmpF.flush()

            poss = [[0], [1], [0, 1], [1, 0], 'all']
            for (pSel, fSel) in itertools.product(poss, poss):
                toUse = orig.copy(to="pythonlist")
                fromOrig = nimble.data(
                    toUse, returnType=t, keepPoints=pSel, keepFeatures=fSel,
                    pointNames=True, featureNames=True)

                ret = nimble.data(
                    tmpF.name, returnType=t, keepPoints=pSel, keepFeatures=fSel,
                    pointNames=True, featureNames=True)

                pSelUse = copy.copy(pSel)
                fSelUse = copy.copy(fSel)
                if pSel != 'all':
                    for i in range(len(pSel)):
                        pSelUse[i] = ret.points.getName(i)

                if fSel != 'all':
                    for i in range(len(fSel)):
                        fSelUse[i] = ret.features.getName(i)

                retN = nimble.data(
                    tmpF.name, returnType=t, keepPoints=pSelUse,
                    keepFeatures=fSelUse, pointNames=True,
                    featureNames=True)

                assert ret == fromOrig
                assert retN == fromOrig


def test_data_keepPF_AllPossibleWithNames_fullNamesListProvided():
    pnames = ["11.", "111.", "1111"]
    fnames = ["2.", "3.", "4."]
    data = [[22., 33., 44.], [222., 333., 444.], [2222., 3333., 4444.]]
    orig = nimble.data(data, pointNames=pnames, featureNames=fnames,
                       returnType="List")

    filesForms = ['csv', 'mtx']
    for (t, f) in itertools.product(returnTypes, filesForms):
        with tempfile.NamedTemporaryFile(suffix="." + f) as tmpF:
            orig.save(tmpF.name, fileFormat=f, includeNames=False)
            tmpF.flush()

            poss = [[0], [1], [0, 1], [1, 0], [0, 2], [2, 0], [1, 2], [2, 1], 'all']
            for (pSel, fSel) in itertools.product(poss, poss):
                toUseData = orig.copy(to="pythonlist")

                fromOrig = nimble.data(
                    toUseData, keepPoints=pSel, keepFeatures=fSel,
                    pointNames=pnames, featureNames=fnames, returnType=t)

                ret = nimble.data(
                    tmpF.name, keepPoints=pSel, keepFeatures=fSel,
                    pointNames=pnames, featureNames=fnames, returnType=t)

                pSelUse = copy.copy(pSel)
                fSelUse = copy.copy(fSel)
                if pSel != 'all':
                    for i in range(len(pSel)):
                        pSelUse[i] = ret.points.getName(i)

                if fSel != 'all':
                    for i in range(len(fSel)):
                        fSelUse[i] = ret.features.getName(i)

                retN = nimble.data(
                    tmpF.name, keepPoints=pSelUse, keepFeatures=fSelUse,
                    pointNames=pnames, featureNames=fnames, returnType=t)

                assert ret == fromOrig
                assert retN == fromOrig


def test_data_keepPF_AllPossibleWithNames_fullNamesDictProvided():
    pnames = {"11.": 0, "111.": 1, "1111.": 2}
    fnames = {"2.": 0, "3.": 1, "4.": 2}
    data = [[22., 33., 44.], [222., 333., 444.], [2222., 3333., 4444.]]
    orig = nimble.data(data, pointNames=pnames, featureNames=fnames,
                       returnType="List")

    filesForms = ['csv', 'mtx']
    for (t, f) in itertools.product(returnTypes, filesForms):
        with tempfile.NamedTemporaryFile(suffix="." + f) as tmpF:
            orig.save(tmpF.name, fileFormat=f, includeNames=False)
            tmpF.flush()

            poss = [[0], [1], [0, 1], [1, 0], [0, 2], [2, 0], [1, 2], [2, 1], 'all']
            for (pSel, fSel) in itertools.product(poss, poss):
                toUseData = orig.copy(to="pythonlist")

                fromOrig = nimble.data(
                    toUseData, keepPoints=pSel, keepFeatures=fSel,
                    pointNames=pnames, featureNames=fnames, returnType=t)

                ret = nimble.data(
                    tmpF.name, keepPoints=pSel, keepFeatures=fSel,
                    pointNames=pnames, featureNames=fnames, returnType=t)

                pSelUse = copy.copy(pSel)
                fSelUse = copy.copy(fSel)
                if pSel != 'all':
                    for i in range(len(pSel)):
                        pSelUse[i] = ret.points.getName(i)

                if fSel != 'all':
                    for i in range(len(fSel)):
                        fSelUse[i] = ret.features.getName(i)

                retN = nimble.data(
                    tmpF.name, keepPoints=pSelUse, keepFeatures=fSelUse,
                    pointNames=pnames, featureNames=fnames, returnType=t)

                assert ret == fromOrig
                assert retN == fromOrig


def test_data_keepPF_AllCombosWithExactNamesProvided():
    pnames = ["11.", "111.", "1111."]
    fnames = ["2.", "3.", "4."]
    data = [[22., 33., 44.], [222., 333., 444.], [2222., 3333., 4444.]]
    orig = nimble.data(data, pointNames=pnames, featureNames=fnames,
                       returnType="List")

    filesForms = ['csv', 'mtx']
    for (t, f) in itertools.product(returnTypes, filesForms):
        with tempfile.NamedTemporaryFile(suffix="." + f) as tmpF:
            orig.save(tmpF.name, fileFormat=f, includeNames=False)
            tmpF.flush()

            toUseData = orig.copy(to="pythonlist")
            pSel = [0, 1]
            fSel = [1, 0]
            pNameSel = ["11.", "111."]
            fNameSel = ["3.", "2."]

            fromOrig = nimble.data(
                toUseData, keepPoints=pSel, keepFeatures=fSel,
                pointNames=pNameSel, featureNames=fNameSel, returnType=t)

            ret = nimble.data(
                tmpF.name, keepPoints=pSel, keepFeatures=fSel,
                pointNames=pNameSel, featureNames=fNameSel, returnType=t)

            assert ret == fromOrig

            pSel = ["11.", "111."]
            # using names should fail because we do not have full
            # access to the names for every data point
            with raises(InvalidArgumentValue):
                retN = nimble.data(
                    tmpF.name, keepPoints=pSel, pointNames=pNameSel,
                    featureNames=fNameSel, returnType=t)

            fSel = ["3.", "2."]
            # using names should fail because we do not have full
            # access to the names for every data point
            with raises(InvalidArgumentValue):
                retN = nimble.data(
                    tmpF.name, keepFeatures=fSel, pointNames=pNameSel,
                    featureNames=fNameSel, returnType=t)

            # keepPoints/Features is not permitted to be the same length
            # as its respective axis when names are not extracted
            pSel = [1, 0, 2]
            with raises(InvalidArgumentValue):
                ret = nimble.data(
                    tmpF.name, keepPoints=pSel, pointNames=pnames,
                    featureNames=fnames, returnType=t)

            pSel = ["111.", "11.", "1111."]
            with raises(InvalidArgumentValue):
                retN = nimble.data(
                    tmpF.name, keepPoints=pSel, pointNames=pnames,
                    featureNames=fnames, returnType=t)

            fSel = [2, 1, 0]
            with raises(InvalidArgumentValue):
                ret = nimble.data(
                    tmpF.name, keepFeatures=fSel, pointNames=pnames,
                    featureNames=fnames, returnType=t)

            fSel = ["3.", "2.", "4."]
            with raises(InvalidArgumentValue):
                retN = nimble.data(
                    tmpF.name, keepFeatures=fSel, pointNames=pnames,
                    featureNames=fnames, returnType=t)

def test_data_keepPF_exception_sameNameAndIndex():
    pnames = {"11.": 0, "111.": 1, "1111.": 2}
    fnames = {"2.": 0, "3.": 1, "4.": 2}
    data = [[22., 33., 44.], [222., 333., 444.], [2222., 3333., 4444.]]

    for t in returnTypes:
        with raises(InvalidArgumentValue):
            toTest = nimble.data(source=data, pointNames=pnames,
                                 featureNames=fnames, keepPoints=[0, "11."])

        with raises(InvalidArgumentValue):
            toTest = nimble.data(source=data, pointNames=pnames,
                                 featureNames=fnames, keepFeatures=[0, "2."])


def test_data_csv_keepPoints_IndexingGivenFeatureNames():
    data = [[111, 222, 333]]
    fnames = ['1', '2', '3']
    wanted = nimble.data(source=data, featureNames=fnames)
    # instantiate from csv file
    with tempfile.NamedTemporaryFile(suffix=".csv", mode='w') as tmpCSV:
        tmpCSV.write("1,2,3\n")
        tmpCSV.write("11,22,33\n")
        tmpCSV.write("111,222,333\n")
        tmpCSV.flush()

        fromCSV = nimble.data(tmpCSV.name, keepPoints=[1], featureNames=True)

        raw = [[1, 2, 3], [11, 22, 33], [111, 222, 333]]
        fromRaw = nimble.data(raw, keepPoints=[1], featureNames=True)

        assert fromRaw == wanted
        assert fromCSV == wanted


# since the data helper for raw data is chained onto the
# helper for file input, we need tests to show that we don't
# just read all of the data into an object and then remove the
# stuff we don't want in the raw data helper. If these pass,
# unwanted data could still be stored in memory, but it limits
# that mistake to the file input helpers only.

def test_data_keepPF_csv_noUncessaryStorage():
    wanted = nimble.data(source=[[22], [222]])
    backup = nimble.core._createHelpers.initDataObject

    try:
        def fakeinitDataObject(
                rawData, pointNames, featureNames, returnType, name,
                convertToType, keepPoints, keepFeatures, treatAsMissing,
                replaceMissingWith, rowsArePoints, copyData=False,
                paths=(None, None), extracted=(None, None)):
            assert len(rawData) == 2
            assert len(rawData[0]) == 1
            return nimble.core.data.Matrix(rawData)

        nimble.core._createHelpers.initDataObject = fakeinitDataObject

        # instantiate from csv file
        with tempfile.NamedTemporaryFile(suffix=".csv", mode='w') as tmpCSV:
            tmpCSV.write("1,2,3\n")
            tmpCSV.write("11,22,33\n")
            tmpCSV.write("111,222,333\n")
            tmpCSV.flush()

            fromCSV = nimble.data(tmpCSV.name, keepPoints=[1, 2],
                                  keepFeatures=[1])
            assert fromCSV == wanted
    finally:
        nimble.core._createHelpers.initDataObject = backup

#def TODOtest_data_keepPF_mtxArr_noUncessaryStorage():
#	fromList = nimble.data(source=[[2]])
#	backup = nimble.core._createHelpers.initDataObject
#
#	try:
#		def fakeinitDataObject(
#				returnType, rawData, pointNames, featureNames, name, path,
#				keepPoints, keepFeatures):
#			assert len(rawData) == 1
#			assert len(rawData[0]) == 1
#			return nimble.core.data.List(rawData)
#
#		nimble.core._createHelpers.initDataObject = fakeinitDataObject
#
#		# instantiate from mtx array file
#		with tempfile.NamedTemporaryFile(suffix=".mtx", mode='w') as tmpMTXArr:
#			tmpMTXArr.write("%%MatrixMarket matrix array integer general\n")
#			tmpMTXArr.write("1 3\n")
#			tmpMTXArr.write("1\n")
#			tmpMTXArr.write("2\n")
#			tmpMTXArr.write("3\n")
#			tmpMTXArr.flush()
#			fromMTXArr = nimble.data(
#				returnType='Matrix', source=tmpMTXArr.name, keepPoints=[0],
#				keepFeatures=[1])
#
#			assert fromList == fromMTXArr
#	finally:
#		nimble.core._createHelpers.initDataObject = backup


#def TODOtest_data_keepPF_mtxCoo_noUncessaryStorage():
#	fromList = nimble.data(source=[[2]])
#	backup = nimble.core._createHelpers.initDataObject
#
#	try:
#		def fakeinitDataObject(
#				returnType, rawData, pointNames, featureNames, name, path,
#				keepPoints, keepFeatures):
#			assert rawData.shape == (1,1)
#			return nimble.core.data.List(rawData)
#
#		nimble.core._createHelpers.initDataObject = fakeinitDataObject
#
#		# instantiate from mtx coordinate file
#		with tempfile.NamedTemporaryFile(suffix=".mtx", mode='w') as tmpMTXCoo:
#			tmpMTXCoo.write("%%MatrixMarket matrix coordinate integer general\n")
#			tmpMTXCoo.write("1 3 3\n")
#			tmpMTXCoo.write("1 1 1\n")
#			tmpMTXCoo.write("1 2 2\n")
#			tmpMTXCoo.write("1 3 3\n")
#			tmpMTXCoo.flush()
#			fromMTXCoo = nimble.data(
#				returnType='Matrix', source=tmpMTXCoo.name, keepPoints=[0],
#				keepFeatures=[1])
#
#			assert fromList == fromMTXCoo
#
#	finally:
#		nimble.core._createHelpers.initDataObject = backup


def test_data_keepPF_csv_simple():
    wanted = nimble.data(source=[[222], [22]])
    # instantiate from csv file
    with tempfile.NamedTemporaryFile(suffix=".csv", mode='w') as tmpCSV:
        tmpCSV.write("1,2,3\n")
        tmpCSV.write("11,22,33\n")
        tmpCSV.write("111,222,333\n")
        tmpCSV.flush()

        fromCSV = nimble.data(tmpCSV.name, keepPoints=[2, 1], keepFeatures=[1])
        assert fromCSV == wanted


def test_data_keepPF_mtxArr_simple():
    fromList = nimble.data(source=[[3]])

    # instantiate from mtx array file
    with tempfile.NamedTemporaryFile(suffix=".mtx", mode='w') as tmpMTXArr:
        tmpMTXArr.write("%%MatrixMarket matrix array integer general\n")
        tmpMTXArr.write("2 2\n")
        tmpMTXArr.write("1\n")
        tmpMTXArr.write("2\n")
        tmpMTXArr.write("3\n")
        tmpMTXArr.write("4\n")
        tmpMTXArr.flush()
        fromMTXArr = nimble.data(tmpMTXArr.name, keepPoints=[0],
                                 keepFeatures=[1])

        assert fromList == fromMTXArr


def test_data_keepPF_mtxCoo_simple():
    fromList = nimble.data(source=[[2]], returnType="Sparse")

    # instantiate from mtx coordinate file
    with tempfile.NamedTemporaryFile(suffix=".mtx", mode='w') as tmpMTXCoo:
        tmpMTXCoo.write("%%MatrixMarket matrix coordinate integer general\n")
        tmpMTXCoo.write("2 3 3\n")
        tmpMTXCoo.write("1 1 1\n")
        tmpMTXCoo.write("1 2 2\n")
        tmpMTXCoo.write("2 3 3\n")
        tmpMTXCoo.flush()
        fromMTXCoo = nimble.data(tmpMTXCoo.name, keepPoints=[0],
                                 keepFeatures=[1])

        assert fromList == fromMTXCoo


def test_data_keepPF_pythonList_simple():
    wanted = nimble.data(source=[[22, 33], [222, 333]])
    raw = [[1, 2, 3], [11, 22, 33], [111, 222, 333]]

    fromList = nimble.data(raw, keepPoints=[1, 2], keepFeatures=[1, 2])
    assert fromList == wanted

    wanted = nimble.data(source=[[333, 222], [33, 22]])
    fromList = nimble.data(raw, keepPoints=[2, 1], keepFeatures=[2, 1])
    assert fromList == wanted


def test_data_keepPF_npArray_simple():
    wanted = nimble.data(source=[[22, 33], [222, 333]])
    rawList = [[1, 2, 3], [11, 22, 33], [111, 222, 333]]
    raw = np.array(rawList)

    fromNPArr = nimble.data(raw, keepPoints=[1, 2], keepFeatures=[1, 2])
    assert fromNPArr == wanted

    wanted = nimble.data(source=[[333, 222], [33, 22]])
    fromNPArr = nimble.data(raw, keepPoints=[2, 1], keepFeatures=[2, 1])
    assert fromNPArr == wanted


def test_data_keepPF_npMatrix_simple():
    wanted = nimble.data(source=[[22, 33], [222, 333]])
    rawList = [[1, 2, 3], [11, 22, 33], [111, 222, 333]]
    raw = np.matrix(rawList)

    fromList = nimble.data(raw, keepPoints=[1, 2], keepFeatures=[1, 2])
    assert fromList == wanted

    wanted = nimble.data(source=[[333, 222], [33, 22]])
    fromList = nimble.data(raw, keepPoints=[2, 1], keepFeatures=[2, 1])
    assert fromList == wanted


def test_data_keepPF_spCoo_simple():
    wanted = nimble.data(source=[[22, 33], [222, 333]], returnType="Sparse")
    rawList = [[1, 2, 3], [11, 22, 33], [111, 222, 333]]
    raw = scipy.sparse.coo_matrix(rawList)

    fromCOO = nimble.data(raw, keepPoints=[1, 2], keepFeatures=[1, 2])
    assert fromCOO == wanted

    wanted = nimble.data(source=[[333, 222], [33, 22]], returnType="Sparse")
    fromCOO = nimble.data(raw, keepPoints=[2, 1], keepFeatures=[2, 1])
    assert fromCOO == wanted


def test_data_keepPF_spCsc_simple():
    wanted = nimble.data(source=[[22, 33], [222, 333]], returnType="Sparse")
    rawList = [[1, 2, 3], [11, 22, 33], [111, 222, 333]]
    raw = scipy.sparse.csc_matrix(rawList)

    fromCSC = nimble.data(raw, keepPoints=[1, 2], keepFeatures=[1, 2],)
    assert fromCSC == wanted

    wanted = nimble.data(source=[[333, 222], [33, 22]], returnType="Sparse")
    fromCSC = nimble.data(raw, keepPoints=[2, 1], keepFeatures=[2, 1])
    assert fromCSC == wanted


@raises(InvalidArgumentValue)
def test_keepPF_csv_ExceptionUnknownFeatureName_Extracted():
    # instantiate from csv file
    with tempfile.NamedTemporaryFile(suffix=".csv", mode='w') as tmpCSV:
        tmpCSV.write("pns,ones,twos,threes\n")
        tmpCSV.write("single,1,2,3\n")
        tmpCSV.write("dubs,11,22,33\n")
        tmpCSV.write("trips,111,222,333\n")
        tmpCSV.flush()

        nimble.data(tmpCSV.name, pointNames=True, featureNames=True,
                    returnType="List", keepFeatures=[0, "fours"])


@raises(InvalidArgumentValue)
def test_keepPF_csv_ExceptionUnknownFeatureName_Provided():
    # instantiate from csv file
    with tempfile.NamedTemporaryFile(suffix=".csv", mode='w') as tmpCSV:
        tmpCSV.write("1,2,3\n")
        tmpCSV.write("11,22,33\n")
        tmpCSV.write("111,222,333\n")
        tmpCSV.flush()

        nimble.data(tmpCSV.name, featureNames=['ones', 'twos', 'threes'],
                    keepFeatures=[0, "fours"], returnType="List")


@raises(InvalidArgumentValue)
def test_csv_keepFeatures_indexNotInFile():
    with tempfile.NamedTemporaryFile(suffix=".csv", mode='w') as tmpCSV:
        tmpCSV.write("pns,ones,twos,threes\n")
        tmpCSV.write("single,1,2,3\n")
        tmpCSV.write("dubs,11,22,33\n")
        tmpCSV.write("trips,111,222,333\n")
        tmpCSV.flush()

        nimble.data(tmpCSV.name, pointNames=False, featureNames=False,
                    returnType="List", keepPoints=[1, 2], keepFeatures=[1, 42])


@raises(InvalidArgumentValue)
def test_csv_keepPoints_indexNotInFile():
    with tempfile.NamedTemporaryFile(suffix=".csv", mode='w') as tmpCSV:
        tmpCSV.write("pns,ones,twos,threes\n")
        tmpCSV.write("single,1,2,3\n")
        tmpCSV.write("dubs,11,22,33\n")
        tmpCSV.write("trips,111,222,333\n")
        tmpCSV.flush()

        nimble.data(tmpCSV.name, pointNames=False, featureNames=False,
                    returnType="List", keepPoints=[12, 2, 3], keepFeatures=[1, 2])


@raises(InvalidArgumentValue)
def test_keepPF_csv_ExceptionUnknownPointName_extracted():
    # instantiate from csv file
    with tempfile.NamedTemporaryFile(suffix=".csv", mode='w') as tmpCSV:
        tmpCSV.write("pns,ones,twos,threes\n")
        tmpCSV.write("single,1,2,3\n")
        tmpCSV.write("dubs,11,22,33\n")
        tmpCSV.write("trips,111,222,333\n")
        tmpCSV.flush()

        nimble.data(tmpCSV.name, pointNames=True, featureNames=True,
                    returnType="List", keepPoints=[1, "quads"])


@raises(InvalidArgumentValue)
def test_keepPF_csv_ExceptionUnknownPointName_provided():
    # instantiate from csv file
    with tempfile.NamedTemporaryFile(suffix=".csv", mode='w') as tmpCSV:
        tmpCSV.write("1,2,3\n")
        tmpCSV.write("11,22,33\n")
        tmpCSV.write("111,222,333\n")
        tmpCSV.flush()

        nimble.data(tmpCSV.name, pointNames=['single', 'dubs', 'trips'],
                    returnType="List", keepPoints=[1, "quads"])


@raises(InvalidArgumentValue)
def test_csv_keepPoints_noNamesButNameSpecified():
    with tempfile.NamedTemporaryFile(suffix=".csv", mode='w') as tmpCSV:
        tmpCSV.write("pns,ones,twos,threes\n")
        tmpCSV.write("single,1,2,3\n")
        tmpCSV.write("dubs,11,22,33\n")
        tmpCSV.write("trips,111,222,333\n")
        tmpCSV.flush()

        nimble.data(tmpCSV.name, pointNames=False, featureNames=False,
                    returnType='List', keepPoints=['dubs', 1], keepFeatures=[2])


@raises(InvalidArgumentValue)
def test_csv_keepFeatures_noNamesButNameSpecified():
    with tempfile.NamedTemporaryFile(suffix=".csv", mode='w') as tmpCSV:
        tmpCSV.write("pns,ones,twos,threes\n")
        tmpCSV.write("single,1,2,3\n")
        tmpCSV.write("dubs,11,22,33\n")
        tmpCSV.write("trips,111,222,333\n")
        tmpCSV.flush()

        nimble.data(tmpCSV.name, pointNames=False, featureNames=False,
                    returnType='List', keepFeatures=["threes"])


def test_csv_keepFeatures_duplicatesInList():
    with tempfile.NamedTemporaryFile(suffix=".csv", mode='w') as tmpCSV:
        tmpCSV.write("pns,ones,twos,threes\n")
        tmpCSV.write("single,1,2,3\n")
        tmpCSV.write("dubs,11,22,33\n")
        tmpCSV.write("trips,111,222,333\n")
        tmpCSV.flush()

        with raises(InvalidArgumentValue):
            nimble.data(tmpCSV.name, pointNames=True, featureNames=True,
                        returnType='List', keepFeatures=[1, 1])
        with raises(InvalidArgumentValue):
            nimble.data(tmpCSV.name, pointNames=True, featureNames=True,
                        returnType='List', keepFeatures=[1, 'twos'])
        with raises(InvalidArgumentValue):
            nimble.data(tmpCSV.name, pointNames=True, featureNames=True,
                        returnType='List', keepFeatures=['threes', 'threes'])
        with raises(InvalidArgumentValue):
            nimble.data(tmpCSV.name, pointNames=True,
                        featureNames=['ones', 'twos', 'threes'],
                        returnType='List', keepFeatures=[1, 'twos'])
        with raises(InvalidArgumentValue):
            nimble.data(tmpCSV.name, pointNames=True,
                        featureNames=['ones', 'twos', 'threes'],
                        returnType='List', keepFeatures=['threes', 'threes'])


def test_csv_keepPoints_duplicatesInList():
    with tempfile.NamedTemporaryFile(suffix=".csv", mode='w') as tmpCSV:
        tmpCSV.write("pns,ones,twos,threes\n")
        tmpCSV.write("single,1,2,3\n")
        tmpCSV.write("dubs,11,22,33\n")
        tmpCSV.write("trips,111,222,333\n")
        tmpCSV.flush()

        with raises(InvalidArgumentValue):
            nimble.data(tmpCSV.name, pointNames=True, featureNames=True,
                        returnType='List', keepPoints=[1, 1])
        with raises(InvalidArgumentValue):
            nimble.data(tmpCSV.name, pointNames=True, featureNames=True,
                        returnType='List', keepPoints=[1, 'dubs'])
        with raises(InvalidArgumentValue):
            nimble.data(tmpCSV.name, pointNames=True, featureNames=True,
                        returnType='List', keepPoints=['trips', 'trips'])
        with raises(InvalidArgumentValue):
            nimble.data(source=tmpCSV.name, pointNames=['single', 'dubs', 'trips'],
                        featureNames=True, returnType='List', keepPoints=[1, 'dubs'])
        with raises(InvalidArgumentValue):
            nimble.data(tmpCSV.name, pointNames=['single', 'dubs', 'trips'],
                        featureNames=True, returnType='List',
                        keepPoints=['trips', 'trips'])


def test_data_csv_keepPF_and_ignoreFlag():
    for t in returnTypes:
        fnames = ['threes']
        pnames = ['trips', 'dubs']
        data = [[333], [33]]
        fromList = nimble.data(data, pointNames=pnames, featureNames=fnames,
                               returnType=t)

        # instantiate from csv file
        with tempfile.NamedTemporaryFile(suffix=".csv", mode='w') as tmpCSV:
            tmpCSV.write("pns,ones,twos,threes\n")
            tmpCSV.write("single,1,2,3A\n")
            tmpCSV.write("dubs,11,22A,33\n")
            tmpCSV.write("trips,111,222,333\n")
            tmpCSV.flush()

            fromCSV = nimble.data(
                returnType=t, source=tmpCSV.name, pointNames=True,
                featureNames=True, keepPoints=[2, 'dubs'],
                keepFeatures=[1, 'threes'], ignoreNonNumericalFeatures=True)

            assert fromList == fromCSV


def test_data_keepPoints_csv_endAfterAllFound():
    wanted = nimble.data(source=[[11, 22, 33], [1, 2, 3]])
    # instantiate from csv file
    with tempfile.NamedTemporaryFile(suffix=".csv", mode='w') as tmpCSV:
        tmpCSV.write("1,2,3\n")
        tmpCSV.write("11,22,33\n")
        # This line has an extra value - if it was actually read by the
        # csv input helper, it would cause an exception to be raised.
        tmpCSV.write("111,222,333,444\n")
        tmpCSV.flush()

        fromCSV = nimble.data(source=tmpCSV.name, keepPoints=[1, 0])
        assert fromCSV == wanted


def test_data_keepPF_csv_nameAlignment_allNames():
    for t in nimble.core.data.available:
        # instantiate from csv file
        with tempfile.NamedTemporaryFile(suffix=".csv", mode='w') as tmpCSV:
            tmpCSV.write("1,2,3\n")
            tmpCSV.write("11,22,33\n")
            tmpCSV.write("111,222,333\n")
            tmpCSV.flush()

            # names includes all names for point/features in csv,
            # even though we are not keeping all of them
            pNamesL = ['first', 'second', 'third']
            fNamesL = ['one', 'two', 'three']
            pNamesD = {'first': 0, 'second': 1, 'third': 2}
            fNamesD = {'one': 0, 'two': 1, 'three': 2}

            fromCSVL = nimble.data(source=tmpCSV.name, pointNames=pNamesL,
                                   featureNames=fNamesL, keepPoints=[2, 1],
                                   keepFeatures=[1, 0])
            fromCSVD = nimble.data(source=tmpCSV.name, pointNames=pNamesD,
                                   featureNames=fNamesD, keepPoints=[2, 1],
                                   keepFeatures=[1, 0])

        keptPNames = ['third', 'second']
        keptFNames = ['two', 'one']
        keptData = [[222, 111], [22, 11]]
        expected = nimble.data(keptData, keptPNames, keptFNames)

        assert fromCSVL == expected
        assert fromCSVD == expected


def test_data_keepPF_csv_nameAlignment_keptNames():
    for t in nimble.core.data.available:
        # instantiate from csv file
        keptPNames = ['third', 'second']
        keptFNames = ['two', 'one']
        with tempfile.NamedTemporaryFile(suffix=".csv", mode='w') as tmpCSV:
            tmpCSV.write("1,2,3\n")
            tmpCSV.write("11,22,33\n")
            tmpCSV.write("111,222,333\n")
            tmpCSV.flush()

            fromCSVL = nimble.data(source=tmpCSV.name, pointNames=keptPNames,
                                   featureNames=keptFNames, keepPoints=[2, 1],
                                   keepFeatures=[1, 0])
            fromCSVD = nimble.data(source=tmpCSV.name, pointNames=keptPNames,
                                   featureNames=keptFNames, keepPoints=[2, 1],
                                   keepFeatures=[1, 0])

        keptPNames = ['third', 'second']
        keptFNames = ['two', 'one']
        keptData = [[222, 111], [22, 11]]
        expected = nimble.data(keptData, keptPNames, keptFNames)

        assert fromCSVL == expected
        assert fromCSVD == expected


@raises(InvalidArgumentValue)
def test_data_csv_keepPoints_keepingAllPointNames_index():
    data = [[111, 222, 333], [11, 22, 33], [1, 2, 3]]
    pnames = ['1', '2', '3']
    wanted = nimble.data(source=data, pointNames=pnames)
    # instantiate from csv file
    with tempfile.NamedTemporaryFile(suffix=".csv", mode='w') as tmpCSV:
        tmpCSV.write("1,2,3\n")
        tmpCSV.write("11,22,33\n")
        tmpCSV.write("111,222,333\n")
        tmpCSV.flush()

        # cannot assume that pnames contains all pointNames for data
        fromCSV = nimble.data(tmpCSV.name, pointNames=pnames,
                              keepPoints=[2, 1, 0])


@raises(InvalidArgumentValue)
def test_data_csv_keepPoints_keepingAllPointNames_names():
    data = [[1, 2, 3], [11, 22, 33], [111, 222, 333]]
    pnames = ['1', '2', '3']
    wanted = nimble.data(source=data, pointNames=pnames)
    # instantiate from csv file
    with tempfile.NamedTemporaryFile(suffix=".csv", mode='w') as tmpCSV:
        tmpCSV.write("1,2,3\n")
        tmpCSV.write("11,22,33\n")
        tmpCSV.write("111,222,333\n")
        tmpCSV.flush()

        # cannot assume that pnames contains all pointNames for data
        fromCSV = nimble.data(tmpCSV.name, pointNames=pnames,
                              keepPoints=['3', '2', '1'])


@raises(InvalidArgumentValue)
def test_data_csv_keepFeatures_keepingAllFeatureNames_index():
    data = [[2, 3, 1], [22, 33, 11], [222, 333, 111]]
    fnames = ['2', '3', '1']
    wanted = nimble.data(source=data, featureNames=fnames)
    # instantiate from csv file
    with tempfile.NamedTemporaryFile(suffix=".csv", mode='w') as tmpCSV:
        tmpCSV.write("1,2,3\n")
        tmpCSV.write("11,22,33\n")
        tmpCSV.write("111,222,333\n")
        tmpCSV.flush()

        # assume featureNames passed aligns with order of keepFeatures
        fromCSV = nimble.data(tmpCSV.name, featureNames=fnames,
                              keepFeatures=[1, 2, 0])


@raises(InvalidArgumentValue)
def test_data_csv_keepFeatures_keepingAllFeatureNames_names():
    data = [[2, 3, 1], [22, 33, 11], [222, 333, 111]]
    fnames = ['b', 'c', 'a']
    wanted = nimble.data(source=data, featureNames=fnames)
    # instantiate from csv file
    with tempfile.NamedTemporaryFile(suffix=".csv", mode='w') as tmpCSV:
        tmpCSV.write("1,2,3\n")
        tmpCSV.write("11,22,33\n")
        tmpCSV.write("111,222,333\n")
        tmpCSV.flush()

        # assume featureNames passed aligns with order of keepFeatures
        fromCSV = nimble.data(tmpCSV.name, featureNames=['a', 'b', 'c'],
                              keepFeatures=['b', 'c' ,'a'])


def test_data_csv_keepFeatures_reordersFeatureNames_fnamesTrue():
    data = [[22, 33, 11], [222, 333, 111]]
    fnames = ['2', '3', '1']
    wanted = nimble.data(source=data, featureNames=fnames)
    # instantiate from csv file
    with tempfile.NamedTemporaryFile(suffix=".csv", mode='w') as tmpCSV:
        tmpCSV.write("1,2,3\n")
        tmpCSV.write("11,22,33\n")
        tmpCSV.write("111,222,333\n")
        tmpCSV.flush()

        # reordered based on keepFeatures since featureNames extracted
        fromCSVNames = nimble.data(tmpCSV.name, featureNames=True,
                                   keepFeatures=fnames)
        assert fromCSVNames == wanted

        # reordered based on keepFeatures since featureNames extracted
        fromCSVIndex = nimble.data(tmpCSV.name, featureNames=True,
                                   keepFeatures=[1, 2, 0])
        assert fromCSVIndex == wanted

######################
### inputSeparator ###
######################

def test_data_csv_inputSeparatorAutomatic():
    wanted = nimble.data(source=[[1,2,3], [4,5,6]])
    # instantiate from csv file
    for delimiter in [',', '\t', ' ', ':', ';', '|']:
        with tempfile.NamedTemporaryFile(mode='w') as tmpCSV:
            tmpCSV.write("1{0}2{0}3\n".format(delimiter))
            tmpCSV.write("4{0}5{0}6\n".format(delimiter))
            tmpCSV.flush()

            fromCSV = nimble.data(source=tmpCSV.name)
            assert fromCSV == wanted

def test_data_csv_inputSeparatorSpecified():
    wanted = nimble.data(source=[[1,2,3], [4,5,6]])
    # instantiate from csv file
    for delimiter in [',', '\t', ' ', ':', ';', '|']:
        with tempfile.NamedTemporaryFile(mode='w') as tmpCSV:
            tmpCSV.write("1{0}2{0}3\n".format(delimiter))
            tmpCSV.write("4{0}5{0}6\n".format(delimiter))
            tmpCSV.flush()

            fromCSV = nimble.data(source=tmpCSV.name, inputSeparator=delimiter)
            assert fromCSV == wanted

@raises(FileFormatException)
def test_data_csv_inputSeparatorConfusion():
    with tempfile.NamedTemporaryFile(mode='w') as tmpCSV:
        tmpCSV.write("1,2;3\n")
        tmpCSV.write("4,5,6\n")
        tmpCSV.flush()

        fromCSV = nimble.data(source=tmpCSV.name)

@raises(InvalidArgumentValue)
def test_data_csv_inputSeparatorNot1Character():
    with tempfile.NamedTemporaryFile(mode='w') as tmpCSV:
        tmpCSV.write("1,,2,,3\n")
        tmpCSV.write("4,,5,,6\n")
        tmpCSV.flush()

        fromCSV = nimble.data(source=tmpCSV.name, inputSeparator=',,')


#########################################
# treatAsMissing and replaceMissingWith #
#########################################

def test_missingDefaults():
    for t in returnTypes:
        nan = np.nan
        data = [[1, 2, float('nan')], [np.nan, 5, 6], [7, None, 9], ["", "nan", "None"]]
        toTest = nimble.data(data)
        expData = [[1, 2, nan], [nan, 5, 6], [7, nan, 9], [nan, nan, nan]]
        expRet = nimble.data(expData)
        assert toTest == expRet

def test_handmadeReplaceMissingWith():
    for t in returnTypes:
        data = [[1, 2, float('nan')], [np.nan, 5, 6], [7, None, 9], ["", "nan", "None"]]
        toTest = nimble.data(data, replaceMissingWith=0)
        expData = [[1, 2, 0], [0, 5, 6], [7, 0, 9], [0, 0, 0]]
        expRet = nimble.data(expData)
        assert toTest == expRet

def test_numericalReplaceMissingWithNonNumeric():
    for t in returnTypes:
        data = [[1, 2, None], [None, 5, 6], [7, None, 9], [None, None, None]]
        toTest = nimble.data(data, replaceMissingWith="Missing")
        expData = [[1, 2, "Missing"], ["Missing", 5, 6], [7, "Missing", 9], ["Missing", "Missing", "Missing"]]
        expRet = nimble.data(expData)
        assert toTest == expRet

def test_handmadeTreatAsMissing():
    nan = np.nan
    data = [[1, 2, ""], [nan, 5, 6], [7, "", 9], [nan, "nan", "None"]]
    missingList = [nan, "", 5]
    assert np.array(missingList).dtype != np.object_
    for t in returnTypes:
        toTest = nimble.data(data, treatAsMissing=missingList)
        expData = [[1, 2, nan], [nan, nan, 6], [7, nan, 9], [nan, "nan", "None"]]
        expRet = nimble.data(expData, treatAsMissing=None)
        assert toTest == expRet

def test_handmadeConsiderAndReplaceMissingWith():
    for t in returnTypes:
        data = [[1, 2, "NA"], ["NA", 5, 6], [7, "NA", 9], ["NA", "NA", "NA"]]
        toTest = nimble.data(data, treatAsMissing=["NA"], replaceMissingWith=0)
        expData = [[1, 2, 0], [0, 5, 6], [7, 0, 9], [0, 0, 0]]
        expRet = nimble.data(expData)
        assert toTest == expRet

def test_replaceDataTypeMismatch():
    for t in returnTypes:
        data = [[1, 2, 99], [99, 5, 6], [7, 99, 9], [99, 99, 99]]
        toTest = nimble.data(data, treatAsMissing=[99], replaceMissingWith="")
        expData = [[1, 2, ""], ["", 5, 6], [7, "", 9], ["", "", ""]]
        expRet = nimble.data(expData, treatAsMissing=None)
        assert toTest == expRet

def test_keepNanAndReplaceAlternateMissing():
    for t in returnTypes:
        nan = np.nan
        data = [[1, 2, "NA"], [np.nan, 5, 6], [7, "NA", 9], ["NA", np.nan, "NA"]]
        toTest = nimble.data(data, treatAsMissing=["NA"], replaceMissingWith=-1)
        expData = [[1, 2, -1], [nan, 5, 6], [7, -1, 9], [-1, nan, -1]]
        expRet = nimble.data(expData, treatAsMissing=None)
        assert toTest == expRet

def test_treatAsMissingIsNone():
    for t in returnTypes:
        nan = np.nan
        data = [[1, 2, None], [None, 5, 6], [7, None, 9], ["", np.nan, ""]]
        toTest = nimble.data(data, treatAsMissing=None)
        notExpData = [[1,2, nan], [nan, 5, 6], [7, nan, 9], [nan, nan, nan]]
        notExpRet = nimble.data(notExpData, treatAsMissing=None)
        assert toTest != notExpRet

def test_DataOutputWithMissingDataTypes1D():
    for t in returnTypes:
        nan = np.nan
        expListOutput = [[1.0, 2.0, nan]]
        expMatrixOutput = np.array(expListOutput)
        expDataFrameOutput = pd.DataFrame(expListOutput)
        expSparseOutput = scipy.sparse.coo_matrix(expListOutput)

        orig1 = nimble.data([1,2,"None"])
        orig2 = nimble.data((1,2,"None"))
        orig3 = nimble.data({'a':1, 'b':2, 'c':"None"}, rowsArePoints=False)
        orig3.features.sort()
        orig4 = nimble.data([{'a':1, 'b':2, 'c':"None"}])
        orig4.features.sort()
        orig5 = nimble.data(np.array([1,2,"None"], dtype=object))
        orig6 = nimble.data(np.matrix([1,2,"None"], dtype=object))
        orig7 = nimble.data(pd.DataFrame([[1,2,"None"]]))
        orig8 = nimble.data(pd.Series([1,2,"None"]))
        orig9 = nimble.data(scipy.sparse.coo_matrix(np.array([1,2,"None"], dtype=object)))
        orig10 = nimble.data(scipy.sparse.csc_matrix(np.array([1,2,float('nan')])))
        orig11 = nimble.data(scipy.sparse.csr_matrix(np.array([1,2,float('nan')])))
        try:
            orig12 = nimble.data(pd.DataFrame([[1,2,"None"]], dtype=pd.SparseDtype(object, 0)))
        except TypeError:
            orig12 = nimble.data(pd.SparseDataFrame([[1,2,"None"]]))

        originals = [orig1, orig2, orig3, orig4, orig5, orig6, orig7, orig8, orig9, orig10, orig11, orig12]

        for orig in originals:
            if orig.getTypeString() == "List":
                assert orig._data[0][0] == expListOutput[0][0]
                assert orig._data[0][1] == expListOutput[0][1]
                assert np.isnan(orig._data[0][2])
            elif orig.getTypeString() == "Matrix":
                assert np.array_equal(orig._data[0, :2], expMatrixOutput[0, :2])
                assert np.isnan(orig._data[0, 2])
            elif orig.getTypeString() == "DataFrame":
                assert np.array_equal(orig._data.values[0, :2], expDataFrameOutput.values[0, :2])
                assert np.isnan(orig._data.values[0, 2])
            else:
                orig._sortInternal('point')
                assert np.array_equal(orig._data.data[:2], expSparseOutput.data[:2])
                assert np.isnan(orig._data.data[2])

def test_DataOutputWithMissingDataTypes2D():
    for t in returnTypes:
        nan = np.nan
        expListOutput = [[1, 2, nan], [3,4,'b']]
        expMatrixOutput = np.array(expListOutput, dtype=object)
        expDataFrameOutput = pd.DataFrame(expMatrixOutput)
        expSparseOutput = scipy.sparse.coo_matrix(expMatrixOutput)

        orig1 = nimble.data([[1,2,'None'], [3,4,'b']])
        orig2 = nimble.data(((1,2,'None'), (3,4,'b')))
        orig3 = nimble.data({'a':[1,2,'None'], 'b':[3,4,'b']})
        orig3.points.sort()
        orig4 = nimble.data([{'a':1, 'b':2, 'c':'None'}, {'a':3, 'b':4, 'c':'b'}])
        orig4.features.sort()
        orig5 = nimble.data(np.array([[1,2,'None'], [3,4,'b']], dtype=object))
        orig6 = nimble.data(np.matrix([[1,2,'None'], [3,4,'b']], dtype=object))
        orig7 = nimble.data(pd.DataFrame([[1,2,'None'], [3,4,'b']]))
        orig8 = nimble.data(scipy.sparse.coo_matrix(np.array([[1,2,'None'], [3,4,'b']], dtype=object)))
        try:
            orig9 = nimble.data(pd.DataFrame([[1,2,'None'], [3,4,'b']], dtype=pd.SparseDtype(object, 0)))
        except TypeError:
            orig9 = nimble.data(pd.SparseDataFrame([[1,2,'None'], [3,4,'b']]))

        originals = [orig1, orig2, orig3, orig4, orig5, orig6, orig7, orig8, orig9]

        for orig in originals:
            if orig.getTypeString() == "List":
                assert orig._data[0][0] == expListOutput[0][0]
                assert orig._data[0][1] == expListOutput[0][1]
                assert np.isnan(orig._data[0][2])
                assert orig._data[1] == expListOutput[1]
            elif orig.getTypeString() == "Matrix":
                assert np.array_equal(orig._data[0, :2], expMatrixOutput[0, :2])
                assert np.isnan(orig._data[0, 2])
                assert np.array_equal(orig._data[1,:], expMatrixOutput[1,:])
            elif orig.getTypeString() == "DataFrame":
                assert np.array_equal(orig._data.values[0, :2], expDataFrameOutput.values[0, :2])
                assert np.isnan(orig._data.values[0, 2])
                assert np.array_equal(orig._data.values[1,:], expDataFrameOutput.values[1,:])
            else:
                orig._sortInternal('point')
                assert np.array_equal(orig._data.data[:2], expSparseOutput.data[:2])
                assert np.isnan(orig._data.data[2])
                assert np.array_equal(orig._data.data[3:], expSparseOutput.data[3:])

def test_replaceNumpyValues_dtypePreservation():
    for t in returnTypes:
        data = np.array([[True, False, True], [False, True, False]])
        toTest = nimble.data(data, replaceMissingWith=2,
                             treatAsMissing=[False])
        # should upcast to int, since replaceMissingWith is int
        if hasattr(toTest._data, 'dtype'):
            assert toTest._data.dtype == int
        assert toTest[0, 0] == True # could be 1 or True depending on type
        assert toTest[0, 1] == 2

        data = np.array([[1, 0, 1], [0, 1, 0]])
        toTest = nimble.data(data, replaceMissingWith=np.nan,
                             treatAsMissing=[None])
        # should skip attempted replacement because no treatAsMissing values
        if hasattr(toTest._data, 'dtype'):
            assert toTest._data.dtype == int
        ints = (int, np.integer)
        assert all(isinstance(val, ints) for val in toTest.iterateElements())

        toTest = nimble.data(data, replaceMissingWith=np.nan,
                             treatAsMissing=[0])
        # should upcast to float, since replaceMissingWith is float
        if hasattr(toTest._data, 'dtype'):
            assert toTest._data.dtype == float
        assert toTest[0, 0] == True # could be 1.0 or True depending on type
        assert np.isnan(toTest[0, 1])


        toTest = nimble.data(data, replaceMissingWith='x',
                             treatAsMissing=[0])
        # should upcast to object, since replaceMissingWith is a string
        if hasattr(toTest._data, 'dtype'):
            assert toTest._data.dtype == np.object_
        assert toTest[0, 0] == True
        assert toTest[0, 1] == 'x'

#################
# Logging count #
#################
def test_data_logCount():
    """Test data adds one entry to the log for each return type"""

    @oneLogEntryExpected
    def byType(rType):
        toTest = nimble.data([[1,2,3], [4,5,6], [7,8,9]])

    for t in returnTypes:
        byType(t)

def makeTensorData(matrix):
    rank3List = [matrix, matrix, matrix]
    rank4List = [rank3List, rank3List, rank3List]
    rank5List = [rank4List, rank4List, rank4List]
    rank3Array = np.array(rank3List)
    rank4Array = np.array(rank4List)
    rank5Array = np.array(rank5List)
    rank3Array2D = np.empty((3, 3), dtype='O')
    for i, lst in enumerate(rank3List):
        rank3Array2D[i] = lst
    rank4Array2D = np.empty((3, 3), dtype='O')
    for i, lst in enumerate(rank4List):
        rank4Array2D[i] = lst
    rank5Array2D = np.empty((3, 3), dtype='O')
    for i, lst in enumerate(rank5List):
        rank5Array2D[i] = lst
    rank3DF = pd.DataFrame(rank3Array2D)
    rank4DF = pd.DataFrame(rank4Array2D)
    rank5DF = pd.DataFrame(rank5Array2D)
    rank3COO = scipy.sparse.coo_matrix(rank3Array2D)
    rank4COO = scipy.sparse.coo_matrix(rank4Array2D)
    rank5COO = scipy.sparse.coo_matrix(rank5Array2D)

    tensors = [rank3List, rank4List, rank5List, rank3Array, rank4Array, rank5Array,
               rank3Array2D, rank4Array2D, rank5Array2D, rank3DF, rank4DF, rank5DF]
    # cannot construct high dimension empty tensors for sparse
    notEmpty = rank3Array.shape[-1] > 0
    if notEmpty:
        tensors.extend([rank3COO, rank4COO, rank5COO])

    for constructor in getDataConstructors():
        if notEmpty or 'Sparse' not in constructor.args:
            tensors.append(constructor(rank3List))
            tensors.append(constructor(rank4List))
            tensors.append(constructor(rank5List))

    return tensors


def test_data_multidimensionalData():
    vector1 = [0, 1, 2, 3, 0]
    vector2 = [4, 5, 0, 6, 7]
    vector3 = [8, 0, 9, 0, 8]
    matrix = [vector1, vector2, vector3]

    tensors = makeTensorData(matrix)

    emptyTensors = makeTensorData([[], [], []])

    expPoints = 3
    for retType in returnTypes:
        for idx, tensor in enumerate(tensors):
            toTest = nimble.data(tensor)
            expShape = [3, 3, 5]
            for i in range(idx % 3):
                expShape.insert(0, 3)
            expFeatures = np.prod(expShape[1:])
            assert toTest._dims == expShape
            assert len(toTest.points) == expPoints
            assert len(toTest.features) == expFeatures

        for idx, tensor in enumerate(emptyTensors):
            toTest = nimble.data(tensor)
            expShape = [3, 3, 0]
            for i in range(idx % 3):
                expShape.insert(0, 3)
            expFeatures = np.prod(expShape[1:])
            assert toTest._dims == expShape
            assert len(toTest.points) == expPoints
            assert len(toTest.features) == expFeatures

def test_data_multidimensionalData_pointNames():
    vector1 = [0, 1, 2, 3, 0]
    vector2 = [4, 5, 0, 6, 7]
    vector3 = [8, 0, 9, 0, 8]
    matrix = [vector1, vector2, vector3]

    tensors = makeTensorData(matrix)

    ptNames = ['a', 'b', 'c']
    for retType in returnTypes:
        for tensor in tensors:
            toTest = nimble.data(tensor, pointNames=ptNames)
            assert toTest.points.getNames() == ptNames

def test_data_multidimensionalData_featureNames():
    vector1 = [0, 1, 2, 3, 0]
    vector2 = [4, 5, 0, 6, 7]
    vector3 = [8, 0, 9, 0, 8]
    matrix = [vector1, vector2, vector3]

    tensors = makeTensorData(matrix)

    for retType in returnTypes:
        for idx, tensor in enumerate(tensors):
            flattenedLen = 15
            for i in range(idx % 3):
                flattenedLen *= 3
            ftNames = ['ft' + str(x) for x in range(flattenedLen)]
            toTest = nimble.data(tensor, featureNames=ftNames)
            assert toTest.features.getNames() == ftNames

def test_data_multidimensionalData_listsOfMultiDimensionalObjects():
    for (rType1, rType2) in itertools.product(returnTypes, returnTypes):
        arr1D = np.array([1, 2, 3, 0])
        nim1D = nimble.data([1, 2, 3, 0])

        fromListArr1D = nimble.data([arr1D, arr1D, arr1D])
        assert fromListArr1D._dims == [3, 4]
        fromListNim1D = nimble.data([nim1D, nim1D, nim1D])
        assert fromListNim1D._dims == [3, 4]

        arr2D = fromListArr1D._data
        coo2D = scipy.sparse.coo_matrix([[1, 2, 3, 0], [1, 2, 3, 0], [1, 2, 3, 0]])
        df2D = pd.DataFrame([[1, 2, 3, 0], [1, 2, 3, 0], [1, 2, 3, 0]])
        nim2D = fromListNim1D

        fromListArr2D = nimble.data([arr2D, arr2D, arr2D])
        assert fromListArr2D._dims == [3, 3, 4]
        fromListCoo2D = nimble.data([coo2D, coo2D, coo2D])

        assert fromListCoo2D._dims == [3, 3, 4]
        fromListDF2D = nimble.data([df2D, df2D, df2D])
        assert fromListDF2D._dims == [3, 3, 4]
        fromListNim2D = nimble.data([nim2D, nim2D, nim2D])
        assert fromListNim2D._dims == [3, 3, 4]

        nim3D = fromListNim2D
        fromListNim3D = nimble.data([nim3D, nim3D])
        assert fromListNim3D._dims == [2, 3, 3, 4]

# Tests when input data matches the backend data type

nimbleRawMap = {'List': list,
                'Matrix': np.array,
                'Sparse': scipy.sparse.coo_matrix,
                'DataFrame': pd.DataFrame}

def test_data_copyData_True():
    data = [[0, 1, 2], [3, 4, 5]]
    for rType in nimble.core.data.available:
        raw = nimbleRawMap[rType](data)
        nim = nimble.data(raw, returnType=rType)

        assert id(raw) != id(nim._data)

def test_data_copyData_False():
    data = [[0, 1, 2], [3, 4, 5]]
    for rType in nimble.core.data.available:
        raw = nimbleRawMap[rType](data)
        nim = nimble.data(raw, returnType=rType, copyData=False)

        assert id(raw) == id(nim._data)

def test_data_copyData_False_replaceMissing_containsMissing():
    data = [[0, 1, 2], [3, 4, 5]]
    for rType in nimble.core.data.available:
        raw = nimbleRawMap[rType](data)
        nim = nimble.data(raw, returnType=rType, copyData=False,
                          treatAsMissing=[1, 4], replaceMissingWith=0)

        assert id(raw) != id(nim._data)

def test_data_copyData_False_replaceMissing_noMissing():
    data = [[0, 1, 2], [3, 4, 5]]
    for rType in nimble.core.data.available:
        raw = nimbleRawMap[rType](data)
        nim = nimble.data(raw, returnType=rType, copyData=False,
                          treatAsMissing=[8, -1], replaceMissingWith=0)

        assert id(raw) == id(nim._data)

def test_data_copyData_False_copyMadeWhenNamesExtracted():
    getArray = {'List': lambda x: x, 'Matrix': lambda x: x,
                'Sparse': lambda x: x.todense()}
    data = [[1, 0, 2], [3, 4, 5], [-1, -2, -3]]
    for rType in nimble.core.data.available:
        if rType != 'DataFrame':
            # names will be extracted from data, copy was made if original
            # data object is not modified
            raw = nimbleRawMap[rType](data)
            rawCopy = raw.copy()
            rawArrCopy = getArray[rType](rawCopy)

            nim = nimble.data(raw, pointNames=True, copyData=False)
            rawArr = getArray[rType](raw)
            assert not np.array_equal(rawArr, getArray[rType](nim._data))
            assert np.array_equal(rawArr, rawArrCopy)

            nim = nimble.data(raw, featureNames=True, copyData=False)
            rawArr = getArray[rType](raw)
            assert not np.array_equal(rawArr, getArray[rType](nim._data))
            assert np.array_equal(rawArr, rawArrCopy)

            nim = nimble.data(raw, pointNames=True, featureNames=True,
                              copyData=False)
            rawArr = getArray[rType](raw)
            assert not np.array_equal(rawArr, getArray[rType](nim._data))
            assert np.array_equal(rawArr, rawArrCopy)
        else:
            # DataFrame extracts from columns & index attributes, not data
            # copy was made if backend data has different id
            raw = nimbleRawMap[rType]([d[1:] for d in data[1:]])
            raw.columns = data[0][1:]
            raw.index = [d[0] for d in data[1:]]

            nim = nimble.data(raw, pointNames=True, copyData=False)
            assert id(raw) != id(nim._data)

            nim = nimble.data(raw, featureNames=True, copyData=False)
            assert id(raw) != id(nim._data)

            nim = nimble.data(raw, pointNames=True, featureNames=True,
                              copyData=False)
            assert id(raw) != id(nim._data)

#################
# rowsArePoints #
#################

def test_converttoDataFrames_numpyStructuredArray():
    structArray = np.array([('Rex', 9, 81.0), ('Fido', 3, 27.0)],
             dtype=[('name', 'U10'), ('age', 'i4'), ('weight', 'f4')])
    dataArray = nimble.data(structArray)
    assert type(dataArray) == nimble.core.data.dataframe.DataFrame

def test_tuplesArePoints_numpyStructuredArrays():
    structArray = np.array([(12, 23, 34, 45),( 11, 21, 31, 41),(13, 21, 31, 43)],
                        dtype=[('Weight', 'f4'), ('Speed', np.float32), ('Age', 'i4'), ('RPM', 'f4')])
    dataArray = nimble.data(structArray)
    regularArray = np.array([[12, 23, 34, 45],[11, 21, 31, 41],[13, 21, 31, 43]])
    regularMatrix = nimble.data(regularArray, featureNames=['Weight', 'Speed', 'Age', 'RPM'])
    assert dataArray == regularMatrix

def test_featureNames_numpyStructuredArrayFields():
    structArray = np.array([(12, 23, 34, 45),( 11, 21, 31, 41),(13, 21, 31, 43)],
                        dtype=[('Weight', 'f4'), ('Speed', np.float32), ('Age', 'i4'), ('RPM', 'f4')])
    dataArray = nimble.data(structArray)
    fNames = ['Weight', 'Speed', 'Age', 'RPM']
    assert fNames == dataArray.features.getNames()
    

def test_rowsArePoints_numpyArrays():
    ptData = np.array([[1, 2, 3], [0, 0, 0], [-1, -2, -3]])
    ftData = np.array([[1, 0, -1], [2, 0, -2], [3, 0, -3]])
    ftData2 = np.array([[[1], [0], [-1]], [[2], [0], [-2]], [[3], [0], [-3]]])
    pNames = ['a', 'b', 'c']
    fNames = ['x', 'y', 'z']
    for t in returnTypes:
        rowsPts = nimble.data(ptData, pointNames=pNames,
                              featureNames=fNames)
        rowsFts = nimble.data(ftData, pointNames=pNames,
                              featureNames=fNames, rowsArePoints=False)
        rowsFts2 = nimble.data(ftData2, pointNames=pNames,
                               featureNames=fNames, rowsArePoints=False)

        assert rowsPts == rowsFts == rowsFts2

def test_rowsArePoints_pandasDataFrames():
    ptData = pd.DataFrame([[1, 2, 3], [0, 0, 0], [-1, -2, -3]])
    ftData = pd.DataFrame([[1, 0, -1], [2, 0, -2], [3, 0, -3]])
    ftData2 = pd.DataFrame([[[1], [0], [-1]],
                            [[2], [0], [-2]],
                            [[3], [0], [-3]]])
    pNames = ['a', 'b', 'c']
    fNames = ['x', 'y', 'z']
    for t in returnTypes:
        rowsPts = nimble.data(ptData, pointNames=pNames,
                              featureNames=fNames)
        rowsFts = nimble.data(ftData, pointNames=pNames,
                              featureNames=fNames, rowsArePoints=False)
        rowsFts2 = nimble.data(ftData2, pointNames=pNames,
                               featureNames=fNames, rowsArePoints=False)

        assert rowsPts == rowsFts == rowsFts2

def test_rowsArePoints_scipySparse():
    ptData = scipy.sparse.coo_matrix([[1, 2, 3], [0, 0, 0], [-1, -2, -3]])
    ftData = scipy.sparse.coo_matrix([[1, 0, -1], [2, 0, -2], [3, 0, -3]])
    arrayOfLists = np.empty((3, 3), dtype=np.object_)
    arrayOfLists[0] = [[1], [0], [-1]]
    arrayOfLists[1] = [[2], [0], [-2]]
    arrayOfLists[2] = [[3], [0], [-3]]
    ftData2 = scipy.sparse.coo_matrix(arrayOfLists)
    pNames = ['a', 'b', 'c']
    fNames = ['x', 'y', 'z']
    for t in returnTypes:
        rowsPts = nimble.data(ptData, pointNames=pNames,
                              featureNames=fNames)
        rowsFts = nimble.data(ftData, pointNames=pNames,
                              featureNames=fNames, rowsArePoints=False)
        rowsFts2 = nimble.data(ftData2, pointNames=pNames,
                               featureNames=fNames, rowsArePoints=False)

        assert rowsPts == rowsFts == rowsFts2

def test_rowsArePoints_containerOfLists():
    ptData = tuple([[1, 2, 3], [0, 0, 0], [-1, -2, -3]])
    ftData = GetItemOnly([[1, 0, -1], [2, 0, -2], [3, 0, -3]])
    ftData2 = [[[1], [0], [-1]], [[2], [0], [-2]], [[3], [0], [-3]]]
    pNames = ['a', 'b', 'c']
    fNames = ['x', 'y', 'z']
    for t in returnTypes:
        rowsPts = nimble.data(ptData, pointNames=pNames,
                              featureNames=fNames)
        rowsFts = nimble.data(ftData, pointNames=pNames,
                              featureNames=fNames, rowsArePoints=False)
        rowsFts2 = nimble.data(ftData2, pointNames=pNames,
                               featureNames=fNames, rowsArePoints=False)

        assert rowsPts == rowsFts == rowsFts2

def test_rowsArePoints_containerOfNpArray():
    ptData = (np.array([1, 2, 3]), np.array([0, 0, 0]), np.array([-1, -2, -3]))
    ftData = (np.array([1, 0, -1]), np.array([2, 0, -2]), np.array([3, 0, -3]))
    ftData2 = [arr.reshape(3, 1) for arr in ftData]
    pNames = ['a', 'b', 'c']
    fNames = ['x', 'y', 'z']
    for t in returnTypes:
        rowsPts = nimble.data(ptData, pointNames=pNames,
                              featureNames=fNames)
        rowsFts = nimble.data(ftData, pointNames=pNames,
                              featureNames=fNames, rowsArePoints=False)
        rowsFts2 = nimble.data(ftData2, pointNames=pNames,
                               featureNames=fNames, rowsArePoints=False)

        assert rowsPts == rowsFts == rowsFts2

def test_rowsArePoints_containerOfScipySparse():
    ftList = [[[1], [0], [-1]], [[2], [0], [-2]], [[3], [0], [-3]]]
    pNames = ['a', 'b', 'c']
    fNames = ['x', 'y', 'z']

    expData = [[1, 2, 3], [0, 0, 0], [-1, -2, -3]]
    for t in returnTypes:
        # COO matrices are always 2D
        ftData = map(scipy.sparse.coo_matrix, ftList)
        rowsFts = nimble.data(ftData, pointNames=pNames,
                              featureNames=fNames, rowsArePoints=False)
        exp = nimble.data(expData, pointNames=pNames, featureNames=fNames)
        assert rowsFts == exp

def test_rowsArePoints_containerOfPandas():
    pNames = ['a', 'b', 'c']
    fNames = ['x', 'y', 'z']
    for t in returnTypes:
        ptData = IterNext([pd.Series(x) for x in [[1, 2, 3], [0, 0, 0], [-1, -2, -3]]])
        ftData = tuple(pd.Series(x) for x in [[1, 0, -1], [2, 0, -2], [3, 0, -3]])
        ftData2 = iter([ser.to_frame() for ser in ftData]) # to pd.DataFrame
        rowsPts = nimble.data(ptData, pointNames=pNames,
                              featureNames=fNames)
        rowsFts = nimble.data(ftData, pointNames=pNames,
                              featureNames=fNames, rowsArePoints=False)
        rowsFts2 = nimble.data(ftData2, pointNames=pNames,
                               featureNames=fNames, rowsArePoints=False)

        assert rowsPts == rowsFts == rowsFts2

def test_rowsArePoints_containerOfNimbleBase():
    ptData = [[1, 2, 3], [0, 0, 0], [-1, -2, -3]]
    ftData = [[1, 0, -1], [2, 0, -2], [3, 0, -3]]
    pNames = ['a', 'b', 'c']
    fNames = ['x', 'y', 'z']
    for t in returnTypes:
        nimPtData = []
        for i, pt in enumerate(ptData):
            nimPtData.append(nimble.data(pt, pointNames=pNames[i],
                                         featureNames=fNames))
        rowsPts = nimble.data(nimPtData)
        nimFtData = []
        for i, ft in enumerate(ftData):
            nimFtData.append(nimble.data([[v] for v in ft],
                                         pointNames=pNames,
                                         featureNames=fNames[i]))
        rowsFts = nimble.data(nimFtData, rowsArePoints=False)

        assert rowsPts == rowsFts
        assert rowsPts.points.getNames() == rowsFts.points.getNames() == pNames
        assert rowsPts.features.getNames() == rowsFts.features.getNames() == fNames

def test_rowsArePoints_dictOfContainers():
    ptData = {'a': [1, 2, 3], 'b': [0, 0, 0], 'c': [-1, -2, -3]}
    ptData2 = {'a': {'x': 1, 'y': 2, 'z': 3}, 'b': {'x': 0, 'y': 0, 'z': 0},
               'c': {'x': -1, 'y': -2, 'z': -3}}
    ftData = {'x': (1, 0, -1), 'y': (2, 0, -2), 'z': (3, 0, -3)}
    ftData2 = {'x': [[1], [0], [-1]], 'y': [[2], [0], [-2]], 'z': [[3], [0], [-3]]}
    pNames = ['a', 'b', 'c']
    fNames = ['x', 'y', 'z']
    for t in returnTypes:
        rowsPts = nimble.data(ptData, featureNames=fNames)
        rowsPts2 = nimble.data(ptData2)
        rowsFts = nimble.data(ftData, pointNames=pNames,
                              rowsArePoints=False)
        rowsFts2 = nimble.data(ftData2, pointNames=pNames,
                               rowsArePoints=False)

        assert rowsPts == rowsPts2 == rowsFts == rowsFts2

def test_rowsArePoints_containerOfDicts():
    ptData = [{'x': 1, 'y': 2, 'z': 3},
              {'x': 0, 'y': 0, 'z': 0},
              {'x': -1, 'y': -2, 'z': -3}]
    ftData = [{'a': 1, 'b': 0, 'c': -1},
              {'a': 2, 'b': 0, 'c': -2},
              {'a': 3, 'b': 0, 'c': -3}]
    ftData2 = [{'a': [1], 'b': [0], 'c': [-1]},
               {'a': [2], 'b': [0], 'c': [-2]},
               {'a': [3], 'b': [0], 'c': [-3]}]
    pNames = ['a', 'b', 'c']
    fNames = ['x', 'y', 'z']
    for t in returnTypes:
        rowsPts = nimble.data(ptData, pointNames=pNames)
        rowsFts = nimble.data(ftData, featureNames=fNames,
                              rowsArePoints=False)
        rowsFts2 = nimble.data(ftData2, featureNames=fNames,
                               rowsArePoints=False)

        assert rowsPts == rowsFts == rowsFts2

def test_rowsArePoints_containerOfEmpty():
    ftData = [[[], []], [[], []], [[], []]]
    pNames = ['a', 'b']
    fNames = ['x', 'y', 'z']

    for t in returnTypes:
        rowsFts = nimble.data(ftData, pointNames=pNames,
                              featureNames=fNames, rowsArePoints=False)

        assert rowsFts.shape == (2, 3)
        assert rowsFts.points.getNames() == pNames
        assert rowsFts.features.getNames() == fNames


def test_returnType_autodetection_listLike():
    # 1D
    test1 = nimble.data([1, 2, 3])
    assert test1.getTypeString() == "Matrix"
    test2 = nimble.data([1, 2, 'a'])
    assert test2.getTypeString() == "DataFrame"
    # 2D
    test3 = nimble.data([[1, 2], [3, 4]])
    assert test3.getTypeString() == "Matrix"
    test4 = nimble.data([[1, 'a'], [2, 'b']])
    assert test4.getTypeString() == "DataFrame"
    # 3D is always a Matrix
    test5 = nimble.data([[[1, 2], [3, 4]], [[1, 2], [3, 4]]])
    assert test5.getTypeString() == "Matrix"
    test6 = nimble.data([[[1, 'a'], [2, 'b']], [[1, 'a'], [2, 'b']]])
    assert test6.getTypeString() == "Matrix"
    # make pandas unavailable to check that Matrix is used
    from nimble._utility import pd
    backup = pd.nimbleAccessible
    pd.nimbleAccessible = lambda: False
    try:
        test7 = nimble.data([1, 2, 'a'])
        assert test7.getTypeString() == "Matrix"
        test8 = nimble.data([[1, 'a'], [2, 'b']])
        assert test8.getTypeString() == "Matrix"
    finally:
        pd.nimbleAccessible = backup

def test_returnType_autodetection_csv():
    # 1D
    with tempfile.NamedTemporaryFile('w+') as f1:
        f1.write('1,2,3\n')
        f1.seek(0)
        test1 = nimble.data(f1)
        assert test1.getTypeString() == "Matrix"
    with tempfile.NamedTemporaryFile('w+') as f2:
        f2.write('1,2,a\n')
        f2.seek(0)
        test2 = nimble.data(f2)
        assert test2.getTypeString() == "DataFrame"
    # 2D
    with tempfile.NamedTemporaryFile('w+') as f3:
        f3.write('1,2\n3,4\n')
        f3.seek(0)
        test3 = nimble.data(f3)
        assert test3.getTypeString() == "Matrix"
    with tempfile.NamedTemporaryFile('w+') as f4:
        f4.write('1,a\n3,b\n')
        f4.seek(0)
        test4 = nimble.data(f4)
        assert test4.getTypeString() == "DataFrame"
    # make pandas unavailable to check that Matrix is used
    from nimble._utility import pd
    backup = pd.nimbleAccessible
    pd.nimbleAccessible = lambda: False
    try:
        with tempfile.NamedTemporaryFile('w+') as f5:
            f5.write('1,2,a\n')
            f5.seek(0)
            test5 = nimble.data(f5)
            assert test5.getTypeString() == "Matrix"
        with tempfile.NamedTemporaryFile('w+') as f6:
            f6.write('1,a\n3,b\n')
            f6.seek(0)
            test6 = nimble.data(f6)
            assert test6.getTypeString() == "Matrix"
    finally:
        pd.nimbleAccessible = backup
        
def test_returnType_convertToType_overwrite():
<<<<<<< HEAD
    #rawData = np.array([[1,2,3, '01-01-01'], [2,4,6, '02-02-2002']])
    rawData = np.array([[1,2,3], [2,4,6]])
    data = nimble.data(rawData, returnType="Matrix", convertToType=[float, float, int])#, np.datetime64]) # needs test to be written for each type of data type that would yield a DataFrame? 
    assert type(data) == nimble.core.data.dataframe.DataFrame
    
    #multi-type integer number
    data2 = nimble.data(rawData, returnType="Matrix", convertToType=[float, float, float])
    assert type(data2) == nimble.core.data.matrix.Matrix
    
    #multi-type 
    data3 = nimble.data(rawData, returnType="Matrix", convertToType={0: str, 1: int, 2: int})
    assert type(data3) == nimble.core.data.dataframe.DataFrame
    
    data4 = nimble.data(rawData, returnType="Matrix", convertToType=type('c'))
    assert type(data4) == nimble.core.data.dataframe.DataFrame
    # assert 
    
    
=======
    rawData = [[1,2], [2,4]]
    data = nimble.data(rawData, convertToType=str) # needs test to be written for each type of data type that would yield a DataFrame? 
    assert type(data) == nimble.core.data.dataframe.DataFrame


>>>>>>> 06d34c5f

# tests for combination of one name set being specified and one set being
# in data.


# test that if both in comment and specified names are present, the
# specified names win out.


# unit tests demonstrating our file loaders can handle arbitrarly placed blank lines


# comment lines<|MERGE_RESOLUTION|>--- conflicted
+++ resolved
@@ -4269,6 +4269,28 @@
     assert fNames == dataArray.features.getNames()
     
 
+def test_converttoDataFrames_numpyStructuredArray():
+    structArray = np.array([('Rex', 9, 81.0), ('Fido', 3, 27.0)],
+             dtype=[('name', 'U10'), ('age', 'i4'), ('weight', 'f4')])
+    dataArray = nimble.data(structArray)
+    assert type(dataArray) == nimble.core.data.dataframe.DataFrame
+
+def test_tuplesArePoints_numpyStructuredArrays():
+    structArray = np.array([(12, 23, 34, 45),( 11, 21, 31, 41),(13, 21, 31, 43)],
+                        dtype=[('Weight', 'f4'), ('Speed', np.float32), ('Age', 'i4'), ('RPM', 'f4')])
+    dataArray = nimble.data(structArray)
+    regularArray = np.array([[12, 23, 34, 45],[11, 21, 31, 41],[13, 21, 31, 43]])
+    regularMatrix = nimble.data(regularArray, featureNames=['Weight', 'Speed', 'Age', 'RPM'])
+    assert dataArray == regularMatrix
+
+def test_featureNames_numpyStructuredArrayFields():
+    structArray = np.array([(12, 23, 34, 45),( 11, 21, 31, 41),(13, 21, 31, 43)],
+                        dtype=[('Weight', 'f4'), ('Speed', np.float32), ('Age', 'i4'), ('RPM', 'f4')])
+    dataArray = nimble.data(structArray)
+    fNames = ['Weight', 'Speed', 'Age', 'RPM']
+    assert fNames == dataArray.features.getNames()
+    
+
 def test_rowsArePoints_numpyArrays():
     ptData = np.array([[1, 2, 3], [0, 0, 0], [-1, -2, -3]])
     ftData = np.array([[1, 0, -1], [2, 0, -2], [3, 0, -3]])
@@ -4530,7 +4552,6 @@
         pd.nimbleAccessible = backup
         
 def test_returnType_convertToType_overwrite():
-<<<<<<< HEAD
     #rawData = np.array([[1,2,3, '01-01-01'], [2,4,6, '02-02-2002']])
     rawData = np.array([[1,2,3], [2,4,6]])
     data = nimble.data(rawData, returnType="Matrix", convertToType=[float, float, int])#, np.datetime64]) # needs test to be written for each type of data type that would yield a DataFrame? 
@@ -4548,14 +4569,9 @@
     assert type(data4) == nimble.core.data.dataframe.DataFrame
     # assert 
     
-    
-=======
-    rawData = [[1,2], [2,4]]
     data = nimble.data(rawData, convertToType=str) # needs test to be written for each type of data type that would yield a DataFrame? 
     assert type(data) == nimble.core.data.dataframe.DataFrame
-
-
->>>>>>> 06d34c5f
+     
 
 # tests for combination of one name set being specified and one set being
 # in data.

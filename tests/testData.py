--- conflicted
+++ resolved
@@ -1991,16 +1991,11 @@
 # need to check request accessibility before it can be mocked
 _ = requests.nimbleAccessible()
 
-<<<<<<< HEAD
-mockIsDownloadable = mock.patch('nimble.core._createHelpers._isDownloadable',
-                                mocked_isDownloadable)
-
-mockRequestsGet = mock.patch('nimble.core._createHelpers.requests.get',
-                             mocked_requests_get)
-=======
+mockIsDownloadable = patch(nimble.core._createHelpers, '_isDownloadable',
+                           mocked_isDownloadable)
+
 mockRequestsGet = patch(nimble.core._createHelpers.requests, 'get',
                         mocked_requests_get)
->>>>>>> 188077fa
 
 @mockRequestsGet
 @mockIsDownloadable
@@ -2241,29 +2236,14 @@
 ##########################
 # fetchFile / fetchFiles #
 ##########################
-
-<<<<<<< HEAD
-def getReqBasePath():
-    # need to get in test so config is correct
-    return os.path.join(nimble.settings.get('fetch', 'location'),
-=======
-def mocked_isDownloadable(url):
-    # for testing, any "html" files will end with a '/' anything else
-    # represents a downloadable file
-    return not url.endswith('/')
-
-mockIsDownloadable = patch(nimble.core._createHelpers, '_isDownloadable',
-                                mocked_isDownloadable)
-
 mockReqBasePath = os.path.join(nimble.settings.get('fetch', 'location'),
->>>>>>> 188077fa
                                'nimbleData', 'mockrequests.nimble')
 
 def clearNimbleData(func):
     @functools.wraps(func)
     def wrapped(*args, **kwargs):
-        if os.path.exists(getReqBasePath()):
-            shutil.rmtree(getReqBasePath())
+        if os.path.exists(mockReqBasePath):
+            shutil.rmtree(mockReqBasePath)
         return func(*args, **kwargs)
     return wrapped
 
@@ -2346,22 +2326,12 @@
     pageFiles = nimble.fetchFiles(urlToSingleFile)
     assert len(pageFiles) == 1 and pageFiles[0].endswith(singleFile)
 
-<<<<<<< HEAD
-    assertExpectedException(InvalidArgumentValue, nimble.fetchFile,
-                            'UcI::data multiple')
-    assertExpectedException(InvalidArgumentValue, nimble.fetchFile,
-                            urlBasePath + 'data+multiple')
-
+    with raises(InvalidArgumentValue):
+        nimble.fetchFile('UcI::data multiple')
+    with raises(InvalidArgumentValue):
+        nimble.fetchFile(urlBasePath + 'data+multiple')
     multiFile1 = os.path.join(fileBasePath, 'data+multiple', 'more', 'CSV.csv')
     multiFile2 = os.path.join(fileBasePath, 'data+multiple', 'CSV.csv')
-=======
-    with raises(InvalidArgumentValue):
-        nimble.fetchFile('uci::data multiple')
-    with raises(InvalidArgumentValue):
-        nimble.fetchFile('https://archive.ics.uci.edu/ml/datasets/my+data+multiple')
-    multiFile1 = os.path.join(fileBasePath, 'data+multiple', 'CSV.csv')
-    multiFile2 = os.path.join(fileBasePath, 'data+multiple', 'more', 'CSV.csv')
->>>>>>> 188077fa
 
     shortPaths = nimble.fetchFiles('uci:: data multiple')
     assert (len(shortPaths) == 2
@@ -2413,10 +2383,10 @@
     pageFiles = nimble.fetchFiles(urlToSingleFile)
     assert len(pageFiles) == 1 and pageFiles[0].endswith(singleFile)
 
-    assertExpectedException(InvalidArgumentValue, nimble.fetchFile,
-                            'NIMBLE::data multiple')
-    assertExpectedException(InvalidArgumentValue, nimble.fetchFile,
-                            urlBasePath + 'data-multiple')
+    with raises(InvalidArgumentValue):
+        nimble.fetchFile('NIMBLE::data multiple')
+    with raises(InvalidArgumentValue):
+        nimble.fetchFile(urlBasePath + 'data-multiple')
 
     multiFile1 = os.path.join(fileBasePath, 'hash-multiple-1', 'CSV.csv')
     multiFile2 = os.path.join(fileBasePath, 'hash-multiple-2', 'MTX.mtx')
@@ -2435,7 +2405,7 @@
 @patchCalled(nimble.core._createHelpers.requests, 'get')
 @clearNimbleData
 def test_data_fetch_getFromLocal_csv():
-    exp = os.path.join(getReqBasePath(), 'CSV.csv')
+    exp = os.path.join(mockReqBasePath, 'CSV.csv')
     if not os.path.exists(exp):
         os.makedirs(os.path.split(exp)[0])
         with open(exp, 'w') as f:
@@ -2450,27 +2420,21 @@
 @patchCalled(nimble.core._createHelpers.requests, 'get')
 @clearNimbleData
 def test_data_fetch_getFromLocal_zip():
-    if not os.path.exists(getReqBasePath()):
-        os.makedirs(getReqBasePath())
-
-    exp = os.path.join(getReqBasePath(), 'ZIP.zip')
+    if not os.path.exists(mockReqBasePath):
+        os.makedirs(mockReqBasePath)
+
+    exp = os.path.join(mockReqBasePath, 'ZIP.zip')
     if not os.path.exists(exp):
         with zipfile.ZipFile(exp, 'w') as myzip:
             myzip.writestr('data.csv', '1,2,3\n4,5,6')
             myzip.writestr(os.path.join('archive', 'old.csv'), '1,2,3\n4,5,6')
         with zipfile.ZipFile(exp, 'r') as myzip:
-            myzip.extractall(getReqBasePath())
+            myzip.extractall(mockReqBasePath)
 
     assert os.path.exists(exp)
-<<<<<<< HEAD
-    assert os.path.exists(os.path.join(getReqBasePath(), 'data.csv'))
-    assert os.path.exists(os.path.join(getReqBasePath(), 'archive', 'old.csv'))
-    with mock.patch.object(zipfile.ZipFile, 'extractall') as extractAll:
-=======
     assert os.path.exists(os.path.join(mockReqBasePath, 'data.csv'))
     assert os.path.exists(os.path.join(mockReqBasePath, 'archive', 'old.csv'))
     with patchCalled(zipfile.ZipFile, 'extractall'):
->>>>>>> 188077fa
         # requests and extractall should not be used
         path = nimble.fetchFile('http://mockrequests.nimble/ZIP.zip')
         paths = nimble.fetchFiles('http://mockrequests.nimble/ZIP.zip')
@@ -2479,10 +2443,10 @@
 @patchCalled(nimble.core._createHelpers.requests, 'get')
 @clearNimbleData
 def test_data_fetch_getFromLocal_gzip():
-    if not os.path.exists(getReqBasePath()):
-        os.makedirs(getReqBasePath())
-
-    exp = os.path.join(getReqBasePath(), 'GZIP_data.csv')
+    if not os.path.exists(mockReqBasePath):
+        os.makedirs(mockReqBasePath)
+
+    exp = os.path.join(mockReqBasePath, 'GZIP_data.csv')
     if not os.path.exists(exp):
         with open(exp, 'wb') as f:
             f.write(b'1,2,3/n4,5,6')
@@ -2501,7 +2465,7 @@
 @mockIsDownloadable
 @clearNimbleData
 def test_data_fetch_forceDownload():
-    local = os.path.join(getReqBasePath(), 'CSV.csv')
+    local = os.path.join(mockReqBasePath, 'CSV.csv')
     if not os.path.exists(local):
         try:
             os.makedirs(os.path.split(local)[0])

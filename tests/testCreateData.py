--- conflicted
+++ resolved
@@ -632,10 +632,10 @@
         # pNames and fNames triggered for automatic
         raw1 = [['point_names', 'fname0','fname1','fname2'],
                 ['pname0', 0, 1, 2]]
-        testAuto = UML.createData(t, raw1, pointNames='automatic', featureNames='automatic')
-        testTrue = UML.createData(t, raw1, pointNames=True, featureNames=True)
-        testFalse = UML.createData(t, raw1, pointNames=False, featureNames=False)
-        testNone = UML.createData(t, raw1, pointNames=None, featureNames=None)
+        testAuto = nimble.createData(t, raw1, pointNames='automatic', featureNames='automatic')
+        testTrue = nimble.createData(t, raw1, pointNames=True, featureNames=True)
+        testFalse = nimble.createData(t, raw1, pointNames=False, featureNames=False)
+        testNone = nimble.createData(t, raw1, pointNames=None, featureNames=None)
 
         assert testAuto == testTrue
         assert testAuto != testFalse
@@ -644,10 +644,10 @@
         # pNames not triggered, fNames triggered for automatic
         raw2 = [['either', 'fname0','fname1','fname2'],
                 [99, 0, 1, 2]]
-        testAuto = UML.createData(t, raw2, pointNames='automatic', featureNames='automatic')
-        testTrue = UML.createData(t, raw2, pointNames=True, featureNames=True)
-        testFalse = UML.createData(t, raw2, pointNames=False, featureNames=False)
-        testNone = UML.createData(t, raw2, pointNames=None, featureNames=None)
+        testAuto = nimble.createData(t, raw2, pointNames='automatic', featureNames='automatic')
+        testTrue = nimble.createData(t, raw2, pointNames=True, featureNames=True)
+        testFalse = nimble.createData(t, raw2, pointNames=False, featureNames=False)
+        testNone = nimble.createData(t, raw2, pointNames=None, featureNames=None)
 
         assert testAuto != testTrue
         assert testAuto != testFalse
@@ -657,10 +657,10 @@
         # no names triggered for automatic
         raw3 = [[-1, 9, 8, 7],
                 [99, 0, 1, 2]]
-        testAuto = UML.createData(t, raw3, pointNames='automatic', featureNames='automatic')
-        testTrue = UML.createData(t, raw3, pointNames=True, featureNames=True)
-        testFalse = UML.createData(t, raw3, pointNames=False, featureNames=False)
-        testNone = UML.createData(t, raw3, pointNames=None, featureNames=None)
+        testAuto = nimble.createData(t, raw3, pointNames='automatic', featureNames='automatic')
+        testTrue = nimble.createData(t, raw3, pointNames=True, featureNames=True)
+        testFalse = nimble.createData(t, raw3, pointNames=False, featureNames=False)
+        testNone = nimble.createData(t, raw3, pointNames=None, featureNames=None)
 
         assert testAuto != testTrue
         assert testAuto == testFalse
@@ -924,9 +924,9 @@
         inDataRaw = pd.DataFrame([[1, -1, -3]], index=[11], columns=[21, 22, 23])
         specRaw = pd.DataFrame([[1, -1, -3]])
 
-        inData = UML.createData(
+        inData = nimble.createData(
             returnType=t, data=inDataRaw, pointNames=True, featureNames=True)
-        specified = UML.createData(
+        specified = nimble.createData(
             returnType=t, data=specRaw, pointNames=pNames, featureNames=fNames)
         assert inData == specified
 
@@ -942,7 +942,7 @@
             rawDataCopy = [lst.copy() for lst in rawData]
         else:
             rawDataCopy = rawData.copy()
-        inData = UML.createData(
+        inData = nimble.createData(
             returnType=t, data=rawData, pointNames=names, featureNames=names)
 
         if isinstance(rawData, list):
@@ -1528,13 +1528,8 @@
 
             poss = [[0], [1], [0, 1], [1, 0], 'all']
             for (pSel, fSel) in itertools.product(poss, poss):
-<<<<<<< HEAD
-                toUse = orig.copyAs("pythonlist")
+                toUse = orig.copy(to="pythonlist")
                 fromOrig = nimble.createData(
-=======
-                toUse = orig.copy(to="pythonlist")
-                fromOrig = UML.createData(
->>>>>>> 14e88065
                     t, toUse, keepPoints=pSel, keepFeatures=fSel,
                     pointNames=True, featureNames=True)
 

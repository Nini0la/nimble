"""
Unit tests for shogun_interface.py

"""

from __future__ import absolute_import
from six.moves import range

import distutils
import json
import os
import inspect

import numpy
from nose.tools import *
from nose.plugins.attrib import attr

import UML as nimble
from UML.randomness import numpyRandom
from UML.exceptions import InvalidArgumentValue
from UML.exceptions import InvalidArgumentValueCombination
<<<<<<< HEAD
=======
from UML.interfaces.interface_helpers import PythonSearcher

>>>>>>> cd253feb
from .skipTestDecorator import SkipMissing
from ..assertionHelpers import logCountAssertionFactory
from ..assertionHelpers import noLogEntryExpected, oneLogEntryExpected

scipy = nimble.importModule('scipy.sparse')

shogunSkipDec = SkipMissing('shogun')

OUTFILE_PREFIX = 'shogunParameterManifest_v'


@shogunSkipDec
def _DISABLED_testShogunObjectsInManifest():
    shogunInt = UML.helpers.findBestInterface('shogun')
    fullVersion = shogunInt.version()
    print (fullVersion)
    version = distutils.version.LooseVersion(fullVersion.split('_')[0]).vstring[1:]

    fileName = OUTFILE_PREFIX + version
    filePath = os.path.join(UML.UMLPath, 'interfaces', 'metadata', fileName)

    print (filePath)

    with open(filePath, 'r') as fp:
        manifest = json.load(fp)

    hasAll = hasattr(shogunInt.shogun, '__all__')
    contents = shogunInt.shogun.__all__ if hasAll else dir(shogunInt.shogun)
    depth = 1 if hasAll else 0

    # the function here is passed as the function to determine what kinds of objects
    # count as learners. For this application, we define all objects that are instantiable as
    # 'learners' so that we can easily get a list of instantiable objects in shogun to see if
    # they are represented int he manifest. We define an instantiable object as an
    # init callable object which is not a method, function, or builtin.
    def isInstantable(x):
        hasInit = hasattr(x, '__init__')
        hasCall = hasattr(x, '__call__')
        isMethod = inspect.ismethod(x)
        isFunction = inspect.isfunction(x)
        isBuiltiin = inspect.isbuiltin(x)
        if hasInit and hasCall and not isMethod and not isFunction and not isBuiltiin:
            return True
        return False

    allObjectsSearcher = PythonSearcher(shogunInt.shogun, contents, {}, isInstantable, depth)
    allObjects = allObjectsSearcher.allLearners()

    unseen = []
    for k in manifest.keys():
        if not(k in allObjects or k[1:] in allObjects):
            unseen.append(k)

#    print (unseen)
#    print ("")

#    for objName in allObjects:
#        assert objName in manifest or 'C' + objName in manifest
#        if not(objName in manifest or 'C' + objName in manifest):
#            print (objName)

#    assert False


@shogunSkipDec
@raises(InvalidArgumentValueCombination)
def testShogun_shapemismatchException():
    """ Test shogun raises exception when the shape of the train and test data don't match """
    variables = ["Y", "x1", "x2"]
    data = [[-1, 1, 0], [-1, 0, 1], [1, 3, 2]]
    trainingObj = nimble.createData('Matrix', data, featureNames=variables)

    data2 = [[3]]
    testObj = nimble.createData('Matrix', data2)

    args = {}
    ret = nimble.trainAndApply("shogun.LibLinear", trainingObj, trainY="Y", testX=testObj, output=None, arguments=args)


@shogunSkipDec
@raises(InvalidArgumentValue)
def testShogun_singleClassException():
    """ Test shogun raises exception when the training data only has a single label """
    variables = ["Y", "x1", "x2"]
    data = [[-1, 1, 0], [-1, 0, 1], [-1, 0, 0]]
    trainingObj = nimble.createData('Matrix', data, featureNames=variables)

    data2 = [[3, 3]]
    testObj = nimble.createData('Matrix', data2)

    args = {}
    ret = nimble.trainAndApply("shogun.LibLinear", trainingObj, trainY="Y", testX=testObj, output=None, arguments=args)


@shogunSkipDec
@raises(InvalidArgumentValue)
def testShogun_multiClassDataToBinaryAlg():
    """ Test shogun() raises InvalidArgumentValue when passing multiclass data to a binary classifier """
    variables = ["Y", "x1", "x2"]
    data = [[5, -11, -5], [1, 0, 1], [2, 3, 2]]
    trainingObj = nimble.createData('Matrix', data, featureNames=variables)

    data2 = [[5, 3], [-1, 0]]
    testObj = nimble.createData('Matrix', data2)

    args = {'kernel': 'GaussianKernel', 'width': 2, 'size': 10}
    # TODO -  is this failing because of kernel issues, or the thing we want to test?
    ret = nimble.trainAndApply("shogun.LibSVM", trainingObj, trainY="Y", testX=testObj, output=None, arguments=args)


@shogunSkipDec
@oneLogEntryExpected
def testShogunHandmadeBinaryClassification():
    """ Test shogun by calling a binary linear classifier """
    variables = ["Y", "x1", "x2"]
    data = [[0, 1, 0], [-0, 0, 1], [1, 3, 2]]
    trainingObj = nimble.createData('Matrix', data, featureNames=variables,
                                 useLog=False)

    data2 = [[3, 3], [-1, 0]]
    testObj = nimble.createData('Matrix', data2, useLog=False)

    args = {}
    ret = nimble.trainAndApply("shogun.LibLinear", trainingObj, trainY="Y",
                            testX=testObj, output=None, arguments=args)

    assert ret is not None

    # shogun binary classifiers seem to return confidence values, not class ID
    assert ret.data[0, 0] > 0


@shogunSkipDec
@oneLogEntryExpected
def testShogunHandmadeBinaryClassificationWithKernel():
    """ Test shogun by calling a binary linear classifier with a kernel """

    variables = ["Y", "x1", "x2"]
    data = [[5, -11, -5], [1, 0, 1], [1, 3, 2]]
    trainingObj = nimble.createData('Matrix', data, featureNames=variables, useLog=False)

    data2 = [[5, 3], [-1, 0]]
    testObj = nimble.createData('Matrix', data2, useLog=False)

    args = {'st': 1, 'kernel': 'GaussianKernel', 'w': 2, 'size': 10}
    ret = nimble.trainAndApply("shogun.LibSVM", trainingObj, trainY="Y", testX=testObj, output=None, arguments=args)

    assert ret is not None

    # shogun binary classifiers seem to return confidence values, not class ID
    assert ret.data[0, 0] > 0


@shogunSkipDec
@oneLogEntryExpected
def testShogunKMeans():
    """ Test shogun by calling the Kmeans classifier, a distance based machine """
    variables = ["Y", "x1", "x2"]
    data = [[0, 0, 0], [0, 0, 1], [1, 8, 1], [1, 7, 1], [2, 1, 9], [2, 1, 8]]
    trainingObj = nimble.createData('Matrix', data, featureNames=variables, useLog=False)

    data2 = [[0, -10], [10, 1], [1, 10]]
    testObj = nimble.createData('Matrix', data2, useLog=False)

    args = {'distance': 'ManhattanMetric'}

    ret = nimble.trainAndApply("shogun.KNN", trainingObj, trainY="Y", testX=testObj, output=None, arguments=args)

    assert ret is not None

    assert ret.data[0, 0] == 0
    assert ret.data[1, 0] == 1
    assert ret.data[2, 0] == 2


@shogunSkipDec
@oneLogEntryExpected
def testShogunMulticlassSVM():
    """ Test shogun by calling a multilass classifier with a kernel """

    variables = ["Y", "x1", "x2"]
    data = [[0, 0, 0], [0, 0, 1], [1, -118, 1], [1, -117, 1], [2, 1, 191], [2, 1, 118], [3, -1000, -500]]
    trainingObj = nimble.createData('Matrix', data, featureNames=variables, useLog=False)

    data2 = [[0, 0], [-101, 1], [1, 101], [1, 1]]
    testObj = nimble.createData('Matrix', data2, useLog=False)

    args = {'C': .5, 'k': 'LinearKernel'}

    #	args = {'C':1}
    #	args = {}
    ret = nimble.trainAndApply("shogun.GMNPSVM", trainingObj, trainY="Y", testX=testObj, output=None, arguments=args)

    assert ret is not None

    assert ret.data[0, 0] == 0
    assert ret.data[1, 0] == 1
    assert ret.data[2, 0] == 2


@shogunSkipDec
@oneLogEntryExpected
def testShogunSparseRegression():
    """ Test shogun sparse data instantiation by calling on a sparse regression learner with a large, but highly sparse, matrix """
    if not scipy:
        return
    x = 100
    c = 10
    points = numpyRandom.randint(0, x, c)
    cols = numpyRandom.randint(0, x, c)
    data = numpyRandom.rand(c)
    A = scipy.sparse.coo_matrix((data, (points, cols)), shape=(x, x))
    obj = nimble.createData('Sparse', A, useLog=False)

    labelsData = numpyRandom.rand(x)
    labels = nimble.createData('Matrix', labelsData.reshape((x, 1)), useLog=False)

    ret = nimble.trainAndApply('shogun.MulticlassOCAS', trainX=obj, trainY=labels, testX=obj, max_train_time=10)

    assert ret is not None


@shogunSkipDec
@logCountAssertionFactory(4)
def testShogunRossData():
    """ Test shogun by calling classifers using the problematic data from Ross """

    p0 = [1, 0, 0, 0, 0.21, 0.12]
    p1 = [2, 0, 0.56, 0.77, 0, 0]
    p2 = [1, 0.24, 0, 0, 0.12, 0]
    p3 = [1, 0, 0, 0, 0, 0.33]
    p4 = [2, 0.55, 0, 0.67, 0.98, 0]
    p5 = [1, 0, 0, 0, 0.21, 0.12]
    p6 = [2, 0, 0.56, 0.77, 0, 0]
    p7 = [1, 0.24, 0, 0, 0.12, 0]

    data = [p0, p1, p2, p3, p4, p5, p6, p7]

    trainingObj = nimble.createData('Matrix', data, useLog=False)

    data2 = [[0, 0, 0, 0, 0.33], [0.55, 0, 0.67, 0.98, 0]]
    testObj = nimble.createData('Matrix', data2, useLog=False)

    args = {'C': 1.0}
    argsk = {'C': 1.0, 'k': "LinearKernel"}

    ret = nimble.trainAndApply("shogun.MulticlassLibSVM", trainingObj, trainY=0, testX=testObj, output=None,
                            arguments=argsk)
    assert ret is not None

    ret = nimble.trainAndApply("shogun.MulticlassLibLinear", trainingObj, trainY=0, testX=testObj, output=None,
                            arguments=args)
    assert ret is not None

    ret = nimble.trainAndApply("shogun.LaRank", trainingObj, trainY=0, testX=testObj, output=None, arguments=argsk)
    assert ret is not None

    ret = nimble.trainAndApply("shogun.MulticlassOCAS", trainingObj, trainY=0, testX=testObj, output=None, arguments=args)
    assert ret is not None


@shogunSkipDec
@attr('slow')
@oneLogEntryExpected
def testShogunEmbeddedRossData():
    """ Test shogun by MulticlassOCAS with the ross data embedded in random data """

    p0 = [3, 0, 0, 0, 0.21, 0.12]
    p1 = [2, 0, 0.56, 0.77, 0, 0]
    p2 = [3, 0.24, 0, 0, 0.12, 0]
    p3 = [3, 0, 0, 0, 0, 0.33]
    p4 = [2, 0.55, 0, 0.67, 0.98, 0]
    p5 = [3, 0, 0, 0, 0.21, 0.12]
    p6 = [2, 0, 0.56, 0.77, 0, 0]
    p7 = [3, 0.24, 0, 0, 0.12, 0]

    data = [p0, p1, p2, p3, p4, p5, p6, p7]

    numpyData = numpy.zeros((50, 10))

    for i in range(50):
        for j in range(10):
            if i < 8 and j < 6:
                numpyData[i, j] = data[i][j]
            else:
                if j == 0:
                    numpyData[i, j] = numpyRandom.randint(2, 3)
                else:
                    numpyData[i, j] = numpyRandom.rand()

    trainingObj = nimble.createData('Matrix', numpyData, useLog=False)

    data2 = [[0, 0, 0, 0, 0.33, 0, 0, 0, 0.33], [0.55, 0, 0.67, 0.98, 0.55, 0, 0.67, 0.98, 0]]
    testObj = nimble.createData('Matrix', data2, useLog=False)

    args = {'C': 1.0}

    ret = nimble.trainAndApply("shogun.MulticlassOCAS", trainingObj, trainY=0, testX=testObj, output=None, arguments=args)
    assert ret is not None

    for value in ret.data:
        assert value == 2 or value == 3


@shogunSkipDec
@logCountAssertionFactory(3)
def testShogunScoreModeMulti():
    """ Test shogun returns the right dimensions when given different scoreMode flags, multi case"""
    variables = ["Y", "x1", "x2"]
    data = [[0, 1, 1], [0, 0, 1], [1, 30, 20], [2, -300, 2]]
    trainingObj = nimble.createData('Matrix', data, featureNames=variables, useLog=False)

    data2 = [[2, 3], [-200, 0]]
    testObj = nimble.createData('Matrix', data2, useLog=False)

    # default scoreMode is 'label'
    ret = nimble.trainAndApply("shogun.MulticlassOCAS", trainingObj, trainY="Y", testX=testObj, arguments={})
    assert len(ret.points) == 2
    assert len(ret.features) == 1

    ret = nimble.trainAndApply("shogun.MulticlassOCAS", trainingObj, trainY="Y", testX=testObj, arguments={},
                            scoreMode='bestScore')
    assert len(ret.points) == 2
    assert len(ret.features) == 2

    ret = nimble.trainAndApply("shogun.MulticlassOCAS", trainingObj, trainY="Y", testX=testObj, arguments={},
                            scoreMode='allScores')
    assert len(ret.points) == 2
    assert len(ret.features) == 3


@shogunSkipDec
@logCountAssertionFactory(3)
def testShogunScoreModeBinary():
    """ Test shogun returns the right dimensions when given different scoreMode flags, binary case"""
    variables = ["Y", "x1", "x2"]
    data = [[-1, 1, 1], [-1, 0, 1], [1, 30, 2], [1, 30, 3]]
    trainingObj = nimble.createData('Matrix', data, featureNames=variables, useLog=False)

    data2 = [[2, 1], [25, 0]]
    testObj = nimble.createData('Matrix', data2, useLog=False)

    # default scoreMode is 'label'
    ret = nimble.trainAndApply("shogun.SVMOcas", trainingObj, trainY="Y", testX=testObj, arguments={})
    assert len(ret.points) == 2
    assert len(ret.features) == 1

    ret = nimble.trainAndApply("shogun.SVMOcas", trainingObj, trainY="Y", testX=testObj, arguments={},
                            scoreMode='bestScore')
    assert len(ret.points) == 2
    assert len(ret.features) == 2

    ret = nimble.trainAndApply("shogun.SVMOcas", trainingObj, trainY="Y", testX=testObj, arguments={},
                            scoreMode='allScores')
    assert len(ret.points) == 2
    assert len(ret.features) == 2

@shogunSkipDec
@logCountAssertionFactory(2)
def TODO_onlineLearneres():
    """ Test shogun can call online learners """
    variables = ["Y", "x1", "x2"]
    data = [[0, 1, 1], [0, 0, 1], [0, 3, 2], [1, -300, -25]]
    trainingObj = nimble.createData('Matrix', data, featureNames=variables, useLog=False)

    data2 = [[2, 3], [-200, 0]]
    testObj = nimble.createData('Matrix', data2, useLog=False)

    ret = nimble.trainAndApply("shogun.OnlineLibLinear", trainingObj, trainY="Y", testX=testObj, arguments={})
    ret = nimble.trainAndApply("shogun.OnlineSVMSGD", trainingObj, trainY="Y", testX=testObj, arguments={})

@shogunSkipDec
@logCountAssertionFactory(1)
def TODO_ShogunMultiClassStrategyMultiDataBinaryAlg():
    """ Test shogun will correctly apply the provided strategies when given multiclass data and a binary learner """
    variables = ["Y", "x1", "x2"]
    data = [[0, 1, 1], [0, 0, 1], [1, 3, 2], [2, -300, 2]]
    trainingObj = nimble.createData('Matrix', data, featureNames=variables, useLog=False)

    data2 = [[2, 3], [-200, 0]]
    testObj = nimble.createData('Matrix', data2, useLog=False)

    ret = nimble.trainAndApply("shogun.SVMOcas", trainingObj, trainY="Y", testX=testObj, arguments={},
                            multiClassStrategy="OneVsOne")


@shogunSkipDec
@attr('slow')
@noLogEntryExpected
def testShogunListLearners():
    """ Test shogun's listShogunLearners() by checking the output for those learners we unit test """

    ret = nimble.listLearners('shogun')

    assert 'LibLinear' in ret
    assert 'KNN' in ret
    assert 'GMNPSVM' in ret
    assert 'LaRank' in ret
    assert 'MulticlassOCAS' in ret
    assert "SVMOcas" in ret
    assert 'LibSVM' in ret
    assert 'MulticlassLibSVM' in ret

    for name in ret:
        params = nimble.learnerParameters('shogun.' + name)
        assert params is not None
        defaults = nimble.learnerDefaultValues('shogun.' + name)
        for pSet in params:
            for dSet in defaults:
                for key in dSet.keys():
                    assert key in pSet<|MERGE_RESOLUTION|>--- conflicted
+++ resolved
@@ -19,11 +19,8 @@
 from UML.randomness import numpyRandom
 from UML.exceptions import InvalidArgumentValue
 from UML.exceptions import InvalidArgumentValueCombination
-<<<<<<< HEAD
-=======
 from UML.interfaces.interface_helpers import PythonSearcher
 
->>>>>>> cd253feb
 from .skipTestDecorator import SkipMissing
 from ..assertionHelpers import logCountAssertionFactory
 from ..assertionHelpers import noLogEntryExpected, oneLogEntryExpected
@@ -37,13 +34,13 @@
 
 @shogunSkipDec
 def _DISABLED_testShogunObjectsInManifest():
-    shogunInt = UML.helpers.findBestInterface('shogun')
+    shogunInt = nimble.helpers.findBestInterface('shogun')
     fullVersion = shogunInt.version()
     print (fullVersion)
     version = distutils.version.LooseVersion(fullVersion.split('_')[0]).vstring[1:]
 
     fileName = OUTFILE_PREFIX + version
-    filePath = os.path.join(UML.UMLPath, 'interfaces', 'metadata', fileName)
+    filePath = os.path.join(nimble.nimblePath, 'interfaces', 'metadata', fileName)
 
     print (filePath)
 

--- conflicted
+++ resolved
@@ -166,14 +166,6 @@
                 nimble.setRandomSeed(13)
                 result4 = nimble.trainAndApply(interfaceName + '.' + learner, trainData, trainLabels, testData)
 
-<<<<<<< HEAD
-            #				print interfaceName + '.' + learner
-            #				if interfaceName == 'sciKitLearn':
-            #					args = nimble.learnerParameters(interfaceName + '.' + learner)
-            #					if 'random_state' in args[0]:
-            #						print "   ^^^^"
-=======
->>>>>>> 19ddfffe
             except Exception as e:
                 print(interfaceName + '.' + learner + ' BANG: ' + str(e))
                 continue

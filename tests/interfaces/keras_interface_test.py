--- conflicted
+++ resolved
@@ -8,21 +8,13 @@
 import warnings
 
 import numpy as np
-<<<<<<< HEAD
 import pytest
-=======
-from nose.tools import raises
->>>>>>> c1554aef
 
 import nimble
 from nimble.core.interfaces.keras_interface import Keras
 from nimble.exceptions import InvalidArgumentValue
 from nimble._utility import DeferredModuleImport
-<<<<<<< HEAD
 from tests.helpers import raises
-=======
-from .skipTestDecorator import SkipMissing
->>>>>>> c1554aef
 from tests.helpers import logCountAssertionFactory, noLogEntryExpected
 from tests.helpers import skipMissingPackage
 
@@ -262,10 +254,6 @@
                        loss='binary_crossentropy', metrics=['accuracy'],
                        epochs=2, steps_per_epoch=20, shuffle=True)
 
-<<<<<<< HEAD
-
-=======
->>>>>>> c1554aef
 @keraSkipDec
 @noLogEntryExpected
 @chooseOptimizer

"""
Unit tests for keras_interface.py

Cannot test for expected result equality due to inability to control for
randomness in Keras.
"""
import functools

import numpy as np
from nose.tools import raises

import nimble
from nimble import createData
from nimble.interfaces.keras_interface import Keras
from nimble.exceptions import InvalidArgumentValue
from .skipTestDecorator import SkipMissing
from ..assertionHelpers import logCountAssertionFactory, noLogEntryExpected

<<<<<<< HEAD
keras = ImportModule("keras")
tfKeras = ImportModule('tensorflow.keras')

=======
>>>>>>> ce1c68b9
keraSkipDec = SkipMissing('Keras')

def chooseOptimizer(func):
    """
    Optimizer objects and/or parameters vary by keras API being used.
    """
    @functools.wraps(func)
    def wrapped():
        kwOld = {'lr': 0.1, 'decay': 1e-6, 'momentum': 0.9, 'nesterov': True}
        # keras 2.3+ decay deprecated and lr changed to learning_rate
        kwNew =  {'learning_rate': 0.1, 'momentum': 0.9, 'nesterov': True}
        try:
            optimizer = nimble.Init('SGD', **kwOld)
            return func(optimizer=optimizer)
        except InvalidArgumentValue:
            optimizer = nimble.Init('SGD', **kwNew)
            return func(optimizer=optimizer)

    return wrapped

@keraSkipDec
@noLogEntryExpected
def test_Keras_version():
    import keras
    interface = Keras()
    # tensorflow.keras is prioritized based on recommendation from keras
    version = tfKeras.__version__ if tfKeras else keras.__version__
    assert interface.version() == version

@keraSkipDec
@logCountAssertionFactory(5)
@chooseOptimizer
def testKerasAPI(optimizer):
    """
    Test Keras can handle a variety of arguments passed to all major learning functions
    """
    x_train = createData('Matrix', np.random.random((1000, 20)), useLog=False)
    y_train = createData('Matrix', np.random.randint(2, size=(1000, 1)),
                         convertToType=float, useLog=False)

    layer0 = nimble.Init('Dense', units=64, activation='relu', input_dim=20)
    layer1 = nimble.Init('Dropout', rate=0.5)
    layer2 = nimble.Init('Dense', units=1, activation='sigmoid')
    layers = [layer0, layer1, layer2]
    #####test fit
    mym = nimble.train('keras.Sequential', trainX=x_train, trainY=y_train, optimizer=optimizer,
                       layers=layers, loss='binary_crossentropy', metrics=['accuracy'],
                       epochs=20, batch_size=128)

    #######test apply
    x = mym.apply(testX=x_train)

    #########test trainAndApply
    x = nimble.trainAndApply('keras.Sequential', trainX=x_train, trainY=y_train, testX=x_train,
                             optimizer=optimizer, layers=layers, loss='binary_crossentropy',
                             metrics=['accuracy'], epochs=20, batch_size=128)

    #########test trainAndTest
    x = nimble.trainAndTest('keras.Sequential', trainX=x_train, testX=x_train, trainY=y_train,
                            testY=y_train, optimizer=optimizer, layers=layers,
                            loss='binary_crossentropy', metrics=['accuracy'], epochs=20,
                            batch_size=128,
                            performanceFunction=nimble.calculate.loss.rootMeanSquareError)

    #########test CV
    results = nimble.crossValidate(
        "keras.Sequential", X=x_train, Y=y_train, optimizer=optimizer, layers=layers,
        loss='binary_crossentropy', metrics=['accuracy'], epochs=20, batch_size=128,
        performanceFunction=nimble.calculate.loss.rootMeanSquareError)
    bestArguments = results.bestArguments
    bestScore = results.bestResult

@keraSkipDec
@logCountAssertionFactory(3)
@chooseOptimizer
def testKerasIncremental(optimizer):
    """
    Test Keras can handle and incrementalTrain call
    """
    x_train = createData('Matrix', np.random.random((1000, 20)), useLog=False)
    y_train = createData('Matrix', np.random.randint(2, size=(1000, 1)),
                         convertToType=float, useLog=False)

    layer0 = nimble.Init('Dense', units=64, activation='relu', input_dim=20)
    layer1 = nimble.Init('Dropout', rate=0.5)
    layer2 = nimble.Init('Dense', units=1, activation='sigmoid')
    layers = [layer0, layer1, layer2]
    #####test fit
    mym = nimble.train('keras.Sequential', trainX=x_train, trainY=y_train, optimizer=optimizer,
                       layers=layers, loss='binary_crossentropy', metrics=['accuracy'],
                       epochs=20, batch_size=128)

    #####test incrementalTrain
    mym.incrementalTrain(x_train, y_train)

    x = mym.apply(testX=x_train)
    assert len(x.points) == len(x_train.points)

@keraSkipDec
@logCountAssertionFactory(2)
@chooseOptimizer
def testKeras_Sparse_FitGenerator(optimizer):
    """
    Test Keras on Sparse data; uses different training method - fit_generator
    """
    x_data = np.random.random((20, 7))
    y_data = np.random.randint(2, size=(20, 1))

    x_train = createData('Sparse', x_data, useLog=False)
    y_train = createData('Matrix', y_data, useLog=False, convertToType=float)

    layer0 = nimble.Init('Dense', units=64, activation='relu', input_dim=7)
    layer1 = nimble.Init('Dropout', rate=0.5)
    layer2 = nimble.Init('Dense', units=1, activation='sigmoid')
    layers = [layer0, layer1, layer2]

    mym = nimble.train('keras.Sequential', trainX=x_train, trainY=y_train, optimizer=optimizer,
                       layers=layers, loss='binary_crossentropy', metrics=['accuracy'],
                       epochs=2, steps_per_epoch=20, max_queue_size=1, steps=20)

    x = mym.apply(testX=x_train)
    assert len(x.points) == len(x_train.points)

@keraSkipDec
@logCountAssertionFactory(3)
@chooseOptimizer
def testKeras_TrainedLearnerApplyArguments(optimizer):
    """ Test a keras function that accept arguments for predict"""
    x_train = createData('Matrix', np.random.random((1000, 20)), useLog=False)
    y_train = createData('Matrix', np.random.randint(2, size=(1000, 1)),
                         convertToType=float, useLog=False)

    layer0 = nimble.Init('Dense', units=64, activation='relu', input_dim=20)
    layer1 = nimble.Init('Dropout', rate=0.5)
    layer2 = nimble.Init('Dense', units=1, activation='sigmoid')
    layers = [layer0, layer1, layer2]

    # Sequential.predict takes a 'steps' argument. Default is 20
    mym = nimble.train(
        'keras.Sequential', trainX=x_train, trainY=y_train,
        optimizer=optimizer, layers=layers, loss='binary_crossentropy',
        metrics=['accuracy'], epochs=1, shuffle=False)
    # using arguments parameter
    newArgs = mym.apply(testX=x_train, arguments={'steps': 50})
    # using kwarguments
    newArgs = mym.apply(testX=x_train, steps=50)

@keraSkipDec
@logCountAssertionFactory(1)
@chooseOptimizer
def testKeras_TrainedLearnerApplyArguments_exception(optimizer):
    """ Test an keras function with invalid arguments for predict"""
    x_train = createData('Matrix', np.random.random((1000, 20)), useLog=False)
    y_train = createData('Matrix', np.random.randint(2, size=(1000, 1)),
                         convertToType=float, useLog=False)

    layer0 = nimble.Init('Dense', units=64, activation='relu', input_dim=20)
    layer1 = nimble.Init('Dropout', rate=0.5)
    layer2 = nimble.Init('Dense', units=1, activation='sigmoid')
    layers = [layer0, layer1, layer2]

    # Sequential.predict does not take a 'foo' argument.
    mym = nimble.train(
        'keras.Sequential', trainX=x_train, trainY=y_train,
        optimizer=optimizer, layers=layers, loss='binary_crossentropy',
        metrics=['accuracy'], epochs=1, shuffle=False)
    try:
        # using arguments parameter
        newArgs1 = mym.apply(testX=x_train, arguments={'foo': 50})
        assert False # expected InvalidArgumentValue
    except InvalidArgumentValue:
        pass
    try:
        # using kwarguments
        newArgs2 = mym.apply(testX=x_train, foo=50)
        assert False # expected InvalidArgumentValue
    except InvalidArgumentValue:
        pass


@raises(InvalidArgumentValue)
@chooseOptimizer
def testKeras_fitGeneratorOnlyParametersDisallowedForDense(optimizer):
    x_data = np.random.random((20, 7))
    y_data = np.random.randint(2, size=(20, 1))

    x_train = createData('Matrix', x_data, useLog=False)
    y_train = createData('Matrix', y_data, useLog=False, convertToType=float)

    layer0 = nimble.Init('Dense', units=64, activation='relu', input_dim=7)
    layer1 = nimble.Init('Dropout', rate=0.5)
    layer2 = nimble.Init('Dense', units=1, activation='sigmoid')
    layers = [layer0, layer1, layer2]

    # max_queue_size only applies to fit_generator for Sparse data
    mym = nimble.train('keras.Sequential', trainX=x_train, trainY=y_train,
                       optimizer=optimizer, layers=layers,
                       loss='binary_crossentropy', metrics=['accuracy'],
                       epochs=2, steps_per_epoch=20, max_queue_size=10)


@raises(InvalidArgumentValue)
@chooseOptimizer
def testKeras_fitOnlyParametersDisallowedForSparse(optimizer):
    x_data = np.random.random((20, 7))
    y_data = np.random.randint(2, size=(20, 1))

    x_train = createData('Sparse', x_data, useLog=False)
    y_train = createData('Matrix', y_data, useLog=False, convertToType=float)

    layer0 = nimble.Init('Dense', units=64, activation='relu', input_dim=7)
    layer1 = nimble.Init('Dropout', rate=0.5)
    layer2 = nimble.Init('Dense', units=1, activation='sigmoid')
    layers = [layer0, layer1, layer2]

    # max_queue_size only applies to fit_generator for Sparse data
    mym = nimble.train('keras.Sequential', trainX=x_train, trainY=y_train,
                       optimizer=optimizer, layers=layers,
                       loss='binary_crossentropy', metrics=['accuracy'],
                       epochs=2, steps_per_epoch=20, shuffle=True)<|MERGE_RESOLUTION|>--- conflicted
+++ resolved
@@ -13,15 +13,13 @@
 from nimble import createData
 from nimble.interfaces.keras_interface import Keras
 from nimble.exceptions import InvalidArgumentValue
+from nimble.utility import DeferredModuleImport
 from .skipTestDecorator import SkipMissing
 from ..assertionHelpers import logCountAssertionFactory, noLogEntryExpected
 
-<<<<<<< HEAD
-keras = ImportModule("keras")
-tfKeras = ImportModule('tensorflow.keras')
-
-=======
->>>>>>> ce1c68b9
+keras = DeferredModuleImport("keras")
+tfKeras = DeferredModuleImport('tensorflow.keras')
+
 keraSkipDec = SkipMissing('Keras')
 
 def chooseOptimizer(func):
@@ -47,8 +45,11 @@
 def test_Keras_version():
     import keras
     interface = Keras()
-    # tensorflow.keras is prioritized based on recommendation from keras
-    version = tfKeras.__version__ if tfKeras else keras.__version__
+    if tfKeras.nimbleAccessible():
+        # tensorflow.keras is prioritized based on recommendation from keras
+        version = tfKeras.__version__ 
+    elif keras.nimbleAccessible():
+        version = keras.__version__
     assert interface.version() == version
 
 @keraSkipDec

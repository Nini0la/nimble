--- conflicted
+++ resolved
@@ -254,19 +254,11 @@
     numTrials = 5
     for _ in range(numTrials):
         X, Y = _randomLabeledDataSet(numPoints=50, numFeatures=10, numLabels=5)
-<<<<<<< HEAD
         seed = nimble.randomness.pythonRandom.randint(0, 2**32 - 1)
         nimble.setRandomSeed(seed)
-        resultOne = crossValidate('Custom.KNNClassifier', X, Y, fractionIncorrect, {}, numFolds=3)
+        resultOne = crossValidate('Custom.KNNClassifier', X, Y, fractionIncorrect, {}, folds=3)
         nimble.setRandomSeed(seed)
-        resultTwo = crossValidate('Custom.KNNClassifier', X, Y, fractionIncorrect, {}, numFolds=3)
-=======
-        seed = UML.randomness.pythonRandom.randint(0, 2**32 - 1)
-        UML.setRandomSeed(seed)
-        resultOne = crossValidate('Custom.KNNClassifier', X, Y, fractionIncorrect, {}, folds=3)
-        UML.setRandomSeed(seed)
         resultTwo = crossValidate('Custom.KNNClassifier', X, Y, fractionIncorrect, {}, folds=3)
->>>>>>> 19ddfffe
         assert resultOne.bestResult == resultTwo.bestResult
 
 @attr('slow')
@@ -530,13 +522,8 @@
     performanceFunction = rootMeanSquareError
     aVals = nimble.CV([1, 2])
     arguments = {'a': aVals}
-<<<<<<< HEAD
     bVals = nimble.CV([1, 2]) # will be passed as kwarguments
-    numFolds = 3
-=======
-    bVals = UML.CV([1, 2]) # will be passed as kwarguments
     folds = 3
->>>>>>> 19ddfffe
     scoreMode = 'label'
 
     crossValidator = KFoldCrossValidator(
@@ -619,11 +606,7 @@
     Y = nimble.createData('Matrix', yRaw)
     crossValidator = KFoldCrossValidator(
         'Custom.KNNClassifier', X, Y, arguments={'k': 3},
-<<<<<<< HEAD
-        performanceFunction=nimble.calculate.fractionIncorrect, numFolds=0)
-=======
-        performanceFunction=UML.calculate.fractionIncorrect, folds=0)
->>>>>>> 19ddfffe
+        performanceFunction=nimble.calculate.fractionIncorrect, folds=0)
 
 def test_CV():
     crossVal = CV([1, 2, 3])

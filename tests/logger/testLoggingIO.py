"""
Unit tests for functionality of the NimbleLogger
"""

from __future__ import absolute_import
import os
import shutil
import time
import ast
import sys
import sqlite3
import tempfile
import re

from nose import with_setup
from nose.tools import raises
import six
from six import StringIO
import numpy

import UML as nimble
from UML.helpers import generateClassificationData
from UML.calculate import rootMeanSquareError as RMSE
from UML.configuration import configSafetyWrapper
from UML.exceptions import InvalidArgumentValue
from UML.exceptions import InvalidArgumentValueCombination
from UML.exceptions import InvalidArgumentType

#####################
# Helpers for tests #
#####################

def removeLogFile():
    nimble.logger.active.cleanup()
    location = nimble.settings.get("logger", "location")
    name = nimble.settings.get("logger", "name")
    pathToFile = os.path.join(location, name + ".mr")
    if os.path.exists(pathToFile):
        os.remove(pathToFile)

def getLastLogData():
    query = "SELECT logInfo FROM logger ORDER BY entry DESC LIMIT 1"
    valueList = nimble.logger.active.extractFromLog(query)
    lastLog = valueList[0][0]
    return lastLog

#############
### SETUP ###
#############

@configSafetyWrapper
def testLogDirectoryAndFileSetup():
    """assert a new directory and log file are created with first attempt to log"""
    location = nimble.settings.get("logger", "location")
    name = nimble.settings.get("logger", "name")
    pathToFile = os.path.join(location, name + ".mr")
    if os.path.exists(location):
        shutil.rmtree(location)

    nimble.settings.set('logger', 'enabledByDefault', 'True')

    X = nimble.createData("Matrix", [])

    assert os.path.exists(location)
    assert os.path.exists(pathToFile)

#############
### INPUT ###
#############

@configSafetyWrapper
def testTopLevelInputFunction():
    removeLogFile()
    """assert the nimble.log function correctly inserts data into the log"""
    header = "input"
    logInfo = {"test": "testInput"}
    nimble.log(header, logInfo)
    # select all columns from the last entry into the logger
    query = "SELECT * FROM logger"
    lastLog = nimble.logger.active.extractFromLog(query)
    lastLog = lastLog[0]

    assert lastLog[0] == 1
    assert lastLog[2] == 0
    assert lastLog[3] == "User - " + header
    assert lastLog[4] == str(logInfo)

@configSafetyWrapper
def testNewRunNumberEachSetup():
    """assert that a new, sequential runNumber is generated each time the log file is reopened"""
    removeLogFile()
    nimble.settings.set('logger', 'enabledByDefault', 'True')

    data = [[],[]]
    for run in range(5):
        nimble.createData("Matrix", data)
        # cleanup will require setup before the next log entry
        nimble.logger.active.cleanup()
    query = "SELECT runNumber FROM logger"
    lastLogs = nimble.logger.active.extractFromLog(query)

    for entry, log in enumerate(lastLogs):
        assert log[0] == entry

@configSafetyWrapper
def testLoadTypeFunctionsUseLog():
    """tests that createData is being logged"""
    nimble.settings.set('logger', 'enabledByDefault', 'True')
    # data
    trainX = [[1,0,0], [0,1,0], [0,0,1], [1,0,0], [0,1,0], [0,0,1],
              [1,0,0], [0,1,0], [0,0,1], [1,0,0], [0,1,0], [0,0,1]]
    trainY = [[0], [1], [2], [0], [1], [2], [0], [1], [2], [0], [1], [2]]
    testX = [[1,0,0], [0,1,0], [0,0,1], [1,1,0]]
    testY = [[0], [1], [2], [1]]

    # createData
    trainXObj = nimble.createData("Matrix", trainX)
    logInfo = getLastLogData()
    assert trainXObj.getTypeString() in logInfo
    assert "'numPoints': 12" in logInfo
    assert "'numFeatures': 3" in logInfo

    trainYObj = nimble.createData("List", trainY)
    logInfo = getLastLogData()
    assert trainYObj.getTypeString() in logInfo
    assert "'numPoints': 12" in logInfo
    assert "'numFeatures': 1" in logInfo

    testXObj = nimble.createData("Sparse", testX)
    logInfo = getLastLogData()
    assert testXObj.getTypeString() in logInfo
    assert "'numPoints': 4" in logInfo
    assert "'numFeatures': 3" in logInfo

    testYObj = nimble.createData("DataFrame", testY)
    logInfo = getLastLogData()
    assert testYObj.getTypeString() in logInfo
    assert "'numPoints': 4" in logInfo
    assert "'numFeatures': 1" in logInfo

    # the sparsity and seed are also stored for random data
    randomObj = nimble.createRandomData("Matrix", 5, 5, 0)
    logInfo = getLastLogData()
    assert randomObj.getTypeString() in logInfo
    assert "'sparsity': 0" in logInfo
    assert "seed" in logInfo

    # loadTrainedLearner
    tl = nimble.train('custom.KNNClassifier', trainXObj, trainYObj, arguments={'k': 1})
    with tempfile.NamedTemporaryFile(suffix=".umlm") as tmpFile:
        tl.save(tmpFile.name)
        load = nimble.loadTrainedLearner(tmpFile.name)
    logInfo = getLastLogData()
    assert "TrainedLearner" in logInfo
    assert "'learnerName': 'KNNClassifier'" in logInfo
    assert "'learnerArgs': {'k': 1}" in logInfo

    # loadData
    with tempfile.NamedTemporaryFile(suffix=".umld") as tmpFile:
        randomObj.save(tmpFile.name)
        load = nimble.loadData(tmpFile.name)
    logInfo = getLastLogData()
    assert load.getTypeString() in logInfo
    assert "'numPoints': 5" in logInfo
    assert "'numFeatures': 5" in logInfo

@configSafetyWrapper
def test_setRandomSeed():
    nimble.settings.set('logger', 'enabledByDefault', 'True')
    nimble.randomness.startAlternateControl()
    nimble.setRandomSeed(1337)
    nimble.randomness.endAlternateControl()
    logInfo = getLastLogData()
    assert "{'seed': 1337}" in logInfo

@configSafetyWrapper
def testRunTypeFunctionsUseLog():
    """tests that top level and TrainedLearner functions are being logged"""
    nimble.settings.set('logger', 'enabledByDefault', 'True')
    # data
    trainX = [[1,0,0], [0,1,0], [0,0,1], [1,0,0], [0,1,0], [0,0,1],
              [1,0,0], [0,1,0], [0,0,1], [1,0,0], [0,1,0], [0,0,1]]
    trainY = [[0], [1], [2], [0], [1], [2], [0], [1], [2], [0], [1], [2]]
    testX = [[1,0,0], [0,1,0], [0,0,1], [1,1,0]]
    testY = [[0], [1], [2], [1]]

    trainXObj = nimble.createData("Matrix", trainX, useLog=False)
    trainYObj = nimble.createData("Matrix", trainY, useLog=False)
    testXObj = nimble.createData("Matrix", testX, useLog=False)
    testYObj = nimble.createData("Matrix", testY, useLog=False)

    timePattern = re.compile(r"'time': [0-9]+\.[0-9]+")

    # train
    tl = nimble.train("sciKitLearn.SVC", trainXObj, trainYObj, performanceFunction=RMSE)
    logInfo = getLastLogData()
    assert "'function': 'train'" in logInfo
    assert re.search(timePattern, logInfo)

    # trainAndApply
    predictions = nimble.trainAndApply("sciKitLearn.SVC", trainXObj, trainYObj,
                                    testXObj, performanceFunction=RMSE)
    logInfo = getLastLogData()
    assert "'function': 'trainAndApply'" in logInfo
    assert re.search(timePattern, logInfo)

    # trainAndTest
    performance = nimble.trainAndTest("sciKitLearn.SVC", trainXObj, trainYObj,
                                   testXObj, testYObj,
                                   performanceFunction=RMSE)
    logInfo = getLastLogData()
    assert "'function': 'trainAndTest'" in logInfo
    # ensure that metrics is storing performanceFunction and result
    assert "'metrics': {'rootMeanSquareError': 0.0}" in logInfo
    assert re.search(timePattern, logInfo)

    # normalizeData
    # copy to avoid modifying original data
    trainXNormalize = trainXObj.copy()
    testXNormalize = testXObj.copy()
    nimble.normalizeData('sciKitLearn.PCA', trainXNormalize, testX=testXNormalize)
    logInfo = getLastLogData()
    assert "'function': 'normalizeData'" in logInfo
    assert re.search(timePattern, logInfo)

    # trainAndTestOnTrainingData
    results = nimble.trainAndTestOnTrainingData("sciKitLearn.SVC", trainXObj,
                                             trainYObj,
                                             performanceFunction=RMSE)
    logInfo = getLastLogData()
    assert "'function': 'trainAndTestOnTrainingData'" in logInfo
    # ensure that metrics is storing performanceFunction and result
    assert "'metrics': {'rootMeanSquareError': 0.0}" in logInfo
    assert re.search(timePattern, logInfo)

    # TrainedLearner.apply
    predictions = tl.apply(testXObj)
    logInfo = getLastLogData()
    assert "'function': 'TrainedLearner.apply'" in logInfo
    assert re.search(timePattern, logInfo)

    # TrainedLearner.test
    performance = tl.test(testXObj, testYObj, performanceFunction=RMSE)
    logInfo = getLastLogData()
    assert "'function': 'TrainedLearner.test'" in logInfo
    # ensure that metrics is storing performanceFunction and result
    assert "'metrics': {'rootMeanSquareError': 0.0}" in logInfo
    assert re.search(timePattern, logInfo)

    nimble.settings.set('logger', 'enableCrossValidationDeepLogging', 'True')

    # crossValidate
    top = nimble.crossValidate('custom.KNNClassifier', trainXObj, trainYObj,
                            performanceFunction=RMSE)
    logInfo = getLastLogData()
    assert "'learner': 'custom.KNNClassifier'" in logInfo

<<<<<<< HEAD
    # crossValidateReturnAll
    all = nimble.crossValidateReturnAll('custom.KNNClassifier', trainXObj,
                                     trainYObj, performanceFunction=RMSE)
    logInfo = getLastLogData()
    assert "'learner': 'custom.KNNClassifier'" in logInfo

    # crossValidateReturnBest
    best = nimble.crossValidateReturnBest('custom.KNNClassifier', trainXObj,
                                       trainYObj, performanceFunction=RMSE)
    logInfo = getLastLogData()
    assert "'learner': 'custom.KNNClassifier'" in logInfo
=======
>>>>>>> a9a89f81

@configSafetyWrapper
def testPrepTypeFunctionsUseLog():
    """Test that the functions in base using useLog are being logged"""
    nimble.settings.set('logger', 'enabledByDefault', 'True')

    data = [["a", 1, 1], ["a", 1, 1], ["a", 1, 1], ["a", 1, 1], ["a", 1, 1], ["a", 1, 1],
            ["b", 2, 2], ["b", 2, 2], ["b", 2, 2], ["b", 2, 2], ["b", 2, 2], ["b", 2, 2],
            ["c", 3, 3], ["c", 3, 3], ["c", 3, 3], ["c", 3, 3], ["c", 3, 3], ["c", 3, 3]]

    def checkLogContents(funcName, objectID, arguments=None):
        lastLog = getLastLogData()
        expFunc = "'function': '{0}'".format(funcName)
        expID = "'object': '{0}'".format(objectID)
        assert expFunc in lastLog
        assert expID in lastLog

        if arguments:
            assert 'arguments' in lastLog
            for argName, argVal in arguments:
                expArgs1 = "'{0}': '{1}'".format(argName, argVal)
                # double quotations may wrap the second arg if it contains quotations
                expArgs2 = """'{0}': "{1}" """.format(argName, argVal).strip()
                assert expArgs1 in lastLog or expArgs2 in lastLog

    ########
    # Base #
    ########

    # replaceFeatureWithBinaryFeatures
    dataObj = nimble.createData("Matrix", data, useLog=False)
    dataObj.replaceFeatureWithBinaryFeatures(0)
    checkLogContents('replaceFeatureWithBinaryFeatures', 'Matrix', [('featureToReplace', 0)])

    # transformFeatureToIntegers
    dataObj = nimble.createData("List", data, useLog=False)
    dataObj.transformFeatureToIntegers(0)
    checkLogContents('transformFeatureToIntegers', 'List', [('featureToConvert', 0)])

    # trainAndTestSets
    dataObj = nimble.createData("DataFrame", data, useLog=False)
    train, test = dataObj.trainAndTestSets(testFraction=0.5)
    checkLogContents('trainAndTestSets', 'DataFrame', [('testFraction', 0.5)])

    # groupByFeature
    dataObj = nimble.createData("Sparse", data, useLog=False)
    calculated = dataObj.groupByFeature(by=0)
    checkLogContents('groupByFeature', 'Sparse', [('by', 0)])

    # referenceDataFrom
    dataObj = nimble.createData("Matrix", data, useLog=False, name='refData')
    dataObj.referenceDataFrom(dataObj)
    checkLogContents('referenceDataFrom', 'Matrix', [('other', 'refData')])

    # transpose
    dataObj = nimble.createData("List", data, useLog=False)
    dataObj.transpose()
    checkLogContents('transpose', 'List')

    # fillWith
    dataObj = nimble.createData("Matrix", data, useLog=False)
    dataObj.fillWith(1, 2, 0, 4, 0)
    checkLogContents('fillWith', "Matrix",
        [('values', 1), ('pointStart', 2), ('pointEnd', 4), ('featureStart', 0),
         ('featureEnd', 0)])

    # fillUsingAllData
    dataObj = nimble.createData("Matrix", data, useLog=False)
    def simpleFiller(obj, match, **kwargs):
        return nimble.createData('Matrix', numpy.zeros_like(dataObj.data))
    dataObj.fillUsingAllData('a', fill=simpleFiller, a=1, b=3)
    checkLogContents('fillUsingAllData', 'Matrix', [('match', 'a'), ('fill', 'simpleFiller'),
                                                    ('a', 1), ('b', 3)])

    # flattenToOnePoint
    dataObj = nimble.createData("DataFrame", data, useLog=False)
    dataObj.flattenToOnePoint()

    checkLogContents('flattenToOnePoint', "DataFrame")
    # unflattenFromOnePoint; using same dataObj from flattenToOnePoint
    dataObj.unflattenFromOnePoint(18)
    checkLogContents('unflattenFromOnePoint', "DataFrame")

    # flattenToOneFeature
    dataObj = nimble.createData("Sparse", data, useLog=False)
    dataObj.flattenToOneFeature()
    checkLogContents('flattenToOneFeature', "Sparse")

    # unflattenFromOnePoint; using same dataObj from flattenToOneFeature
    dataObj.unflattenFromOneFeature(3)
    checkLogContents('unflattenFromOneFeature', "Sparse")

    # merge
    dPtNames = ['p' + str(i) for i in range(18)]
    dFtNames = ['f0', 'f1', 'f2']
    dataObj = nimble.createData("Matrix", data, pointNames=dPtNames,
                             featureNames=dFtNames, useLog=False)
    mData = [[1, 4], [2, 5], [3, 6]]
    mPtNames = ['p0', 'p6', 'p12']
    mFtNames = ['f2', 'f3']
    mergeObj = nimble.createData('Matrix', mData, pointNames=mPtNames,
                              featureNames=mFtNames, useLog=False)
    dataObj.merge(mergeObj, point='intersection', feature='union')
    checkLogContents('merge', "Matrix", [("other", mergeObj.name),
                                         ("point", 'intersection')])

    ############################
    # Points/Features/Elements #
    ############################

    def simpleMapper(vector):
        vID = vector[0]
        intList = []
        for i in range(1, len(vector)):
            intList.append(vector[i])
        ret = []
        for value in intList:
            ret.append((vID, value))
        return ret

    def simpleReducer(identifier, valuesList):
        total = 0
        for value in valuesList:
            total += value
        return (identifier, total)

    # points.mapReduce
    dataObj = nimble.createData("Matrix", data, useLog=False)
    calculated = dataObj.points.mapReduce(simpleMapper,simpleReducer)
    checkLogContents('points.mapReduce', "Matrix", [("mapper", "simpleMapper"),
                                                    ("reducer", "simpleReducer")])

    # features.mapReduce
    dataObj = nimble.createData("Matrix", numpy.array(data, dtype=object).T,
                             featureNames=False, useLog=False)
    calculated = dataObj.features.mapReduce(simpleMapper,simpleReducer)
    checkLogContents('features.mapReduce', "Matrix", [("mapper", "simpleMapper"),
                                                    ("reducer", "simpleReducer")])

    # elements.calculate
    dataObj = nimble.createData("Matrix", data, useLog=False)
    calculated = dataObj.elements.calculate(lambda x: len(x), features=0)
    checkLogContents('elements.calculate', "Matrix", [('function', "lambda x: len(x)"),
                                                      ('features', [0])])

    # points.calculate
    dataObj = nimble.createData("Matrix", data, useLog=False)
    calculated = dataObj.points.calculate(lambda x: len(x))
    checkLogContents('points.calculate', "Matrix", [('function', "lambda x: len(x)")])

    # features.calculate
    dataObj = nimble.createData("Matrix", data, useLog=False)
    calculated = dataObj.features.calculate(lambda x: len(x), features=0)
    checkLogContents('features.calculate', "Matrix", [('function', "lambda x: len(x)"),
                                                      ('features', [0])])

    # points.shuffle
    dataObj = nimble.createData("List", data, useLog=False)
    dataObj.points.shuffle()
    checkLogContents('points.shuffle', "List")

    # features.shuffle
    dataObj = nimble.createData("Matrix", data, useLog=False)
    dataObj.features.shuffle()
    checkLogContents('features.shuffle', "Matrix")

    # points.normalize
    dataObj = nimble.createData("Matrix", data, useLog=False)
    dataObj.points.normalize(subtract=0, divide=1)
    checkLogContents('points.normalize', "Matrix", [('subtract', 0), ('divide', 1)])

    # features.normalize
    dataObj = nimble.createData("Matrix", data, useLog=False)
    dataObj.features.normalize(subtract=0, divide=1)
    checkLogContents('features.normalize', "Matrix", [('subtract', 0), ('divide', 1)])

    # points.sort
    dataObj = nimble.createData("Matrix", data, useLog=False)
    dataObj.points.sort(sortBy=dataObj.features.getName(0))
    checkLogContents('points.sort', "Matrix", [('sortBy', dataObj.features.getName(0))])

    # features.sort
    dataObj = nimble.createData("Matrix", data, useLog=False)
    dataObj.features.sort(sortBy=[2, 1, 0])
    checkLogContents('features.sort', "Matrix", [('sortBy', [2, 1, 0])])

    # points.copy
    dataObj = nimble.createData("Matrix", data, useLog=False)
    extracted = dataObj.points.copy(0)
    checkLogContents('points.copy', "Matrix", [('toCopy', 0)])

    # features.copy
    dataObj = nimble.createData("Matrix", data, useLog=False)
    extracted = dataObj.features.copy(number=1)
    checkLogContents('features.copy', "Matrix", [('number', 1)])

    # points.extract
    dataObj = nimble.createData("Matrix", data, useLog=False)
    extracted = dataObj.points.extract(toExtract=0)
    checkLogContents('points.extract', "Matrix", [('toExtract', 0)])

    # features.extract
    dataObj = nimble.createData("Matrix", data, useLog=False)
    extracted = dataObj.features.extract(number=1)
    checkLogContents('features.extract', "Matrix", [('number', 1)])

    # points.delete
    dataObj = nimble.createData("Matrix", data, useLog=False,
                             pointNames=['p' + str(i) for i in range(18)])
    extracted = dataObj.points.delete(start='p0', end='p3')
    checkLogContents('points.delete', "Matrix", [('start', 'p0'), ('end', 'p3')])

    # features.delete
    dataObj = nimble.createData("Matrix", data, useLog=False)
    extracted = dataObj.features.delete(number=2, randomize=True)
    checkLogContents('features.delete', "Matrix", [('number', 2), ('randomize', True)])

    def retainer(vector):
        return True

    # points.retain
    dataObj = nimble.createData("Matrix", data, useLog=False)
    extracted = dataObj.points.retain(toRetain=retainer)
    checkLogContents('points.retain', "Matrix", [('toRetain', 'retainer')])

    # features.retain
    dataObj = nimble.createData("Matrix", data, useLog=False)
    extracted = dataObj.features.retain(toRetain=lambda ft: True)
    checkLogContents('features.retain', "Matrix", [('toRetain', 'lambda ft: True')])

    # points.transform
    dataObj = nimble.createData("Matrix", data, useLog=False)
    dataCopy = dataObj.copy()
    calculated = dataCopy.points.transform(lambda x: [val for val in x])
    checkLogContents('points.transform', "Matrix",
                     [('function', 'lambda x: [val for val in x]')])

    # features.transform
    dataObj = nimble.createData("Matrix", data, useLog=False)
    dataCopy = dataObj.copy()
    calculated = dataCopy.features.transform(lambda x: [val for val in x], features=0)
    checkLogContents('features.transform', "Matrix",
                     [('function', 'lambda x: [val for val in x]'), ('features', [0])])

    # elements.transform
    dataObj = nimble.createData("Matrix", data, useLog=False)
    dataCopy = dataObj.copy()
    calculated = dataCopy.elements.transform(lambda x: [val for val in x], features=0)
    checkLogContents('elements.transform', "Matrix",
                     [('toTransform', 'lambda x: [val for val in x]'), ('features', [0])])

    # points.add
    dataObj = nimble.createData("Matrix", data, useLog=False)
    appendData = [["d", 4, 4], ["d", 4, 4], ["d", 4, 4], ["d", 4, 4], ["d", 4, 4], ["d", 4, 4]]
    toAppend = nimble.createData("Matrix", appendData, useLog=False)
    dataObj.points.add(toAppend)
    checkLogContents('points.add', "Matrix", [('toAdd', toAppend.name)])

    # features.add
    dataObj = nimble.createData("Matrix", data, useLog=False)
    appendData = numpy.zeros((18,1))
    toAppend = nimble.createData("Matrix", appendData, useLog=False)
    dataObj.features.add(toAppend)
    checkLogContents('features.add', "Matrix", [('toAdd', toAppend.name)])

    # points.fill
    dataObj = nimble.createData("Matrix", data, useLog=False)
    dataObj.points.fill(nimble.match.nonNumeric, 0)
    checkLogContents('points.fill', "Matrix", [('match', 'nonNumeric'), ('fill', 0)])

    # features.fill
    dataObj = nimble.createData("Matrix", data, useLog=False)
    dataObj.features.fill(1, nimble.fill.mean, features=[1,2])
    checkLogContents('features.fill', "Matrix", [('match', 1), ('fill', 'mean')])

    # elements.multiply/power
    dataObj = nimble.ones('Matrix', 5, 5)
    fives = nimble.ones('Matrix', 5, 5) * 5
    fives.name = 'fives'
    dataObj.elements.multiply(fives)
    checkLogContents('elements.multiply', 'Matrix', [('other', 'fives')])
    zeros = nimble.zeros('Matrix', 5, 5, name='zeros')
    dataObj.elements.power(zeros)
    checkLogContents('elements.power', 'Matrix', [('other', 'zeros')])

    # features.splitByParsing
    toSplit = [[1, 'a0', 2], [1, 'a1', 2], [3, 'b0', 4], [5, 'c0', 6]]
    fNames = ['keep1', 'split', 'keep2']
    dataObj = nimble.createData('List', toSplit, featureNames=fNames, useLog=False)
    dataObj.features.splitByParsing('split', 1, ['str', 'int'])
    checkLogContents('features.splitByParsing', 'List',
                     [('feature', 'split'), ('rule', 1), ('resultingNames', ['str', 'int'])])

    # points.splitByCollapsingFeatures
    toSplit = [['NYC', 4, 5, 10], ['LA', 20, 21, 21], ['CHI', 0, 2, 7]]
    fNames = ['city', 'jan', 'feb', 'mar']
    dataObj = nimble.createData('DataFrame', toSplit, featureNames=fNames, useLog=False)
    dataObj.points.splitByCollapsingFeatures(['jan', 'feb', 'mar'],
                                              'month', 'temp')
    checkLogContents('points.splitByCollapsingFeatures', 'DataFrame',
                     [('featuresToCollapse', ['jan', 'feb', 'mar']),
                      ('featureForNames', 'month'), ('featureForValues', 'temp')])

    # points.combineByExpandingFeatures
    toCombine = [['Bolt', '100m', 9.81],
                 ['Bolt', '200m', 19.78],
                 ['Gatlin', '100m', 9.89],
                 ['de Grasse', '200m', 20.02],
                 ['de Grasse', '100m', 9.91]]
    fNames = ['athlete', 'dist', 'time']
    dataObj = nimble.createData('Matrix', toCombine, featureNames=fNames, useLog=False)
    dataObj.points.combineByExpandingFeatures('dist', 'time')
    checkLogContents('points.combineByExpandingFeatures', 'Matrix',
                     [('featureWithFeatureNames', 'dist'), ('featureWithValues', 'time')])

    # points.setName
    dataObj = nimble.createData('Matrix', data, useLog=False)
    dataObj.points.setName(0, 'newPtName')
    checkLogContents('points.setName', 'Matrix', [('oldIdentifier', 0),
                                                  ('newName', 'newPtName')])

    # features.setName
    dataObj = nimble.createData('Matrix', data, useLog=False)
    dataObj.features.setName(0, 'newFtName')
    checkLogContents('features.setName', 'Matrix', [('oldIdentifier', 0),
                                                  ('newName', 'newFtName')])

    # points.setNames
    dataObj = nimble.createData('Matrix', data, useLog=False)
    newPtNames = ['point' + str(i) for i in range(18)]
    dataObj.points.setNames(newPtNames)
    checkLogContents('points.setNames', 'Matrix', [('assignments', newPtNames)])

    # features.setNames
    dataObj = nimble.createData('Matrix', data, useLog=False)
    newFtNames = ['feature' + str(i) for i in range(3)]
    dataObj.features.setNames(newFtNames)
    checkLogContents('features.setNames', 'Matrix', [('assignments', newFtNames)])


@configSafetyWrapper
def testDataTypeFunctionsUseLog():
    """Test that the data type functions are being logged"""
    nimble.settings.set('logger', 'enabledByDefault', 'True')
    data = [["a", 1], ["a", 1], ["a", 1], ["a", 1], ["a", 1], ["a", 1],
            ["b", 2], ["b", 2], ["b", 2], ["b", 2], ["b", 2], ["b", 2],
            ["c", 3], ["c", 3], ["c", 3], ["c", 3], ["c", 3], ["c", 3]]

    # featureReport
    dataObj = nimble.createData("Matrix", data, useLog=False)
    fReport = dataObj[:,1].featureReport()

    logInfo = getLastLogData()
    assert "'reportType': 'feature'" in logInfo

    # summaryReport
    dataObj = nimble.createData("Matrix", data, useLog=False)
    sReport = dataObj.summaryReport()

    logInfo = getLastLogData()
    assert "'reportType': 'summary'" in logInfo


@configSafetyWrapper
def testHandmadeLogEntriesInput():
    typeQuery = "SELECT logType FROM logger ORDER BY entry DESC LIMIT 1"
    # custom string
    customString = "enter this string into the log"
    nimble.log("customString", customString)

    logType = nimble.logger.active.extractFromLog(typeQuery)[0][0]
    logInfo = getLastLogData()
    assert logType == "User - customString"
    assert customString in logInfo

    # custom list
    customList = ["this", "custom", "list", 1, 2, 3, {"list":"tested"}]
    nimble.log("customList", customList)

    logType = nimble.logger.active.extractFromLog(typeQuery)[0][0]
    logInfo = getLastLogData()
    assert logType == "User - customList"
    for value in customList:
        assert str(value) in logInfo

    # custom dict
    customDict = {"custom":"dict", "log":"testing", 1:2, 3:"four"}
    nimble.log("customDict", customDict)

    logType = nimble.logger.active.extractFromLog(typeQuery)[0][0]
    logInfo = getLastLogData()
    assert logType == "User - customDict"
    for key in customDict.keys():
        assert str(key) in logInfo
    for value in customDict.values():
        assert str(value) in logInfo

    # heading matches nimble logType
    nimble.log('run', "User log with heading that matches a logType")
    logType = nimble.logger.active.extractFromLog(typeQuery)[0][0]
    logInfo = getLastLogData()
    assert logType == "User - run"
    assert "User log with heading that matches a logType" in logInfo

@raises(InvalidArgumentType)
def testLogUnacceptedlogType():
    nimble.log(["unacceptable"], "you can't do this")

@raises(InvalidArgumentType)
def testLogUnacceptedlogInfo():
    dataObj = nimble.createData("Matrix", [[1]], useLog=False)
    nimble.log("acceptable", dataObj)

@raises(InvalidArgumentValue)
def testLogHeadingTooLong():
    heading = "#" * 51
    nimble.log(heading, 'foo')

##############
### OUTPUT ###
##############

@configSafetyWrapper
def testShowLogToFile():
    removeLogFile()
    nimble.createData("Matrix", [[1], [2], [3]], useLog = True)
    nimble.createData("Matrix", [[4], [5], [6]], useLog = True)
    #write to log
    location = nimble.settings.get("logger", "location")
    name = "showLogTestFile.txt"
    pathToFile = os.path.join(location,name)
    nimble.showLog(saveToFileName=pathToFile)
    assert os.path.exists(pathToFile)

    originalSize = os.path.getsize(pathToFile)
    removeLogFile()

    #overwrite
    nimble.createData("Matrix", [[1], [2], [3]], useLog = True)
    nimble.showLog(saveToFileName=pathToFile)
    overwriteSize = os.path.getsize(pathToFile)
    assert overwriteSize < originalSize

    #append
    nimble.createData("Matrix", [[4], [5], [6]], useLog = True)
    nimble.showLog(saveToFileName=pathToFile, append=True)
    appendSize = os.path.getsize(pathToFile)
    assert appendSize > originalSize


@configSafetyWrapper
def testShowLogToStdOut():
    saved_stdout = sys.stdout
    try:
        location = nimble.settings.get("logger", "location")
        name = "showLogTestFile.txt"
        pathToFile = os.path.join(location,name)
        # create showLog file with default arguments
        nimble.showLog(saveToFileName=pathToFile)

        # get content of file as a string
        with open(pathToFile) as log:
            lines = log.readlines()
        fileContent = "".join(lines)
        fileContent = fileContent.strip()

        # redirect stdout
        out = StringIO()
        sys.stdout = out

        # showLog to stdout with default arguments
        nimble.showLog()
        stdoutContent = out.getvalue().strip()

        assert stdoutContent == fileContent

    finally:
        sys.stdout = saved_stdout

@configSafetyWrapper
def testShowLogSearchFilters():
    """test the level of detail, runNumber, date, text, maxEntries search filters"""
    removeLogFile()
    nimble.settings.set('logger', 'enabledByDefault', 'True')
    nimble.settings.set('logger', 'enableCrossValidationDeepLogging', 'True')
    # create an example log file
    variables = ["x1", "x2", "x3", "label"]
    data1 = [[1, 0, 0, 1], [0, 1, 0, 2], [0, 0, 1, 3], [1, 0, 0, 1], [0, 1, 0, 2],
             [0, 0, 1, 3], [1, 0, 0, 1], [0, 1, 0, 2], [0, 0, 1, 3], [1, 0, 0, 1],
             [0, 1, 0, 2], [0, 0, 1, 3], [1, 0, 0, 1], [0, 1, 0, 2], [0, 0, 1, 3],
             [1, 0, 0, 3], [0, 1, 0, 1], [0, 0, 1, 2]]
    data2 = [[1, 0, 0, 1],
             [0, 1, 0, 2],
             [0, 0, 1, 3]]
    # add data to log
    for i in range(5):
        # load
        trainObj = nimble.createData('Matrix', data=data1, featureNames=variables)
        testObj = nimble.createData('Matrix', data=data2, featureNames=variables)
        # data
        report = trainObj.summaryReport()
        # prep
        trainYObj = trainObj.features.extract(3)
        testYObj = testObj.features.extract(3)
        # run and crossVal
        results = nimble.trainAndTest('Custom.KNNClassifier', trainX=trainObj,
                                   trainY=trainYObj, testX=testObj, testY=testYObj,
                                   performanceFunction=RMSE,
                                   arguments={"k": nimble.CV([3, 5])})
    # edit log runNumbers and timestamps
    location = nimble.settings.get("logger", "location")
    name = nimble.settings.get("logger", "name")
    pathToFile = os.path.join(location, name + ".mr")
    conn = sqlite3.connect(pathToFile)
    c = conn.cursor()
    c.execute("UPDATE logger SET timestamp = '2018-03-22 12:00:00' WHERE entry <= 7")
    conn.commit()
    c.execute("UPDATE logger SET runNumber = 1, timestamp = '2018-03-23 12:00:00' WHERE entry > 7 AND entry <= 14")
    conn.commit()
    c.execute("UPDATE logger SET runNumber = 2, timestamp = '2018-03-23 18:00:00' WHERE entry > 14 AND entry <= 21")
    conn.commit()
    c.execute("UPDATE logger SET runNumber = 3, timestamp = '2018-03-25 12:00:00' WHERE entry > 21 AND entry <= 28")
    conn.commit()
    c.execute("UPDATE logger SET runNumber = 4, timestamp = '2018-04-24 12:00:00' WHERE entry > 28")
    conn.commit()

    location = nimble.settings.get("logger", "location")
    name = "showLogTestFile.txt"
    pathToFile = os.path.join(location,name)
    nimble.showLog(levelOfDetail=3, leastRunsAgo=0, mostRunsAgo=5, maximumEntries=100, saveToFileName=pathToFile)
    fullShowLogSize = os.path.getsize(pathToFile)
    nimble.showLog(levelOfDetail=3, leastRunsAgo=0, mostRunsAgo=5, maximumEntries=100)
    # level of detail
    nimble.showLog(levelOfDetail=3, saveToFileName=pathToFile)
    mostDetailedSize = os.path.getsize(pathToFile)

    nimble.showLog(levelOfDetail=2, saveToFileName=pathToFile)
    lessDetailedSize = os.path.getsize(pathToFile)
    assert lessDetailedSize < mostDetailedSize

    nimble.showLog(levelOfDetail=1, saveToFileName=pathToFile)
    leastDetailedSize = os.path.getsize(pathToFile)
    assert leastDetailedSize < lessDetailedSize

    # runNumber
    nimble.showLog(levelOfDetail=3, mostRunsAgo=4, saveToFileName=pathToFile)
    fewerRunsAgoSize = os.path.getsize(pathToFile)
    assert fewerRunsAgoSize < fullShowLogSize

    nimble.showLog(levelOfDetail=3, leastRunsAgo=1, mostRunsAgo=5, saveToFileName=pathToFile)
    moreRunsAgoSize = os.path.getsize(pathToFile)
    assert moreRunsAgoSize < fullShowLogSize

    assert moreRunsAgoSize == fewerRunsAgoSize

    nimble.showLog(levelOfDetail=3, leastRunsAgo=2, mostRunsAgo=4, saveToFileName=pathToFile)
    runSelectionSize = os.path.getsize(pathToFile)
    assert runSelectionSize < moreRunsAgoSize

    # startDate
    nimble.showLog(levelOfDetail=3, mostRunsAgo=5, startDate="2018-03-23", saveToFileName=pathToFile)
    startLaterSize = os.path.getsize(pathToFile)
    assert startLaterSize < fullShowLogSize

    nimble.showLog(levelOfDetail=3, mostRunsAgo=5, startDate="2018-04-24", saveToFileName=pathToFile)
    startLastSize = os.path.getsize(pathToFile)
    assert startLastSize < startLaterSize

    # endDate
    nimble.showLog(levelOfDetail=3, mostRunsAgo=5, endDate="2018-03-25", saveToFileName=pathToFile)
    endEarlierSize = os.path.getsize(pathToFile)
    assert endEarlierSize < fullShowLogSize

    nimble.showLog(levelOfDetail=3, mostRunsAgo=5, endDate="2018-03-22", saveToFileName=pathToFile)
    endEarliestSize = os.path.getsize(pathToFile)
    assert endEarliestSize < endEarlierSize

    # startDate and endDate
    nimble.showLog(levelOfDetail=3, mostRunsAgo=5, startDate="2018-03-23", endDate="2018-03-25", saveToFileName=pathToFile)
    dateSelectionSize = os.path.getsize(pathToFile)
    assert dateSelectionSize < startLaterSize
    assert dateSelectionSize < endEarlierSize

    # startDate and endDate with time
    nimble.showLog(levelOfDetail=3, mostRunsAgo=5, startDate="2018-03-23 11:00", endDate="2018-03-23 17:00:00", saveToFileName=pathToFile)
    timeSelectionSize = os.path.getsize(pathToFile)
    assert timeSelectionSize < dateSelectionSize

    #text
    nimble.showLog(levelOfDetail=3, mostRunsAgo=1, searchForText=None, saveToFileName=pathToFile)
    oneRunSize = os.path.getsize(pathToFile)

    nimble.showLog(levelOfDetail=3, mostRunsAgo=1, searchForText="trainAndTest", saveToFileName=pathToFile)
    trainSearchSize = os.path.getsize(pathToFile)
    assert trainSearchSize < oneRunSize

    nimble.showLog(levelOfDetail=3, mostRunsAgo=1, searchForText="Matrix", saveToFileName=pathToFile)
    loadSearchSize = os.path.getsize(pathToFile)
    assert loadSearchSize < oneRunSize

    # regex
    nimble.showLog(levelOfDetail=3, mostRunsAgo=1, searchForText="Mat.+x", regex=True, saveToFileName=pathToFile)
    loadRegexSize = os.path.getsize(pathToFile)
    assert loadSearchSize == loadRegexSize

    # maximumEntries
    nimble.showLog(levelOfDetail=3, mostRunsAgo=5, maximumEntries=34, saveToFileName=pathToFile)
    oneLessSize = os.path.getsize(pathToFile)
    assert oneLessSize < fullShowLogSize

    nimble.showLog(levelOfDetail=3, mostRunsAgo=5, maximumEntries=33, saveToFileName=pathToFile)
    twoLessSize = os.path.getsize(pathToFile)
    assert twoLessSize < oneLessSize

    nimble.showLog(levelOfDetail=3, mostRunsAgo=5, maximumEntries=7, saveToFileName=pathToFile)
    maxEntriesOneRun = os.path.getsize(pathToFile)
    assert maxEntriesOneRun == oneRunSize

    # showLog returns None, file still created with only header
    nimble.showLog(levelOfDetail=3, maximumEntries=1, saveToFileName=pathToFile)
    oneEntrySize = os.path.getsize(pathToFile)
    # pick startDate after final date in log
    nimble.showLog(levelOfDetail=3, startDate="2018-05-24", saveToFileName=pathToFile)
    noDataSize = os.path.getsize(pathToFile)
    assert noDataSize < oneEntrySize

@raises(InvalidArgumentValue)
def testLevelofDetailNotInRange():
    nimble.showLog(levelOfDetail=6)

@raises(InvalidArgumentValueCombination)
def testStartGreaterThanEndDate():
    nimble.showLog(startDate="2018-03-24", endDate="2018-03-22")

def testInvalidDateTimeFormats():
    # year invalid format
    try:
        nimble.showLog(startDate="18-03-24")
        assert False # expected InvalidArgumentValue
    except InvalidArgumentValue:
        pass
    # month invalid format
    try:
        nimble.showLog(startDate="2018-3-24")
        assert False # expected InvalidArgumentValue
    except InvalidArgumentValue:
        pass
    # day invalid format
    try:
        nimble.showLog(startDate="2018-04-1")
        assert False # expected InvalidArgumentValue
    except InvalidArgumentValue:
        pass
    # date format ok but invalid date
    try:
        nimble.showLog(startDate="2018-02-31")
        assert False # expected InvalidArgumentValue
    except InvalidArgumentValue:
        pass
    # hour invalid format
    try:
        nimble.showLog(startDate="2018-03-24 1:00")
        assert False # expected InvalidArgumentValue
    except InvalidArgumentValue:
        pass
    # minute invalid format
    try:
        nimble.showLog(startDate="2018-03-24 01:19.22")
        assert False # expected InvalidArgumentValue
    except InvalidArgumentValue:
        pass
    # second invalid
    try:
        nimble.showLog(startDate="2018-03-24 01:19:0.2")
        assert False # expected InvalidArgumentValue
    except InvalidArgumentValue:
        pass

@raises(InvalidArgumentValue)
def testLeastRunsAgoNegative():
    nimble.showLog(leastRunsAgo=-2)

@raises(InvalidArgumentValueCombination)
def testMostRunsLessThanLeastRuns():
    nimble.showLog(leastRunsAgo=2, mostRunsAgo=1)

def testShowLogSuccessWithUserLog():
    """ Test user headings that match defined logTypes are successfully rendered """
    for lType in nimble.logger.active.logTypes:
        nimble.log(lType, "foo")
    # defined logTypes require specific input to render correctly, if these
    # headings are stored as a defined logType, the log would not render
    # nimble.log should prepend "User - " to the heading to avoid this conflict.
    nimble.showLog()<|MERGE_RESOLUTION|>--- conflicted
+++ resolved
@@ -255,20 +255,6 @@
     logInfo = getLastLogData()
     assert "'learner': 'custom.KNNClassifier'" in logInfo
 
-<<<<<<< HEAD
-    # crossValidateReturnAll
-    all = nimble.crossValidateReturnAll('custom.KNNClassifier', trainXObj,
-                                     trainYObj, performanceFunction=RMSE)
-    logInfo = getLastLogData()
-    assert "'learner': 'custom.KNNClassifier'" in logInfo
-
-    # crossValidateReturnBest
-    best = nimble.crossValidateReturnBest('custom.KNNClassifier', trainXObj,
-                                       trainYObj, performanceFunction=RMSE)
-    logInfo = getLastLogData()
-    assert "'learner': 'custom.KNNClassifier'" in logInfo
-=======
->>>>>>> a9a89f81
 
 @configSafetyWrapper
 def testPrepTypeFunctionsUseLog():

--- conflicted
+++ resolved
@@ -71,17 +71,10 @@
 @configSafetyWrapper
 def testTopLevelInputFunction():
     removeLogFile()
-<<<<<<< HEAD
     """assert the nimble.log function correctly inserts data into the log"""
-    logType = "input"
-    logInfo = {"test": "testInput"}
-    nimble.log(logType, logInfo)
-=======
-    """assert the UML.log function correctly inserts data into the log"""
     header = "input"
     logInfo = {"test": "testInput"}
-    UML.log(header, logInfo)
->>>>>>> cd253feb
+    nimble.log(header, logInfo)
     # select all columns from the last entry into the logger
     query = "SELECT * FROM logger"
     lastLog = nimble.logger.active.extractFromLog(query)
@@ -643,7 +636,7 @@
     customString = "enter this string into the log"
     nimble.log("customString", customString)
 
-    logType = UML.logger.active.extractFromLog(typeQuery)[0][0]
+    logType = nimble.logger.active.extractFromLog(typeQuery)[0][0]
     logInfo = getLastLogData()
     assert logType == "User - customString"
     assert customString in logInfo
@@ -652,7 +645,7 @@
     customList = ["this", "custom", "list", 1, 2, 3, {"list":"tested"}]
     nimble.log("customList", customList)
 
-    logType = UML.logger.active.extractFromLog(typeQuery)[0][0]
+    logType = nimble.logger.active.extractFromLog(typeQuery)[0][0]
     logInfo = getLastLogData()
     assert logType == "User - customList"
     for value in customList:
@@ -662,7 +655,7 @@
     customDict = {"custom":"dict", "log":"testing", 1:2, 3:"four"}
     nimble.log("customDict", customDict)
 
-    logType = UML.logger.active.extractFromLog(typeQuery)[0][0]
+    logType = nimble.logger.active.extractFromLog(typeQuery)[0][0]
     logInfo = getLastLogData()
     assert logType == "User - customDict"
     for key in customDict.keys():
@@ -670,9 +663,9 @@
     for value in customDict.values():
         assert str(value) in logInfo
 
-    # heading matches UML logType
-    UML.log('run', "User log with heading that matches a logType")
-    logType = UML.logger.active.extractFromLog(typeQuery)[0][0]
+    # heading matches nimble logType
+    nimble.log('run', "User log with heading that matches a logType")
+    logType = nimble.logger.active.extractFromLog(typeQuery)[0][0]
     logInfo = getLastLogData()
     assert logType == "User - run"
     assert "User log with heading that matches a logType" in logInfo
@@ -689,7 +682,7 @@
 @raises(InvalidArgumentValue)
 def testLogHeadingTooLong():
     heading = "#" * 51
-    UML.log(heading, 'foo')
+    nimble.log(heading, 'foo')
 
 ##############
 ### OUTPUT ###
@@ -957,17 +950,13 @@
 
 @raises(InvalidArgumentValueCombination)
 def testMostRunsLessThanLeastRuns():
-<<<<<<< HEAD
     nimble.showLog(leastRunsAgo=2, mostRunsAgo=1)
-=======
-    UML.showLog(leastRunsAgo=2, mostRunsAgo=1)
 
 def testShowLogSuccessWithUserLog():
     """ Test user headings that match defined logTypes are successfully rendered """
-    for lType in UML.logger.active.logTypes:
-        UML.log(lType, "foo")
+    for lType in nimble.logger.active.logTypes:
+        nimble.log(lType, "foo")
     # defined logTypes require specific input to render correctly, if these
     # headings are stored as a defined logType, the log would not render
-    # UML.log should prepend "User - " to the heading to avoid this conflict.
-    UML.showLog()
->>>>>>> cd253feb
+    # nimble.log should prepend "User - " to the heading to avoid this conflict.
+    nimble.showLog()
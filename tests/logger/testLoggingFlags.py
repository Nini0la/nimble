"""
Group of tests which checks that use controlled local and global
mechanisms for controlling logging are functioning as expected.
"""

from __future__ import absolute_import
import os
import tempfile

from nose.plugins.attrib import attr
import numpy

import nimble
from nimble.helpers import generateClassificationData
from nimble.calculate import fractionIncorrect
from nimble.configuration import configSafetyWrapper

learnerName = 'custom.KNNClassifier'

def logEntryCount(logger):
    entryCount = logger.extractFromLog("SELECT COUNT(entry) FROM logger;")
    return entryCount[0][0]

@configSafetyWrapper
def back_load(toCall, *args, **kwargs):
    logger = nimble.logger.active

    # count number of starting log entries
    nimble.settings.set('logger', 'enabledByDefault', 'True')

    start, end = loadAndCheck(toCall, True, *args)
    assert start + 1 == end

    start, end = loadAndCheck(toCall, None, *args)
    assert start + 1 == end

    start, end = loadAndCheck(toCall, False, *args)
    assert start == end

    nimble.settings.set('logger', 'enabledByDefault', 'False')

    start, end = loadAndCheck(toCall, True, *args)
    assert start + 1 == end

    start, end = loadAndCheck(toCall, None, *args)
    assert start == end

    start, end = loadAndCheck(toCall, False, *args)
    assert start == end

def loadAndCheck(toCall, useLog, *args):
    logger = nimble.logger.active
    # count number of starting log entries
    startCount = logEntryCount(logger)
    # call the function we're testing for log control
    toCall(*args, useLog=useLog)
    # make sure it has the expected effect on the count
    endCount = logEntryCount(logger)
    return (startCount, endCount)

def test_createData():
    for rType in nimble.data.available:
        back_load(nimble.createData, rType, [[1, 2, 3], [4, 5, 6]])

def test_createRandomData():
    for rType in nimble.data.available:
        back_load(nimble.createRandomData, rType, 5, 5, 0.99)

def test_loadData():
    for rType in nimble.data.available:
        obj = nimble.createData(rType, [[1, 2, 3], [4, 5, 6]], useLog=False)
        with tempfile.NamedTemporaryFile(suffix='.nimd') as tmpFile:
            obj.save(tmpFile.name)
            back_load(nimble.loadData, tmpFile.name)

def test_loadTrainedLearner():
    for rType in nimble.data.available:
        train = nimble.createData(rType, [[0, 0, 1], [0, 1, 0], [1, 0, 0]], useLog=False)
        test = nimble.createData(rType, [[3], [2], [1]], useLog=False)
        tl = nimble.train('custom.KNNClassifier', train, test)
        with tempfile.NamedTemporaryFile(suffix='.nimm') as tmpFile:
            tl.save(tmpFile.name)
            back_load(nimble.loadTrainedLearner, tmpFile.name)

def test_setRandomSeed():
    nimble.randomness.startAlternateControl()
    back_load(nimble.setRandomSeed, 1337)
    nimble.randomness.endAlternateControl()

# helper function which checks log status for runs
def runAndCheck(toCall, useLog):
    # generate data
    cData = generateClassificationData(2, 10, 2)
    ((trainX, trainY), (testX, testY)) = cData
    logger = nimble.logger.active
    # count number of starting log entries
    startCount = logEntryCount(logger)

    # call the function we're testing for log control
    toCall(trainX, trainY, testX, testY, useLog)
    # make sure it has the expected effect on the count
    endCount = logEntryCount(logger)

    return (startCount, endCount)

@configSafetyWrapper
def backend(toCall, validator, **kwargs):
    # for each combination of local and global, call and check

    nimble.settings.set('logger', 'enabledByDefault', 'True')

    (start, end) = validator(toCall, useLog=True, **kwargs)
    assert start + 1 == end

    (start, end) = validator(toCall, useLog=None, **kwargs)
    assert start + 1 == end

    (start, end) = validator(toCall, useLog=False, **kwargs)
    assert start == end

    nimble.settings.set('logger', 'enabledByDefault', 'False')

    (start, end) = validator(toCall, useLog=True, **kwargs)
    assert start + 1 == end

    (start, end) = validator(toCall, useLog=None, **kwargs)
    assert start == end

    (start, end) = validator(toCall, useLog=False, **kwargs)
    assert start == end

def test_train():
    def wrapped(trainX, trainY, testX, testY, useLog):
        return nimble.train(learnerName, trainX, trainY, useLog=useLog)

    backend(wrapped, runAndCheck)

def test_trainAndApply():
    def wrapped(trainX, trainY, testX, testY, useLog):
        return nimble.trainAndApply(learnerName, trainX, trainY, testX, useLog=useLog)

    backend(wrapped, runAndCheck)

def test_trainAndTest():
    def wrapped(trainX, trainY, testX, testY, useLog):
        return nimble.trainAndTest(
            learnerName, trainX, trainY, testX, testY,
            performanceFunction=fractionIncorrect, useLog=useLog)

    backend(wrapped, runAndCheck)

def test_trainAndTestOnTrainingData_trainError():
    def wrapped(trainX, trainY, testX, testY, useLog):
        return nimble.trainAndTestOnTrainingData(
            learnerName, trainX, trainY, performanceFunction=fractionIncorrect,
            crossValidationError=False, useLog=useLog)

    backend(wrapped, runAndCheck)

def test_normalizeData():
    def wrapped(trainX, trainY, testX, testY, useLog):
        return nimble.normalizeData('mlpy.PCA', trainX, testX=testX,
                                  arguments={'k': 1}, useLog=useLog)

    backend(wrapped, runAndCheck)

#def test_trainAndTestOvO():
#	def wrapped(trainX, trainY, testX, testY, useLog):
#		return nimble.helpers.trainAndTestOneVsOne(learnerName, trainX, trainY, testX, testY, performanceFunction=fractionIncorrect, useLog=useLog)

#	backend(wrapped, runAndCheck)

#def test_trainAndTestOvA():
#	def wrapped(trainX, trainY, testX, testY, useLog):
#		return nimble.helpers.trainAndTestOneVsAll(learnerName, trainX, trainY, testX, testY, performanceFunction=fractionIncorrect, useLog=useLog)

#	backend(wrapped, runAndCheck)

def test_TrainedLearner_apply():
    cData = generateClassificationData(2, 10, 2)
    ((trainX, trainY), (testX, testY)) = cData
    # get a trained learner
    tl = nimble.train(learnerName, trainX, trainY, useLog=False)

    def wrapped(trainX, trainY, testX, testY, useLog):
        return tl.apply(testX, useLog=useLog)

    backend(wrapped, runAndCheck)

def test_TrainedLearner_test():
    cData = generateClassificationData(2, 10, 2)
    ((trainX, trainY), (testX, testY)) = cData
    # get a trained learner
    tl = nimble.train(learnerName, trainX, trainY, useLog=False)

    def wrapped(trainX, trainY, testX, testY, useLog):
        return tl.test(testX, testY, performanceFunction=fractionIncorrect,
                       useLog=useLog)

    backend(wrapped, runAndCheck)

@configSafetyWrapper
def backendDeep(toCall, validator):
    if toCall.__name__.startswith("crossValidate"):
        expectedLogChangeTrue = 1
        expectedLogChangeFalse = 0
    elif toCall.__name__.startswith("train"):
        expectedLogChangeTrue = 2 # cross val entry and train entry
        expectedLogChangeFalse = 1 # only train entry
    else:
        msg = "The function name for this test is not recognized. "
        msg += "Functions using this backend must have the wrapped 'toCall' "
        msg += "function renamed to the tested function so it can be "
        msg += "determined how many log entries should be added"
        raise TypeError(msg)
    nimble.settings.set('logger', 'enabledByDefault', 'True')
    nimble.settings.set('logger', 'enableCrossValidationDeepLogging', 'True')

    # the deep logging flag is continget on global and local
    # control, so we confirm that in those instances where
    # logging should be disable, it is still disabled
    (startT1, endT1) = validator(toCall, useLog=True)
    (startT2, endT2) = validator(toCall, useLog=None)
    (startT3, endT3) = validator(toCall, useLog=False) # 0 logs added
    assert startT1 + expectedLogChangeTrue == endT1
    assert startT2 + expectedLogChangeTrue == endT2
    assert startT3 == endT3

    nimble.settings.set('logger', 'enableCrossValidationDeepLogging', 'False')

    (startF1, endF1) = validator(toCall, useLog=True)
    (startF2, endF2) = validator(toCall, useLog=None)
    (startF3, endF3) = validator(toCall, useLog=False) # 0 logs added
    assert startF1 + expectedLogChangeFalse == endF1
    assert startF2 + expectedLogChangeFalse == endF2
    assert startF3 == endF3

    # next we compare the differences between the calls when
    # the deep flag is different
    assert (endT1 - startT1) - 1 == (endF1 - startF1)
    assert (endT2 - startT2) - 1 == (endF2 - startF2)

    nimble.settings.set('logger', 'enabledByDefault', 'False')
    nimble.settings.set('logger', 'enableCrossValidationDeepLogging', 'True')

    # the deep logging flag is contingent on global and local
    # control, so we confirm that logging is called or
    # not appropriately
    (startT1, endT1) = validator(toCall, useLog=True) # 2 logs added
    (startT2, endT2) = validator(toCall, useLog=None) # 0 logs added
    assert startT2 == endT2
    (startT3, endT3) = validator(toCall, useLog=False) # 0 logs added
    assert startT3 == endT3

    nimble.settings.set('logger', 'enableCrossValidationDeepLogging', 'False')

    (startF1, endF1) = validator(toCall, useLog=True) # 1 logs added
    (startF2, endF2) = validator(toCall, useLog=None) # 0 logs added
    assert startF2 == endF2
    (startF3, endF3) = validator(toCall, useLog=False) # 0 logs added
    assert startF3 == endF3

    # next we compare the differences between the calls when
    # the deep flag is different
    assert (endT1 - startT1) - 1 == (endF1 - startF1)

def test_Deep_crossValidate():
    def wrapped(trainX, trainY, testX, testY, useLog):
        return nimble.crossValidate(learnerName, trainX, trainY,
                                 performanceFunction=fractionIncorrect,
                                 useLog=useLog)
    wrapped.__name__ = 'crossValidate'
    backendDeep(wrapped, runAndCheck)

def test_Deep_train():
    def wrapped(trainX, trainY, testX, testY, useLog):
        k = nimble.CV([2, 3])  # we are not calling CV directly, we need to trigger it
        return nimble.train(learnerName, trainX, trainY,
                         performanceFunction=fractionIncorrect, useLog=useLog,
                         k=k)
    wrapped.__name__ = 'train'
    backendDeep(wrapped, runAndCheck)

def test_Deep_trainAndApply():
    def wrapped(trainX, trainY, testX, testY, useLog):
        k = nimble.CV([2, 3])  # we are not calling CV directly, we need to trigger it
        return nimble.trainAndApply(learnerName, trainX, trainY, testX,
                                 performanceFunction=fractionIncorrect,
                                 useLog=useLog, k=k)
    wrapped.__name__ = 'trainAndApply'
    backendDeep(wrapped, runAndCheck)

def test_Deep_trainAndTest():
    def wrapped(trainX, trainY, testX, testY, useLog):
        k = nimble.CV([2, 3])  # we are not calling CV directly, we need to trigger it
        return nimble.trainAndTest(learnerName, trainX, trainY, testX, testY,
                                performanceFunction=fractionIncorrect,
                                useLog=useLog, k=k)
    wrapped.__name__ = 'trainAndTest'
    backendDeep(wrapped, runAndCheck)

def test_Deep_trainAndTestOnTrainingData_CVError():
    def wrapped(trainX, trainY, testX, testY, useLog):
        return nimble.trainAndTestOnTrainingData(
            learnerName, trainX, trainY, performanceFunction=fractionIncorrect,
            crossValidationError=True, useLog=useLog)
    wrapped.__name__ = 'trainAndTestOnTrainingData'
    backendDeep(wrapped, runAndCheck)

def prepAndCheck(toCall, rType, useLog):
    data = [["a", 1, 1], ["a", 1, 1], ["a", 1, 1], ["a", 1, 1], ["a", 1, 1], ["a", 1, 1],
            ["b", 2, 2], ["b", 2, 2], ["b", 2, 2], ["b", 2, 2], ["b", 2, 2], ["b", 2, 2],
            ["c", 3, 3], ["c", 3, 3], ["c", 3, 3], ["c", 3, 3], ["c", 3, 3], ["c", 3, 3]]
    pNames = ['p' + str(i) for i in range(18)]
    fNames = ['f0', 'f1', 'f2']
    # createData not logged
    dataObj = nimble.createData(rType, data, pointNames=pNames,
                             featureNames=fNames, useLog=False)

    logger = nimble.logger.active
    # count number of starting log entries
    startCount = logEntryCount(logger)

    toCall(dataObj, useLog)
    # make sure it has the expected effect on the count
    endCount = logEntryCount(logger)

    return (startCount, endCount)

########
# Base #
########

def test_replaceFeatureWithBinaryFeatures():
    def wrapped(obj, useLog):
        return obj.replaceFeatureWithBinaryFeatures(0, useLog=useLog)

    for rType in nimble.data.available:
        backend(wrapped, prepAndCheck, rType=rType)

def test_transformFeatureToIntegers():
    def wrapped(obj, useLog):
        return obj.transformFeatureToIntegers(0, useLog=useLog)

    for rType in nimble.data.available:
        backend(wrapped, prepAndCheck, rType=rType)

def test_trainAndTestSets():
    def wrapped(obj, useLog):
        return obj.trainAndTestSets(testFraction=0.5, useLog=useLog)

    for rType in nimble.data.available:
        backend(wrapped, prepAndCheck, rType=rType)

def test_groupByFeature():
    def wrapped(obj, useLog):
        return obj.groupByFeature(by=0, useLog=useLog)

    for rType in nimble.data.available:
        backend(wrapped, prepAndCheck, rType=rType)

def test_referenceDataFrom():
    def wrapped(obj, useLog):
        obj.referenceDataFrom(obj, useLog=useLog)

    for rType in nimble.data.available:
        backend(wrapped, prepAndCheck, rType=rType)

def test_transpose():
    def wrapped(obj, useLog):
        obj.transpose(useLog=useLog)

    for rType in nimble.data.available:
        backend(wrapped, prepAndCheck, rType=rType)

def test_fillWith():
    def wrapped(obj, useLog):
        obj.fillWith(1, 2, 0, 4, 0, useLog=useLog)

    for rType in nimble.data.available:
        backend(wrapped, prepAndCheck, rType=rType)

def test_fillUsingAllData():
    for rType in nimble.data.available:
        def simpleFiller(obj, match):
            return nimble.createData(rType, numpy.zeros((18, 3)), useLog=False)
        def wrapped(obj, useLog):
            obj.fillUsingAllData('a', fill=simpleFiller, useLog=useLog)

        backend(wrapped, prepAndCheck, rType=rType)

def test_featureReport():
    def wrapped(obj, useLog):
        obj[:, 1].featureReport(useLog=useLog)

    for rType in nimble.data.available:
        backend(wrapped, prepAndCheck, rType=rType)

def test_summaryReport():
    def wrapped(obj, useLog):
        obj.summaryReport(useLog=useLog)

    for rType in nimble.data.available:
        backend(wrapped, prepAndCheck, rType=rType)

@configSafetyWrapper
def flattenUnflattenBackend(toCall, validator, **kwargs):
    # for each combination of local and global, call and check

    nimble.settings.set('logger', 'enabledByDefault', 'True')

    (start, end) = validator(toCall, useLog=True, **kwargs)
    assert start + 2 == end

    (start, end) = validator(toCall, useLog=None, **kwargs)
    assert start + 2 == end

    (start, end) = validator(toCall, useLog=False, **kwargs)
    assert start == end

    nimble.settings.set('logger', 'enabledByDefault', 'False')

    (start, end) = validator(toCall, useLog=True, **kwargs)
    assert start + 2 == end

    (start, end) = validator(toCall, useLog=None, **kwargs)
    assert start == end

    (start, end) = validator(toCall, useLog=False, **kwargs)
    assert start == end

def test_flattenUnflatten_pointAxis():
    def wrapped_Flatten_UnFlatten(obj, useLog):
        obj.flattenToOnePoint(useLog=useLog)
        obj.unflattenFromOnePoint(18, useLog=useLog)

    for rType in nimble.data.available:
        flattenUnflattenBackend(wrapped_Flatten_UnFlatten, prepAndCheck, rType=rType)

def test_flattenUnflatten_featureAxis():
    def wrapped_Flatten_UnFlatten(obj, useLog):
        obj.flattenToOneFeature(useLog=useLog)
        obj.unflattenFromOneFeature(3, useLog=useLog)

    for rType in nimble.data.available:
        flattenUnflattenBackend(wrapped_Flatten_UnFlatten, prepAndCheck, rType=rType)

def test_merge():
    mData = [[1, 4], [2, 5], [3, 6]]
    mPtNames = ['p0', 'p6', 'p12']
    mFtNames = ['f2', 'f3']
    mergeObj = nimble.createData('Matrix', mData, pointNames=mPtNames,
                              featureNames=mFtNames)
    def wrapped(obj, useLog):
        obj.merge(mergeObj, point='intersection', feature='union', useLog=useLog)

    for rType in nimble.data.available:
        backend(wrapped, prepAndCheck, rType=rType)

def test_transformElements():
    def wrapped(obj, useLog):
        ret = obj.transformElements(lambda elm: elm, features=0, useLog=useLog)
        return ret

    for rType in nimble.data.available:
        backend(wrapped, prepAndCheck, rType=rType)

def test_calculateTODO():
    def wrapped(obj, useLog):
        return obj.calculateTODO(lambda x: len(x), features=0, useLog=useLog)

    for rType in nimble.data.available:
        backend(wrapped, prepAndCheck, rType=rType)

def test_matchingElements():
    def wrapped(obj, useLog):
        return obj.matchingElements(lambda x: True, useLog=useLog)

    for rType in nimble.data.available:
        backend(wrapped, prepAndCheck, rType=rType)

###################
# Points/Features #
###################

def simpleMapper(vector):
    vID = vector[0]
    intList = []
    for i in range(1, len(vector)):
        intList.append(vector[i])
    ret = []
    for value in intList:
        ret.append((vID, value))
    return ret

def simpleReducer(identifier, valuesList):
    total = 0
    for value in valuesList:
        total += value
    return (identifier, total)

def test_point_mapReduce():
    def wrapped(obj, useLog):
        return obj.points.mapReduce(simpleMapper, simpleReducer, useLog=useLog)

    for rType in nimble.data.available:
        backend(wrapped, prepAndCheck, rType=rType)

def test_features_mapReduce():
    def wrapped(obj, useLog):
        # transpose data to make use of same mapper and reducer
        obj.transpose(useLog=False)
        return obj.features.mapReduce(simpleMapper, simpleReducer, useLog=useLog)

    for rType in nimble.data.available:
        backend(wrapped, prepAndCheck, rType=rType)

def test_points_calculate():
    def wrapped(obj, useLog):
        return obj.points.calculate(lambda x: len(x), useLog=useLog)

    for rType in nimble.data.available:
        backend(wrapped, prepAndCheck, rType=rType)

def test_features_calculate():
    def wrapped(obj, useLog):
        return obj.features.calculate(lambda x: len(x), features=0, useLog=useLog)

    for rType in nimble.data.available:
        backend(wrapped, prepAndCheck, rType=rType)

def test_points_shuffle():
    def wrapped(obj, useLog):
        return obj.points.shuffle(useLog=useLog)

    for rType in nimble.data.available:
        backend(wrapped, prepAndCheck, rType=rType)

def test_features_shuffle():
    def wrapped(obj, useLog):
        return obj.features.shuffle(useLog=useLog)

    for rType in nimble.data.available:
        backend(wrapped, prepAndCheck, rType=rType)

def test_points_normalize():
    def wrapped(obj, useLog):
        return obj.points.normalize(subtract=0, divide=1, useLog=useLog)

    for rType in nimble.data.available:
        backend(wrapped, prepAndCheck, rType=rType)

def test_features_normalize():
    def wrapped(obj, useLog):
        return obj.features.normalize(subtract=0, divide=1, useLog=useLog)

    for rType in nimble.data.available:
        backend(wrapped, prepAndCheck, rType=rType)

def test_points_sort():
    def wrapped(obj, useLog):
        return obj.points.sort(sortBy="f0", useLog=useLog)

    for rType in nimble.data.available:
        backend(wrapped, prepAndCheck, rType=rType)

def test_features_sort():
    def wrapped(obj, useLog):
        return obj.features.sort(sortBy="p0", useLog=useLog)

    for rType in nimble.data.available:
        backend(wrapped, prepAndCheck, rType=rType)

def test_points_extract():
    def wrapped(obj, useLog):
        return obj.points.extract(toExtract=0, useLog=useLog)

    for rType in nimble.data.available:
        backend(wrapped, prepAndCheck, rType=rType)

def test_features_extract():
    def wrapped(obj, useLog):
        return obj.features.extract(toExtract=0, useLog=useLog)

    for rType in nimble.data.available:
        backend(wrapped, prepAndCheck, rType=rType)

def test_points_delete():
    def wrapped(obj, useLog):
        return obj.points.delete(toDelete=0, useLog=useLog)

    for rType in nimble.data.available:
        backend(wrapped, prepAndCheck, rType=rType)

def test_features_delete():
    def wrapped(obj, useLog):
        return obj.features.delete(toDelete=0, useLog=useLog)

    for rType in nimble.data.available:
        backend(wrapped, prepAndCheck, rType=rType)

def test_points_retain():
    def wrapped(obj, useLog):
        return obj.points.retain(toRetain=0, useLog=useLog)

    for rType in nimble.data.available:
        backend(wrapped, prepAndCheck, rType=rType)

def test_features_retain():
    def wrapped(obj, useLog):
        return obj.features.retain(toRetain=0, useLog=useLog)

    for rType in nimble.data.available:
        backend(wrapped, prepAndCheck, rType=rType)

def test_points_copy():
    def wrapped(obj, useLog):
        return obj.points.copy(toCopy=0, useLog=useLog)

    for rType in nimble.data.available:
        backend(wrapped, prepAndCheck, rType=rType)

def test_features_copy():
    def wrapped(obj, useLog):
        return obj.features.copy(toCopy=0, useLog=useLog)

    for rType in nimble.data.available:
        backend(wrapped, prepAndCheck, rType=rType)

def test_points_fill():
    def wrapped(obj, useLog):
        return obj.points.fill(match=1, fill=11, useLog=useLog)

    for rType in nimble.data.available:
        backend(wrapped, prepAndCheck, rType=rType)

def test_features_fill():
    def wrapped(obj, useLog):
        return obj.features.fill(match=1, fill=11, useLog=useLog)

    for rType in nimble.data.available:
        backend(wrapped, prepAndCheck, rType=rType)


def test_points_transform():
    def wrapped(obj, useLog):
        return obj.points.transform(lambda pt: [val for val in pt], useLog=useLog)

    for rType in nimble.data.available:
        backend(wrapped, prepAndCheck, rType=rType)

def test_features_transform():
    def wrapped(obj, useLog):
        return obj.features.transform(lambda ft: [val for val in ft], features=0, useLog=useLog)

    for rType in nimble.data.available:
        backend(wrapped, prepAndCheck, rType=rType)

<<<<<<< HEAD
def test_points_add():
=======
def test_elements_transform():
    def wrapped(obj, useLog):
        ret = obj.elements.transform(lambda elm: elm, features=0, useLog=useLog)
        return ret

    for rType in nimble.data.available:
        backend(wrapped, prepAndCheck, rType=rType)

def test_points_insert():
    def wrapped(obj, useLog):
        insertData = [["d", 4, 4], ["d", 4, 4], ["d", 4, 4], ["d", 4, 4], ["d", 4, 4], ["d", 4, 4]]
        toInsert = nimble.createData("Matrix", insertData, useLog=False)
        return obj.points.insert(0, toInsert, useLog=useLog)

    for rType in nimble.data.available:
        backend(wrapped, prepAndCheck, rType=rType)

def test_features_insert():
    def wrapped(obj, useLog):
        insertData = numpy.zeros((18,1))
        toInsert = nimble.createData("Matrix", insertData, useLog=False)
        return obj.features.insert(0, toInsert, useLog=useLog)

    for rType in nimble.data.available:
        backend(wrapped, prepAndCheck, rType=rType)

def test_points_append():
>>>>>>> 72dcbc43
    def wrapped(obj, useLog):
        appendData = [["d", 4, 4], ["d", 4, 4], ["d", 4, 4], ["d", 4, 4], ["d", 4, 4], ["d", 4, 4]]
        toAppend = nimble.createData("Matrix", appendData, useLog=False)
        return obj.points.append(toAppend, useLog=useLog)

    for rType in nimble.data.available:
        backend(wrapped, prepAndCheck, rType=rType)

def test_features_append():
    def wrapped(obj, useLog):
        appendData = numpy.zeros((18,1))
        toAppend = nimble.createData("Matrix", appendData, useLog=False)
        return obj.features.append(toAppend, useLog=useLog)

    for rType in nimble.data.available:
        backend(wrapped, prepAndCheck, rType=rType)

def test_features_splitByParsing():
    def customParser(val):
        if val == 1:
            return ['a', 1]
        elif val == 2:
            return ['b', 2]
        else:
            return ['c', 3]
    def wrapped(obj, useLog):
        return obj.features.splitByParsing(1, customParser, ['str', 'int'], useLog=useLog)

    for rType in nimble.data.available:
        backend(wrapped, prepAndCheck, rType=rType)

def test_points_splitByCollapsingFeatures():
    def wrapped(obj, useLog):
        return obj.points.splitByCollapsingFeatures(['f0', 'f1', 'f2'],
                                                    'featureNames', 'values',
                                                    useLog = useLog)
    for rType in nimble.data.available:
        backend(wrapped, prepAndCheck, rType=rType)

def test_points_combineByExpandingFeatures():
    def wrapped(obj, useLog):
        newData = [['Bolt', '100m', 9.81],
                   ['Bolt', '200m', 19.78],
                   ['Gatlin', '100m', 9.89],
                   ['de Grasse', '200m', 20.02],
                   ['de Grasse', '100m', 9.91]]
        fNames = ['athlete', 'dist', 'time']
        newObj = nimble.createData('Matrix', newData, featureNames=fNames, useLog=False)
        return newObj.points.combineByExpandingFeatures('dist', 'time', useLog=useLog)

    for rType in nimble.data.available:
        backend(wrapped, prepAndCheck, rType=rType)

def test_points_setName():
    def wrapped(obj, useLog):
        return obj.points.setName(0, 'newPointName', useLog=useLog)

    for rType in nimble.data.available:
        backend(wrapped, prepAndCheck, rType=rType)

def test_features_setName():
    def wrapped(obj, useLog):
        return obj.features.setName(0, 'newFeatureName', useLog=useLog)

    for rType in nimble.data.available:
        backend(wrapped, prepAndCheck, rType=rType)

def test_points_setNames():
    def wrapped(obj, useLog):
        newNames = ['new_pt' + str(i) for i in range(18)]
        return obj.points.setNames(newNames, useLog=useLog)

    for rType in nimble.data.available:
        backend(wrapped, prepAndCheck, rType=rType)

def test_features_setNames():
    def wrapped(obj, useLog):
        newNames = ['new_ft' + str(i) for i in range(3)]
        return obj.features.setNames(newNames, useLog=useLog)

    for rType in nimble.data.available:
        backend(wrapped, prepAndCheck, rType=rType)<|MERGE_RESOLUTION|>--- conflicted
+++ resolved
@@ -656,17 +656,6 @@
     for rType in nimble.data.available:
         backend(wrapped, prepAndCheck, rType=rType)
 
-<<<<<<< HEAD
-def test_points_add():
-=======
-def test_elements_transform():
-    def wrapped(obj, useLog):
-        ret = obj.elements.transform(lambda elm: elm, features=0, useLog=useLog)
-        return ret
-
-    for rType in nimble.data.available:
-        backend(wrapped, prepAndCheck, rType=rType)
-
 def test_points_insert():
     def wrapped(obj, useLog):
         insertData = [["d", 4, 4], ["d", 4, 4], ["d", 4, 4], ["d", 4, 4], ["d", 4, 4], ["d", 4, 4]]
@@ -686,7 +675,7 @@
         backend(wrapped, prepAndCheck, rType=rType)
 
 def test_points_append():
->>>>>>> 72dcbc43
+
     def wrapped(obj, useLog):
         appendData = [["d", 4, 4], ["d", 4, 4], ["d", 4, 4], ["d", 4, 4], ["d", 4, 4], ["d", 4, 4]]
         toAppend = nimble.createData("Matrix", appendData, useLog=False)

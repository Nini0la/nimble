"""
Test all user-facing functions add the expected number of log entries.

A list of all user-facing functions is created and compared to the list
of functions that we have confirmed are tested. If a functions are added
or removed this tests will fail indicating an update is necessary.

Tests for most functions will usually be located in the same file as
other tests for that function. Otherwise, some tests for basic
user-facing functions might be included here as well.  All tests for log
count should make use of the wrappers in tests/assertionHelpers.py
"""
import sys
import tempfile

import nimble
import nimble.calculate as calculate
import nimble.fill as fill
import nimble.match as match
from nimble.data import Base
from nimble.data import Axis
from nimble.data import Points
from nimble.data import Features
from nimble.interfaces.universal_interface import UniversalInterface
from nimble.interfaces.universal_interface import TrainedLearner
from ..assertionHelpers import noLogEntryExpected, oneLogEntryExpected

ALL_USER_FACING = []
modules = [nimble, calculate, fill, match]
classes = [Base, Axis, Points, Features, UniversalInterface,
           TrainedLearner]
modulesAndClasses = modules + classes
for call in modulesAndClasses:
    for attribute in dir(call):
        if not attribute.startswith('_') and callable(getattr(call, attribute)):
            ALL_USER_FACING.append(call.__name__ + '.' + attribute)

def prefixAdder(prefix):
    def addPrefix(value):
        return prefix + '.' + value
    return addPrefix


#  Untested functions: register/deregisterCustomLearnerAsDefault
nimble_logged = [
    'createData', 'createRandomData', 'crossValidate', 'log', 'loadData',
    'loadTrainedLearner', 'normalizeData', 'setRandomSeed', 'train',
    'trainAndApply', 'trainAndTest', 'trainAndTestOnTrainingData',
    ]
nimble_notLogged = [
    'CV', 'Init', 'deregisterCustomLearner', 'deregisterCustomLearnerAsDefault',
    'identity', 'listLearners', 'learnerParameters', 'learnerDefaultValues',
    'learnerType', 'ones', 'registerCustomLearner',
    'registerCustomLearnerAsDefault', 'showLog', 'zeros',
    ]
nimble_funcs = nimble_logged + nimble_notLogged
nimble_tested = list(map(prefixAdder('nimble'), nimble_funcs))

# no calculate functions should be logged.
calculate_funcs = [
    'confidenceIntervalHelper', 'correlation', 'cosineSimilarity',
    'covariance', 'detectBestResult', 'elementwiseMultiply',
    'elementwisePower', 'fractionCorrect', 'fractionIncorrect', 'inverse',
    'leastSquaresSolution', 'maximum', 'mean', 'meanAbsoluteError',
    'meanFeaturewiseRootMeanSquareError', 'median', 'minimum', 'mode',
    'proportionMissing', 'proportionZero', 'pseudoInverse', 'quartiles',
    'residuals', 'rootMeanSquareError', 'rSquared', 'solve',
    'standardDeviation', 'uniqueCount', 'varianceFractionRemaining',
    ]
calculate_tested = list(map(prefixAdder('nimble.calculate'), calculate_funcs))

# no fill functions should be logged.
fill_funcs = [
    'backwardFill', 'constant', 'factory', 'forwardFill', 'interpolate',
    'kNeighborsClassifier', 'kNeighborsRegressor', 'mean', 'median', 'mode',
    ]
fill_tested = list(map(prefixAdder('nimble.fill'), fill_funcs))

# no match functions should not be logged.
match_funcs = [
    'allBoolean', 'allFalse', 'allInfinity', 'allMissing', 'allNegative',
    'allNonNumeric', 'allNonZero', 'allNumeric', 'allPositive', 'allTrue',
    'allValues', 'allZero', 'anyBoolean', 'anyFalse', 'anyInfinity',
    'anyMissing', 'anyNegative', 'anyNonNumeric', 'anyNonZero', 'anyNumeric',
    'anyPositive', 'anyTrue', 'anyValues', 'anyZero', 'boolean',
    'convertMatchToFunction', 'false', 'infinity', 'missing', 'negative',
    'nonNumeric', 'nonZero', 'numeric', 'positive', 'true', 'zero'
    ]
match_tested = list(map(prefixAdder('nimble.match'), match_funcs))

# NOTES:
#  The functionality of these functions is untested, but a test of their
#  expected log count can be found in this script:
#      copy, featureReport, summaryReport, getTypeString, groupByFeature,
#      hashCode, nameIsDefault, show, validate
base_logged = [
<<<<<<< HEAD
    'calculateTODO', 'fillUsingAllData', 'featureReport', 'fillWith',
    'flattenToOneFeature', 'flattenToOnePoint', 'groupByFeature',
    'matchingElements', 'merge', 'replaceFeatureWithBinaryFeatures',
    'summaryReport', 'trainAndTestSets', 'transformElements',
=======
    'fillUsingAllData', 'featureReport', 'fillWith', 'flattenToOneFeature',
    'flattenToOnePoint', 'groupByFeature', 'merge',
    'replaceFeatureWithBinaryFeatures', 'summaryReport', 'trainAndTestSets',
>>>>>>> 72dcbc43
    'transformFeatureToIntegers', 'transpose', 'unflattenFromOneFeature',
    'unflattenFromOnePoint',
    ]
base_notLogged = [
<<<<<<< HEAD
    'containsZero', 'copy', 'countElements', 'countUniqueElements',
    'featureView', 'getTypeString', 'hashCode', 'inverse',
    'isApproximatelyEqual', 'isIdentical', 'iterElements', 'matrixMultiply',
=======
    'containsZero', 'copy', 'featureView', 'getTypeString', 'hashCode',
    'inverse', 'isApproximatelyEqual', 'isIdentical', 'matrixMultiply',
>>>>>>> 72dcbc43
    'matrixPower', 'nameIsDefault', 'plot', 'plotFeatureAgainstFeature',
    'plotFeatureAgainstFeatureRollingAverage', 'plotFeatureDistribution',
    'pointView', 'referenceDataFrom', 'save', 'show', 'solveLinearSystem',
    'toString', 'validate', 'view', 'writeFile',
    ]
base_funcs = base_logged + base_notLogged
base_tested = list(map(prefixAdder('Base'), base_funcs))

features_logged = [
    'append', 'calculate', 'copy', 'delete', 'extract', 'fill', 'insert',
    'mapReduce', 'matching', 'normalize', 'retain', 'setName', 'setNames',
    'shuffle', 'sort', 'transform', 'splitByParsing',
    ]
features_notLogged = [
    'count', 'repeat', 'getIndex', 'getIndices', 'getName', 'getNames',
    'hasName', 'similarities', 'statistics', 'unique',
    ]
features_funcs = features_logged + features_notLogged
features_tested = list(map(prefixAdder('Features'), features_funcs))

points_logged = [
    'append', 'calculate', 'copy', 'delete', 'extract', 'fill', 'insert',
    'mapReduce', 'matching', 'normalize', 'retain', 'setName', 'setNames',
    'shuffle', 'sort', 'transform', 'combineByExpandingFeatures',
    'splitByCollapsingFeatures',
    ]
points_notLogged = [
    'count', 'repeat', 'getIndex', 'getIndices', 'getName', 'getNames',
    'hasName', 'similarities', 'statistics', 'unique',
    ]
points_funcs = points_logged + points_notLogged
points_tested = list(map(prefixAdder('Points'), points_funcs))

ui_logged = [
    'train',
    ]
ui_notLogged = [
    'accessible', 'findCallable', 'getCanonicalName',
    'getLearnerDefaultValues', 'getLearnerParameterNames', 'getOption',
    'isAlias', 'learnerType', 'listLearners', 'setOption', 'version',
]
ui_funcs = ui_logged + ui_notLogged
ui_tested = list(map(prefixAdder('UniversalInterface'), ui_funcs))

tl_logged = [
    'apply', 'incrementalTrain', 'retrain', 'test',
    ]
tl_notLogged = [
    'getAttributes', 'getScores', 'save',
    ]
tl_funcs = tl_logged + tl_notLogged
tl_tested = list(map(prefixAdder('TrainedLearner'), tl_funcs))

USER_FACING_TESTED = (nimble_tested + calculate_tested + fill_tested
                      + match_tested + base_tested + features_tested
                      + points_tested + ui_tested + tl_tested)

##############
# All tested #
##############

def testAllUserFacingLoggingTested():
    """Ensure that all user facing functions are tested for logging"""
    if not sorted(USER_FACING_TESTED) == sorted(ALL_USER_FACING):
        missing = [f for f in ALL_USER_FACING if f not in USER_FACING_TESTED]
        removed = [f for f in USER_FACING_TESTED if f not in ALL_USER_FACING]
        if missing:
            msg = 'The log count is not tested for {0} '.format(len(missing))
            msg += 'functions:'
            print(msg)
            print(missing)
        if removed:
            msg = 'The following {0} functions are '.format(len(removed))
            msg += 'no longer user-facing:'
            print(msg)
            print(removed)
        assert False

##########
# nimble #
##########
@oneLogEntryExpected
def test_log_logCount():
    customString = "enter this string into the log"
    nimble.log("customString", customString)

@noLogEntryExpected
def test_showLog_logCount():
    def wrapped(obj):
        return nimble.showLog()
    captureOutput(wrapped)

@noLogEntryExpected
def test_CV_logCount():
    k = nimble.CV([1, 3, 5])

@noLogEntryExpected
def test_Init_logCount():
    i = nimble.Init('foo', bar=1)

########
# Base #
########

@noLogEntryExpected
def test_copy_logCount():
    for rType in nimble.data.available:
        obj = nimble.createData(rType, [[1,2,3],[4,5,6]], useLog=False)
        copy = obj.copy()

def test_featureReport_logCount():
    @oneLogEntryExpected
    def wrapped(obj):
        return obj.featureReport()
    captureOutput(wrapped)

def test_summaryReport_logCount():
    @oneLogEntryExpected
    def wrapped(obj):
        return obj.summaryReport()
    captureOutput(wrapped)

def test_groupByFeature_logCount():
    @oneLogEntryExpected
    def wrapped(obj):
        return obj.groupByFeature(0)
    for rType in nimble.data.available:
        obj = nimble.createData(rType, [[1,2,3],[1,4,5],[2,2,3],[2,4,5]],
                             useLog=False)
        grouped = wrapped(obj)

@noLogEntryExpected
def test_getTypeString_logCount():
    for rType in nimble.data.available:
        obj = nimble.createData(rType, [[1,2,3],[4,5,6]], useLog=False)
        ts = obj.getTypeString()

@noLogEntryExpected
def test_hashCode_logCount():
    for rType in nimble.data.available:
        obj = nimble.createData(rType, [[1,2,3],[4,5,6]], useLog=False)
        hash = obj.hashCode()

@noLogEntryExpected
def test_nameIsDefault_logCount():
    for rType in nimble.data.available:
        obj = nimble.createData(rType, [[1,2,3],[4,5,6]], useLog=False)
        isDefault = obj.nameIsDefault()

@noLogEntryExpected
def test_show_logCount():
    def wrapped(obj):
        return obj.show(None)
    captureOutput(wrapped)

@noLogEntryExpected
def test_toString_logCount():
    def wrapped(obj):
        return obj.toString()
    captureOutput(wrapped)

@noLogEntryExpected
def test_validate_logCount():
    for rType in nimble.data.available:
        obj = nimble.createData(rType, [[1,2,3],[4,5,6]], useLog=False)
        isDefault = obj.validate()

############################
# Points/Features/Elements #
############################

def test_points_shuffle_logCount():
    @oneLogEntryExpected
    def wrapped(obj):
        return obj.points.shuffle()
    for rType in nimble.data.available:
        obj = nimble.createData(rType, [[1,2,3],[1,4,5],[2,2,3],[2,4,5]],
                             useLog=False)
        grouped = wrapped(obj)

def test_features_shuffle_logCount():
    @oneLogEntryExpected
    def wrapped(obj):
        return obj.features.shuffle()
    for rType in nimble.data.available:
        obj = nimble.createData(rType, [[1,2,3],[1,4,5],[2,2,3],[2,4,5]],
                             useLog=False)
        grouped = wrapped(obj)

###############################
# dunder functions in classes #
###############################

ALL_DUNDER = []
for call in classes:
    objectDir = dir(object)
    ignore = ["__weakref__", "__module__", "__dict__", '__abstractmethods__']
    for attribute in dir(call):
        if (attribute.startswith('__')
                and attribute not in objectDir
                and attribute not in ignore):
            ALL_DUNDER.append(call.__name__ + '.' + attribute)

baseDunder_tested = list(map(prefixAdder('Base'),
    ['__abs__', '__add__', '__and__', '__bool__', '__copy__', '__deepcopy__',
     '__getitem__', '__floordiv__', '__iadd__', '__ifloordiv__', '__imod__',
     '__imatmul__', '__imul__', '__invert__', '__ipow__', '__isub__',
     '__iter__', '__itruediv__', '__len__', '__matmul__', '__mod__', '__mul__',
     '__neg__', '__or__', '__pos__', '__pow__', '__radd__', '__rfloordiv__',
     '__rmatmul__', '__rmod__', '__rmul__', '__rpow__', '__rsub__',
     '__rtruediv__', '__sub__', '__truediv__', '__xor__',
    ]))
axisDunder_tested = ['Axis.__bool__', 'Axis.__iter__', 'Axis.__len__',
                     'Axis.__getitem__']
pointsDunder_tested = []
featuresDunder_tested = []
uiDunder_tested = []
tlDunder_tested = []

ALL_DUNDER_TESTED = (baseDunder_tested + axisDunder_tested
                     + pointsDunder_tested + featuresDunder_tested
                     + uiDunder_tested + tlDunder_tested)

def testAllClassesDunderFunctions():
    assert sorted(ALL_DUNDER_TESTED) == sorted(ALL_DUNDER)

###########
# Helpers #
###########

def captureOutput(toCall):
    with tempfile.TemporaryFile(mode='w') as tmpFile:
        backupOut = sys.stdout
        sys.stdout = tmpFile
        try:
            for rType in nimble.data.available:
                obj = nimble.createData(rType, [[1,2,3],[4,5,6]], useLog=False)
                ret = toCall(obj)
        finally:
            sys.stdout = backupOut<|MERGE_RESOLUTION|>--- conflicted
+++ resolved
@@ -94,28 +94,17 @@
 #      copy, featureReport, summaryReport, getTypeString, groupByFeature,
 #      hashCode, nameIsDefault, show, validate
 base_logged = [
-<<<<<<< HEAD
     'calculateTODO', 'fillUsingAllData', 'featureReport', 'fillWith',
     'flattenToOneFeature', 'flattenToOnePoint', 'groupByFeature',
     'matchingElements', 'merge', 'replaceFeatureWithBinaryFeatures',
     'summaryReport', 'trainAndTestSets', 'transformElements',
-=======
-    'fillUsingAllData', 'featureReport', 'fillWith', 'flattenToOneFeature',
-    'flattenToOnePoint', 'groupByFeature', 'merge',
-    'replaceFeatureWithBinaryFeatures', 'summaryReport', 'trainAndTestSets',
->>>>>>> 72dcbc43
     'transformFeatureToIntegers', 'transpose', 'unflattenFromOneFeature',
     'unflattenFromOnePoint',
     ]
 base_notLogged = [
-<<<<<<< HEAD
     'containsZero', 'copy', 'countElements', 'countUniqueElements',
     'featureView', 'getTypeString', 'hashCode', 'inverse',
     'isApproximatelyEqual', 'isIdentical', 'iterElements', 'matrixMultiply',
-=======
-    'containsZero', 'copy', 'featureView', 'getTypeString', 'hashCode',
-    'inverse', 'isApproximatelyEqual', 'isIdentical', 'matrixMultiply',
->>>>>>> 72dcbc43
     'matrixPower', 'nameIsDefault', 'plot', 'plotFeatureAgainstFeature',
     'plotFeatureAgainstFeatureRollingAverage', 'plotFeatureDistribution',
     'pointView', 'referenceDataFrom', 'save', 'show', 'solveLinearSystem',

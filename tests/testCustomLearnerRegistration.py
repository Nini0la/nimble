--- conflicted
+++ resolved
@@ -280,14 +280,10 @@
     UML.helpers.autoRegisterFromSettings()
 
 @configSafetyWrapper
-<<<<<<< HEAD
-def test_logCount():
-=======
 @noLogEntryExpected
 def test_logCount():
     saved = copy.copy(UML.interfaces.available)
 
->>>>>>> 2f0904cf
     UML.registerCustomLearner("Foo", LoveAtFirstSightClassifier)
     lst = UML.listLearners("Foo")
     params = UML.learnerParameters("Foo.LoveAtFirstSightClassifier")
@@ -295,7 +291,15 @@
     lType = UML.learnerType("Foo.LoveAtFirstSightClassifier")
     UML.deregisterCustomLearner("Foo", 'LoveAtFirstSightClassifier')
 
-<<<<<<< HEAD
+    UML.registerCustomLearnerAsDefault("Bar", UncallableLearner)
+    lst = UML.listLearners("Bar")
+    params = UML.learnerParameters("Bar.UncallableLearner")
+    defaults = UML.learnerDefaultValues("Bar.UncallableLearner")
+    lType = UML.learnerType("Bar.UncallableLearner")
+    UML.deregisterCustomLearnerAsDefault("Bar", 'UncallableLearner')
+
+    assert saved == UML.interfaces.available
+
 
 # case 1: register new learner NOT as default
 @configSafetyWrapper
@@ -503,14 +507,4 @@
 
     finally:
         os.unlink(tmpConfig.name)
-        assert saved == UML.interfaces.available
-=======
-    UML.registerCustomLearnerAsDefault("Bar", UncallableLearner)
-    lst = UML.listLearners("Bar")
-    params = UML.learnerParameters("Bar.UncallableLearner")
-    defaults = UML.learnerDefaultValues("Bar.UncallableLearner")
-    lType = UML.learnerType("Bar.UncallableLearner")
-    UML.deregisterCustomLearnerAsDefault("Bar", 'UncallableLearner')
-
-    assert saved == UML.interfaces.available
->>>>>>> 2f0904cf
+        assert saved == UML.interfaces.available
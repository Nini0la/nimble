--- conflicted
+++ resolved
@@ -3707,13 +3707,6 @@
         exp2.features.setNames(['a', 'b', 'c'], useLog=False)
         assert obj2 == exp2
 
-<<<<<<< HEAD
-=======
-        exp = self.constructor(expData)
-        exp.features.setNames("ftIndex", oldIdentifiers=2)
-        exp.features.setNames("ftValues", oldIdentifiers=3)
->>>>>>> 0c355806
-
     
 
     @raises(InvalidArgumentValue)
@@ -3850,23 +3843,8 @@
         data = [[1, 2, -3, 4], [5, -6, -7, 8], [9, 10, 11, -12]]
         toTest = self.constructor(data)
 
-<<<<<<< HEAD
         expData = [[1, 2, 0, 4], [5, 0, 0, 8], [9, 10, 11, -12]]
         exp = self.constructor(expData)
-=======
-        expData = [["p1", 100, 9.5, 9.4, 9.9, 9.7, 9.8, 9.8],
-                   ["p2", 100, 6.5, 6.5, 6.0, 6.2, 5.9, 6.1],
-                   ["p3", 100, 11, 10.9, 11.2, 11.1, 11.0, 11.0],
-                   ["p1", 200, 18.1, 18.0, 20.1, 20.2, 19.8, 19.9]]
-
-        exp = self.constructor(expData,)
-        exp.features.setNames('r1_3', oldIdentifiers=2)
-        exp.features.setNames('r1_4', oldIdentifiers=3)
-        exp.features.setNames('r2_3', oldIdentifiers=4)
-        exp.features.setNames('r2_4', oldIdentifiers=5)
-        exp.features.setNames('r3_3', oldIdentifiers=6)
-        exp.features.setNames('r3_4', oldIdentifiers=7)
->>>>>>> 0c355806
 
         toTest.features.fillMatching(0, match.negative, features=[2, 1])
         assert toTest == exp
@@ -4079,11 +4057,6 @@
 
         expData = [[1, 2, -3, 4], [5, 0, 0, 8], [9, 10, 11, 0]]
         exp = self.constructor(expData)
-<<<<<<< HEAD
-=======
-        exp.features.setNames("split0", oldIdentifiers=1)
-        exp.features.setNames("split1", oldIdentifiers=2)
->>>>>>> 0c355806
 
         toTest.points.fillMatching(0, match.negative, points=[2, 1])
         assert toTest == exp

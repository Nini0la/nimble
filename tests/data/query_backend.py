"""
Methods tested in this file (none modify the data):

pointCount, featureCount, isIdentical, writeFile, __getitem__,
pointView, featureView, view, containsZero, __eq__, __ne__, toString,
__repr__, points.similarities, features.similarities, points.statistics,
features.statistics, points.__iter__, features.__iter__,
iterateElements, inverse, solveLinearSystem, featureReport, summaryReport
"""

import math
import tempfile
import os
import os.path
from functools import reduce
from copy import deepcopy
import re
import textwrap
from unittest.mock import patch

import numpy
from nose.tools import *
from nose.plugins.attrib import attr

import nimble
from nimble import match
from nimble import loadData
from nimble.core.data import BaseView
from nimble.core.data._dataHelpers import formatIfNeeded
from nimble.core.data._dataHelpers import DEFAULT_PREFIX
from nimble.core.data._dataHelpers import elementQueryFunction
from nimble.exceptions import InvalidArgumentType, InvalidArgumentValue
from nimble.exceptions import InvalidArgumentValueCombination
from nimble.exceptions import ImproperObjectAction

from .baseObject import DataTestObject
from tests.helpers import noLogEntryExpected, oneLogEntryExpected
from tests.helpers import assertNoNamesGenerated
from tests.helpers import CalledFunctionException, calledException
from tests.helpers import assertExpectedException


preserveName = "PreserveTestName"
preserveAPath = os.path.join(os.getcwd(), "correct", "looking", "path")
preserveRPath = os.path.relpath(preserveAPath)
preservePair = (preserveAPath, preserveRPath)


def _fnames(num):
    ret = []
    for i in range(num):
        ret.append('f' + str(i))
    return ret


def _pnames(num):
    ret = []
    for i in range(num):
        ret.append('p' + str(i))
    return ret


class QueryBackend(DataTestObject):
    ##############
    # pointCount #
    ##############


    def test_pointCount_empty(self):
        """ test pointCount when given different kinds of emptiness """
        data = [[], []]
        dataPEmpty = numpy.array(data).T
        dataFEmpty = numpy.array(data)

        objPEmpty = self.constructor(dataPEmpty)
        objFEmpty = self.constructor(dataFEmpty)

        assert len(objPEmpty.points) == 0
        assert len(objFEmpty.points) == 2


    def test_pointCount_vectorTest(self):
        """ Test pointCount when we only have row or column vectors of data """
        dataR = [[1, 2, 3]]
        dataC = [[1], [2], [3]]

        toTestR = self.constructor(dataR)
        toTestC = self.constructor(dataC)

        rPoints = len(toTestR.points)
        cPoints = len(toTestC.points)

        assert rPoints == 1
        assert cPoints == 3
        assertNoNamesGenerated(toTestR)
        assertNoNamesGenerated(toTestC)


    #################
    # featureCount #
    #################


    def test_featureCount_empty(self):
        """ test featureCount when given different kinds of emptiness """
        data = [[], []]
        dataPEmpty = numpy.array(data).T
        dataFEmpty = numpy.array(data)

        pEmpty = self.constructor(dataPEmpty)
        fEmpty = self.constructor(dataFEmpty)

        assert len(pEmpty.features) == 2
        assert len(fEmpty.features) == 0


    def test_featureCount_vectorTest(self):
        """ Test featureCount when we only have row or column vectors of data """
        dataR = [[1, 2, 3]]
        dataC = [[1], [2], [3]]

        toTestR = self.constructor(dataR)
        toTestC = self.constructor(dataC)

        rFeatures = len(toTestR.features)
        cFeatures = len(toTestC.features)

        assert rFeatures == 3
        assert cFeatures == 1
        assertNoNamesGenerated(toTestR)
        assertNoNamesGenerated(toTestC)


    #################
    # isIdentical() #
    #################
    @noLogEntryExpected
    def test_isIdentical_False(self):
        """ Test isIdentical() against some non-equal input """
        toTest = self.constructor([[4, 5]])
        assert not toTest.isIdentical(self.constructor([[1, 1], [2, 2]]))
        assert not toTest.isIdentical(self.constructor([[1, 2, 3]]))
        assert not toTest.isIdentical(self.constructor([[1, 2]]))
        assertNoNamesGenerated(toTest)

    @noLogEntryExpected
    def test_isIdentical_FalseBozoTypes(self):
        """ Test isIdentical() against some non-equal input of crazy types """
        toTest = self.constructor([[4, 5]])
        assert not toTest.isIdentical(numpy.array([[1, 1], [2, 2]]))
        assert not toTest.isIdentical('self.constructor([[1,2,3]])')
        assert not toTest.isIdentical(toTest.isIdentical)
        assertNoNamesGenerated(toTest)

    @noLogEntryExpected
    def test_isIdentical_True(self):
        """ Test isIdentical() against some actually equal input """
        toTest1 = self.constructor([[4, 5]])
        toTest2 = self.constructor(deepcopy([[4, 5]]))
        assert toTest1.isIdentical(toTest2)
        assert toTest2.isIdentical(toTest1)
        assertNoNamesGenerated(toTest1)
        assertNoNamesGenerated(toTest2)

    def test_isIdentical_FalseWithNaN(self):
        """ Test isIdentical() against some non-equal input with nan"""
        toTest1 = self.constructor([[1, numpy.nan, 5]])
        toTest2 = self.constructor(deepcopy([[1, numpy.nan, 3]]))
        assert not toTest1.isIdentical(toTest2)
        assert not toTest2.isIdentical(toTest1)
        assertNoNamesGenerated(toTest1)
        assertNoNamesGenerated(toTest2)

    def test_isIdentical_TrueWithNaN(self):
        """ Test isIdentical() against some actually equal input with nan """
        toTest1 = self.constructor([[1, numpy.nan, 5]])
        toTest2 = self.constructor(deepcopy([[1, numpy.nan, 5]]))
        assert toTest1.isIdentical(toTest2)
        assert toTest2.isIdentical(toTest1)
        assertNoNamesGenerated(toTest1)
        assertNoNamesGenerated(toTest2)


    #############
    # writeFile #
    #############

    @noLogEntryExpected
    def test_writeFile_CSVhandmade(self):
        """ Test writeFile() for csv extension with both data and featureNames """
        # instantiate object
        data = [[1, 2, 3], [1, 2, 3], [2, 4, 6], [0, 0, 0]]
        pointNames = ['1', 'one', '2', '0']
        featureNames = ['one', 'two', 'three']
        toWrite = self.constructor(data, pointNames=pointNames, featureNames=featureNames)
        orig = self.constructor(data, pointNames=pointNames, featureNames=featureNames)

        with tempfile.NamedTemporaryFile(suffix=".csv") as tmpFile:
            toWrite.writeFile(tmpFile.name, fileFormat='csv', includeNames=True)

            # read it back into a different object, then test equality
            readObj = self.constructor(source=tmpFile.name)

        assert readObj.isIdentical(toWrite)
        assert toWrite.isIdentical(readObj)

        assert toWrite == orig

    def test_writeFile_CSVhandmade_lazyNameGeneration(self):
        # instantiate object
        data = [[1, 2, 3], [1, 2, 3], [2, 4, 6], [0, 0, 0]]
        toWrite = self.constructor(data)

        with tempfile.NamedTemporaryFile(suffix=".csv") as tmpFile:
            toWrite.writeFile(tmpFile.name, fileFormat='csv', includeNames=False)
            assertNoNamesGenerated(toWrite)

            toWrite.writeFile(tmpFile.name, fileFormat='csv')
            assertNoNamesGenerated(toWrite)

    def test_writeFile_CSV_excludeDefaultNames(self):
        def getDefNameIndex(name):
            return int(name[len(DEFAULT_PREFIX):])

        data = [[1, 2, 3], [1, 2, 3], [2, 4, 6], [0, 0, 0]]
        pointNames = ['1', 'one', '2', '0']
        featureNames = ['one', 'two', 'three']

        def excludeAxis(axis):
            if axis == 'point':
                exclude = self.constructor(data, featureNames=featureNames)
                if isinstance(exclude, nimble.core.data.BaseView):
                    setter = exclude._source.points.setNames
                else:
                    setter = exclude.points.setNames
                count = len(exclude.points)
            else:
                exclude = self.constructor(data, pointNames=pointNames)
                if isinstance(exclude, nimble.core.data.BaseView):
                    setter = exclude._source.features.setNames
                else:
                    setter = exclude.features.setNames
                count = len(exclude.features)

            # increase the index of the default point name so that it will be
            # recognizable when we read in from the file.
            axisExclude = getattr(exclude, axis + 's')
            while (getDefNameIndex(getattr(axisExclude, 'getName')(0)) <= 100):
                setter(None)

            with tempfile.NamedTemporaryFile(suffix=".csv") as tmpFile:
                exclude.writeFile(tmpFile.name, fileFormat='csv', includeNames=True)

                # read it back into a different object, then test equality
                if axis == 'point':
                    readObj = self.constructor(source=tmpFile.name, featureNames=True)
                else:
                    readObj = self.constructor(source=tmpFile.name, pointNames=True)
            axisRead = getattr(readObj, axis + 's')
            # isIdentical will ignore default names, but we still want to
            # ensure everything else is a match
            assert readObj.isIdentical(exclude)
            assert exclude.isIdentical(readObj)

            for i in range(count):
                origName = getattr(axisExclude, 'getName')(i)
                readName = getattr(axisRead, 'getName')(i)
                assert getDefNameIndex(origName) > 100
                assert getDefNameIndex(readName) < 10

        excludeAxis('point')
        excludeAxis('feature')

    @noLogEntryExpected
    def test_writeFile_CSVhandmade_extraCommas(self):
        """ Test writeFile() when data and names contain commas """
        # instantiate object
        data = [[1, 2, 'a'], [1, 2, 'a,b'], [2, 4, 'a,b,c'], [0, 0, 'd']]
        pointNames = ['1', 'one,1', '2', '0,zero']
        featureNames = ['one,1', 'two', '3,three']
        toWrite = self.constructor(data, pointNames=pointNames, featureNames=featureNames)
        orig = self.constructor(data, pointNames=pointNames, featureNames=featureNames)

        with tempfile.NamedTemporaryFile(suffix=".csv") as tmpFile:
            toWrite.writeFile(tmpFile.name, fileFormat='csv', includeNames=True)

            # read it back into a different object, then test equality
            # must specify featureNames=True because 'automatic' will not detect
            readObj = self.constructor(source=tmpFile.name, featureNames=True)

        assert readObj.isIdentical(toWrite)
        assert toWrite.isIdentical(readObj)

        assert toWrite == orig

    @noLogEntryExpected
    def test_writeFile_MTXhandmade(self):
        """ Test writeFile() for mtx extension with both data and featureNames """
        # instantiate object
        data = [[1, 2, 3], [1, 2, 3], [2, 4, 6], [0, 0, 0]]
        featureNames = ['one', 'two', 'three']
        pointNames = ['1', 'one', '2', '0']
        toWrite = self.constructor(data, pointNames=pointNames, featureNames=featureNames)

        with tempfile.NamedTemporaryFile(suffix=".mtx") as tmpFile:
            toWrite.writeFile(tmpFile.name, fileFormat='mtx', includeNames=True)

            # read it back into a different object, then test equality
            readObj = self.constructor(source=tmpFile.name)

        assert readObj.isIdentical(toWrite)
        assert toWrite.isIdentical(readObj)

    def test_writeFile_MTXhandmade_lazyNameGeneration(self):
        # instantiate object
        data = [[1, 2, 3], [1, 2, 3], [2, 4, 6], [0, 0, 0]]
        toWrite = self.constructor(data)

        with tempfile.NamedTemporaryFile(suffix=".mtx") as tmpFile:
            toWrite.writeFile(tmpFile.name, fileFormat='mtx', includeNames=False)

        assertNoNamesGenerated(toWrite)

    #################
    # save/LoadData #
    #################

    def test_save(self):
        data = [[1, 2, 3], [1, 2, 3], [2, 4, 6], [0, 0, 0]]
        featureNames = ['one', 'two', 'three']
        pointNames = ['1', 'one', '2', '0']
        toSave = self.constructor(data, pointNames=pointNames, featureNames=featureNames)

        with tempfile.NamedTemporaryFile(suffix=".nimd") as tmpFile:
            toSave.save(tmpFile.name)
            LoadObj = loadData(tmpFile.name)

        assert toSave.isIdentical(LoadObj)
        assert LoadObj.isIdentical(toSave)

    def test_save_lazyNameGeneration(self):
        data = [[1, 2, 3], [1, 2, 3], [2, 4, 6], [0, 0, 0]]
        toSave = self.constructor(data)

        with tempfile.NamedTemporaryFile(suffix=".nimd") as tmpFile:
            toSave.save(tmpFile.name)

        assertNoNamesGenerated(toSave)

    def test_save_extensionHandling(self):
        data = [[1, 2, 3], [1, 2, 3], [2, 4, 6], [0, 0, 0]]
        featureNames = ['one', 'two', 'three']
        pointNames = ['1', 'one', '2', '0']
        toSave = self.constructor(data, pointNames=pointNames, featureNames=featureNames)

        with tempfile.NamedTemporaryFile(suffix=".nimd") as tmpFile:
            # save without extension to ensure the .nimd extension is added
            fileNameWithoutExtension = tmpFile.name[:-5]
            # it is important that the saved object has the same name as the
            # tmpFile otherwise a new file will be created and saved which will
            # not be cleaned up by tempfile.
            assert fileNameWithoutExtension + '.nimd' == tmpFile.name

            toSave.save(fileNameWithoutExtension)
            LoadObj = loadData(tmpFile.name)
            assert isinstance(LoadObj, nimble.core.data.Base)

            try:
                LoadObj = loadData(fileNameWithoutExtension)
                assert False
            except InvalidArgumentValue:
                assert True
            else:
                assert False

    @oneLogEntryExpected
    def test_saveAndLoad_logCount(self):
        data = [[1, 2, 3], [1, 2, 3], [2, 4, 6], [0, 0, 0]]
        featureNames = ['one', 'two', 'three']
        pointNames = ['1', 'one', '2', '0']
        toSave = self.constructor(data, pointNames=pointNames, featureNames=featureNames)

        with tempfile.NamedTemporaryFile(suffix=".nimd") as tmpFile:
            toSave.save(tmpFile.name)
            LoadObj = loadData(tmpFile.name)

    ##############
    # __getitem__#
    ##############
    @raises(KeyError)
    def test_getitem_exception_duplicateValuesPoint(self):
        raw = [[1, 2, 3], [4, 5, 6], [7, 8, 9]]
        obj = self.constructor(raw)

        obj[[0, 1, 0], :]

    @raises(KeyError)
    def test_getitem_exception_duplicateValuesFeature(self):
        raw = [[1, 2, 3], [4, 5, 6], [7, 8, 9]]
        obj = self.constructor(raw)

        obj[:, [1, 0, 1]]

    @raises(KeyError)
    def test_getitem_exception_mixedTypesPoint(self):
        raw = [[1, 2, 3], [4, 5, 6], [7, 8, 9]]
        obj = self.constructor(raw)

        obj[[False, True, 2], :]

    @raises(KeyError)
    def test_getitem_exception_mixedTypesFeature(self):
        raw = [[1, 2, 3], [4, 5, 6], [7, 8, 9]]
        obj = self.constructor(raw)

        obj[:, [False, True, 2]]

    @noLogEntryExpected
    def test_getitem_allExamples(self):
        """

        """
        featureNames = ["one", "two", "three", "zero", "gender"]
        pnames = ['1', '4', '7', '0']
        data = [[1, 2, 3, 0, 'f'], [4, 5, 0, 0, 'm'], [7, 0, 9, 0, 'f'], [0, 0, 0, 0, 'm']]

        toTest = self.constructor(data, pointNames=pnames, featureNames=featureNames)

        tmp1 = self.constructor(data[1], featureNames=featureNames, pointNames=[pnames[1]])
        assert toTest[1, :] == tmp1
        assert toTest['4', :] == tmp1
        assert toTest[0, 'gender'] == 'f'
        assert toTest[0, 4] == 'f'
        assert toTest['1', 'gender'] == 'f'

        tmp2 = self.constructor(data[1:], featureNames=featureNames, pointNames=pnames[1:])
        assert toTest[1:, :] == tmp2
        assert toTest[1:3, :] == tmp2
        assert toTest["4":"0", :] == tmp2
        assert toTest[[1,2,3], :] == tmp2
        assert toTest[['4', '7', '0'], :] == tmp2

        tmp3 = self.constructor([['f'], ['m'], ['f'], ['m']], featureNames=['gender'], pointNames=pnames)
        assert toTest[:, 4] == tmp3
        assert toTest[:, 'gender'] == tmp3

        tmp4 = self.constructor([['f', 0], ['m', 0], ['f', 0], ['m', 0]], featureNames=['gender', 'zero'], pointNames=pnames)
        assert toTest[:, 4:3:-1] == tmp4
        assert toTest[:, "gender":"zero":-1] == tmp4
        assert toTest[:, [4,3]] == tmp4
        assert toTest[:, ['gender', 'zero']] == tmp4

        tmp5 = self.constructor([['f', 0], ['m', 0]], featureNames=['gender', 'zero'], pointNames=pnames[:2])
        assert toTest[:1, 4:3:-1] == tmp5
        assert toTest[:"4", "gender":"zero":-1] == tmp5
        assert toTest[['1', '4'], [4,3]] == tmp5
        assert toTest[[0,1], ['gender', 'zero']] == tmp5


    def test_getitem_simpleExampleWithZeroes(self):
        """ Test __getitem__ returns the correct output for a number of simple queries """
        featureNames = ["one", "two", "three", "zero"]
        pnames = ['1', '4', '7', '0']
        data = [[1, 2, 3, 0], [4, 5, 0, 0], [7, 0, 9, 0], [0, 0, 0, 0]]

        toTest = self.constructor(data, pointNames=pnames, featureNames=featureNames)

        assert toTest[0, 0] == 1
        assert toTest[1, 3] == 0
        assert toTest['7', 2] == 9
        assert toTest[3, 'zero'] == 0

        assert toTest[1, 'one'] == 4

    @raises(KeyError)
    def test_getitem_nonIntConvertableFloatSingleKey(self):
        data = [[0, 1, 2, 3]]
        toTest = self.constructor(data)

        assert toTest[0.1] == 0

    @raises(KeyError)
    def test_getitem_nonIntConvertableFloatTupleKey(self):
        data = [[0, 1], [2, 3]]
        toTest = self.constructor(data)

        assert toTest[0, 1.1] == 1

    def test_getitem_floatKeys(self):
        """ Test __getitem__ correctly interprets float valued keys """
        featureNames = ["one", "two", "three", "zero"]
        pnames = ['1', '4', '7', '0']
        data = [[1, 2, 3, 0], [4, 5, 0, 0], [7, 0, 9, 0], [0, 0, 0, 0]]

        toTest = self.constructor(data, pointNames=pnames, featureNames=featureNames)

        assert toTest[0.0, 0] == 1
        assert toTest[1.0, 3.0] == 0

        data = [[0, 1, 2, 3]]
        toTest = self.constructor(data)

        assert toTest[0.0] == 0
        assert toTest[1.0] == 1

    def test_getitem_floatKeysInList(self):
        """ Test __getitem__ correctly interprets a list of float valued keys """
        featureNames = ["one", "two", "three", "zero"]
        pnames = ['1', '4', '7', '0']
        data = [[1, 2, 3, 0], [4, 5, 0, 0], [7, 0, 9, 0], [0, 0, 0, 0]]

        toTest = self.constructor(data, pointNames=pnames, featureNames=featureNames)
        exp = self.constructor([[2, 0], [0, 0]], pointNames=['1', '7'], featureNames=['two', 'zero'])
        assert toTest[[0.0, 2.0], [1.0, 3.0]] == exp

        data = [[0, 1, 2, 3]]
        toTest = self.constructor(data)
        exp = self.constructor([[0, 1]])
        assert toTest[[0.0, 1.0]] == exp

    def test_getitem_SinglePoint(self):
        """ Test __getitem__ has vector style access for one point object """
        pnames = ['single']
        fnames = ['a', 'b', 'c', 'd', 'e']
        data = [[0, 1, 2, 3, 10]]
        toTest = self.constructor(data, pointNames=pnames, featureNames=fnames)

        assert toTest[0] == 0
        assert toTest['a'] == 0
        assert toTest[1] == 1
        assert toTest['b'] == 1
        assert toTest[2] == 2
        assert toTest['c'] == 2
        assert toTest[3] == 3
        assert toTest['d'] == 3
        assert toTest[4] == 10
        assert toTest['e'] == 10

    def test_getitem_SingleFeature(self):
        """ Test __getitem__ has vector style access for one feature object """
        fnames = ['single']
        pnames = ['a', 'b', 'c', 'd', 'e']
        data = [[0], [1], [2], [3], [10]]
        toTest = self.constructor(data, pointNames=pnames, featureNames=fnames)

        assert toTest[0] == 0
        assert toTest['a'] == 0
        assert toTest[1] == 1
        assert toTest['b'] == 1
        assert toTest[2] == 2
        assert toTest['c'] == 2
        assert toTest[3] == 3
        assert toTest['d'] == 3
        assert toTest[4] == 10
        assert toTest['e'] == 10

    def test_getitem_vectorsPlayNiceWithPythonKeywords(self):
        dataPV = [[-1, 2, 3, 4, 5]]
        dataFV = [[-1], [2], [3], [4], [5]]

        pv = self.constructor(dataPV)
        fv = self.constructor(dataFV)

        assert all(pv)
        assert all(fv)

        assert any(pv)
        assert any(fv)

        assert [x for x in pv if x > 0] == [2, 3, 4, 5]
        assert [x for x in fv if x > 0] == [2, 3, 4, 5]

        assert list(map(abs, pv)) == [1, 2, 3, 4, 5]
        assert list(map(abs, fv)) == [1, 2, 3, 4, 5]

        assert max(pv) == 5
        assert max(fv) == 5

        assert min(pv) == -1
        assert min(fv) == -1

        assert reduce(lambda x, y: x + y, pv) == 13
        assert reduce(lambda x, y: x + y, fv) == 13

        assert set(pv) == set([-1, 2, 3, 4, 5])
        assert set(fv) == set([-1, 2, 3, 4, 5])

        assert sorted(pv, reverse=True) == [5, 4, 3, 2, -1]
        assert sorted(fv, reverse=True) == [5, 4, 3, 2, -1]

        assert sum(pv) == 13
        assert sum(fv) == 13

        assert tuple(pv) == (-1, 2, 3, 4, 5)
        assert tuple(fv) == (-1, 2, 3, 4, 5)

        assert list(zip(pv, fv)) == [(-1, -1), (2, 2), (3, 3), (4, 4), (5, 5)]


    @raises(InvalidArgumentType)
    def test_getitem_exception_nimble2D(self):
        raw = [[1, 2, 3], [4, 5, 6], [7, 8, 9]]
        obj = self.constructor(raw)

        rawIdx = [[1, 2, 3], [4, 5, 6]]
        idxObj = self.constructor(rawIdx)

        obj[idxObj]

    @raises(InvalidArgumentType)
    def test_getitem_exception_nimbleBoolean2D(self):
        raw = [[1, 2, 3], [4, 5, 6], [7, 8, 9]]
        obj = self.constructor(raw)

        idxObj = obj.matchingElements(lambda x: x % 2 == 0)

        obj[idxObj]

    @raises(KeyError)
    def test_getitem_exception_nimbleBooleanPointVectorShape(self):
        raw = [[1, 2, 3], [4, 5, 6], [7, 8, 9]]
        obj = self.constructor(raw)

        idxObj = obj.points.matching(lambda pt: sum(pt) > 6)
        idxObjShort = idxObj[:1]

        obj[idxObjShort, :]

    @raises(KeyError)
    def test_getitem_exception_nimbleBooleanFeatureVectorShape(self):
        raw = [[1, 2, 3], [4, 5, 6], [7, 8, 9]]
        obj = self.constructor(raw)

        idxObj = obj.features.matching(lambda ft: sum(ft) > 12)
        idxObjShort = idxObj[:1]

        obj[:, idxObjShort]

    def test_getitem_nimbleBooleanPointVector(self):
        raw = [[1, 2, 3], [4, 5, 6], [7, 8, 9]]
        obj = self.constructor(raw)

        idxObj = obj.points.matching(lambda pt: sum(pt) > 6)
        assert isinstance(idxObj[0], (bool, numpy.bool_))
        ret = obj[idxObj, :]

        expData = [[4, 5, 6], [7, 8, 9]]
        exp = self.constructor(expData)

        assert ret == exp

    def test_getitem_nimbleBooleanFeatureVector(self):
        raw = [[1, 2, 3], [4, 5, 6], [7, 8, 9]]
        obj = self.constructor(raw)

        idxObj = obj.features.matching(lambda ft: sum(ft) < 18)
        assert isinstance(idxObj[0], (bool, numpy.bool_))
        ret = obj[:, idxObj]

        expData = [[1, 2], [4, 5], [7, 8]]
        exp = self.constructor(expData)

        assert ret == exp


    ###############################
    # points/features.__getitem__ #
    ###############################
    @noLogEntryExpected
    def test_pf_getitem(self):
        featureNames = ["one", "two", "three", "zero", "gender"]
        pnames = ['1', '4', '7', '0']
        data = [[1, 2, 3, 0, 'f'], [4, 5, 0, 0, 'm'], [7, 0, 9, 0, 'f'], [0, 0, 0, 0, 'm']]

        toTest = self.constructor(data, pointNames=pnames, featureNames=featureNames)

        tmp1 = self.constructor(data[1], featureNames=featureNames, pointNames=[pnames[1]])
        assert toTest.points[1] == tmp1
        assert toTest.points['4'] == tmp1

        tmp2 = self.constructor(data[1:], featureNames=featureNames, pointNames=pnames[1:])
        assert toTest.points[1:] == tmp2
        assert toTest.points[1:3] == tmp2
        assert toTest.points["4":"0"] == tmp2
        assert toTest.points[[1,2,3]] == tmp2
        assert toTest.points[['4', '7', '0']] == tmp2
        assert toTest.points[0:3] == toTest

        tmp3 = self.constructor([['f'], ['m'], ['f'], ['m']], featureNames=['gender'], pointNames=pnames)
        assert toTest.features[4] == tmp3
        assert toTest.features['gender'] == tmp3

        tmp4 = self.constructor([['f', 0], ['m', 0], ['f', 0], ['m', 0]], featureNames=['gender', 'zero'], pointNames=pnames)
        assert toTest.features[4:3:-1] == tmp4
        assert toTest.features["gender":"zero":-1] == tmp4
        assert toTest.features[[4,3]] == tmp4
        assert toTest.features[['gender', 'zero']] == tmp4

        tmp5 = self.constructor([['f', 0], ['m', 0]], featureNames=['gender', 'zero'], pointNames=pnames[:2])
        assert toTest.points[:1].features[4:3:-1] == tmp5
        assert toTest.points[:"4"].features["gender":"zero":-1] == tmp5
        assert toTest.points[['1', '4']].features[[4,3]] == tmp5
        assert toTest.points[[0,1]].features[['gender', 'zero']] == tmp5

    @raises(KeyError)
    def test_points_getitem_exception_duplicateValues(self):
        raw = [[1, 2, 3], [4, 5, 6], [7, 8, 9]]
        obj = self.constructor(raw)

        obj.points[[0, 1, 0]]

    @raises(KeyError)
    def test_features_getitem_exception_duplicateValues(self):
        raw = [[1, 2, 3], [4, 5, 6], [7, 8, 9]]
        obj = self.constructor(raw)

        obj.features[[1, 0, 1]]

    def test_points_getitem_nimbleBooleanPointVector(self):
        raw = [[1, 2, 3], [4, 5, 6], [7, 8, 9]]
        obj = self.constructor(raw)

        idxObj = obj.points.matching(lambda pt: sum(pt) > 6)
        assert isinstance(idxObj[0], (bool, numpy.bool_))
        ret = obj.points[idxObj]

        expData = [[4, 5, 6], [7, 8, 9]]
        exp = self.constructor(expData)

        assert ret == exp

    def test_points_getitem_nimbleBooleanFeatureVector(self):
        raw = [[1, 2, 3], [4, 5, 6], [7, 8, 9]]
        obj = self.constructor(raw)

        idxObj = obj.features.matching(lambda ft: sum(ft) < 18)
        assert isinstance(idxObj[0], (bool, numpy.bool_))
        ret = obj.points[idxObj]

        expData = [[1, 2, 3], [4, 5, 6]]
        exp = self.constructor(expData)

        assert ret == exp

    def test_features_getitem_nimbleBooleanPointVector(self):
        raw = [[1, 2, 3], [4, 5, 6], [7, 8, 9]]
        obj = self.constructor(raw)

        idxObj = obj.points.matching(lambda pt: sum(pt) > 6)
        assert isinstance(idxObj[0], (bool, numpy.bool_))
        ret = obj.features[idxObj]

        expData = [[2, 3], [5, 6], [8, 9]]
        exp = self.constructor(expData)

        assert ret == exp

    def test_features_getitem_nimbleBooleanFeatureVector(self):
        raw = [[1, 2, 3], [4, 5, 6], [7, 8, 9]]
        obj = self.constructor(raw)

        idxObj = obj.features.matching(lambda ft: sum(ft) < 18)
        assert isinstance(idxObj[0], (bool, numpy.bool_))
        ret = obj.features[idxObj]

        expData = [[1, 2], [4, 5], [7, 8]]
        exp = self.constructor(expData)

        assert ret == exp

    ################
    # pointView #
    ################
    @noLogEntryExpected
    def test_pointView_FEmpty(self):
        """ Test pointView() when accessing a feature empty object """
        data = [[], []]
        data = numpy.array(data)
        toTest = self.constructor(data)

        v = toTest.pointView(0)

        assert len(v.features) == 0

    @noLogEntryExpected
    def test_pointView_isinstance(self):
        pointNames = ['1', '4', '7']
        featureNames = ["one", "two", "three"]
        data = [[1, 2, 3], [4, 5, 6], [7, 8, 9]]
        toTest = self.constructor(data, pointNames=pointNames, featureNames=featureNames)

        pView = toTest.pointView(0)

        assert isinstance(pView, BaseView)
        assert pView.name != toTest.name
        assert len(pView.points) == 1
        assert len(pView.features) == 3
        assert len(pView) == len(toTest.features)
        assert pView[0] == 1
        assert pView['two'] == 2
        assert pView['three'] == 3

    ##################
    # featureView #
    ##################
    @noLogEntryExpected
    def test_featureView_FEmpty(self):
        """ Test featureView() when accessing a point empty object """
        data = [[], []]
        data = numpy.array(data).T
        toTest = self.constructor(data)

        v = toTest.featureView(0)

        assert len(v.points) == 0

    @noLogEntryExpected
    def test_featureView_isinstance(self):
        """ Test featureView() returns an instance of the BaseView """
        pointNames = ['1', '4', '7']
        featureNames = ["one", "two", "three"]
        data = [[1, 2, 3], [4, 5, 6], [7, 8, 9]]
        toTest = self.constructor(data, pointNames=pointNames, featureNames=featureNames)

        fView = toTest.featureView('one')

        assert isinstance(fView, BaseView)
        assert fView.name != toTest.name
        assert len(fView.points) == 3
        assert len(fView.features) == 1
        assert len(fView) == len(toTest.points)
        assert fView[0] == 1
        assert fView['4'] == 4
        assert fView['7'] == 7

    ########
    # view #
    ########

    # This only checks the api for view creation does the intended validation.
    # That the returned View object then acts like everything else in the
    # data hierarchy is tested using test objects, in the same style as the
    # concrete data types.

    def test_view_pointStart_pointEnd_validation(self):
        pointNames = ['1', '4', '7']
        featureNames = ["one", "two", "three"]
        data = [[1, 2, 3], [4, 5, 6], [7, 8, 9]]
        toTest = self.constructor(data, pointNames=pointNames, featureNames=featureNames)

        textCheck = False

        try:
            toTest.view(pointStart=1.5)
            assert False  # pointStart is non-ID didn't raise exception
        except InvalidArgumentType as iat:
            if textCheck:
                print(iat)

        try:
            toTest.view(pointEnd=5)
            assert False  # pointEnd > pointCount didn't raise exception
        except IndexError as ie:
            if textCheck:
                print(ie)

        try:
            toTest.view(pointEnd=1.4)
            assert False  # pointEnd is non-ID didn't raise exception
        except InvalidArgumentType as iat:
            if textCheck:
                print(iat)

        try:
            toTest.view(pointStart='7', pointEnd='4')
            assert False  # pointStart > pointEnd didn't raise exception
        except InvalidArgumentValueCombination as ivc:
            if textCheck:
                print(ivc)

    def test_view_featureStart_featureEnd_validation(self):
        pointNames = ['1', '4', '7']
        featureNames = ["one", "two", "three"]
        data = [[1, 2, 3], [4, 5, 6], [7, 8, 9]]
        toTest = self.constructor(data, pointNames=pointNames, featureNames=featureNames)

        textCheck = False

        try:
            toTest.view(featureStart=1.5)
            assert False  # featureStart is non-ID didn't raise exception
        except InvalidArgumentType as iat:
            if textCheck:
                print(iat)

        try:
            toTest.view(featureEnd=4)
            assert False  # featureEnd > featureCount didn't raise exception
        except IndexError as ie:
            if textCheck:
                print(ie)

        try:
            toTest.view(featureEnd=1.4)
            assert False  # featureEnd is non-ID didn't raise exception
        except InvalidArgumentType as iat:
            if textCheck:
                print(iat)

        try:
            toTest.view(featureStart='three', featureEnd='two')
            assert False  # featureStart > featureEnd didn't raise exception
        except InvalidArgumentValueCombination as ivc:
            if textCheck:
                print(ivc)

    @noLogEntryExpected
    def test_ViewAccess_AllLimits(self):
        data = [[11, 12, 13, 14], [0, 0, 0, 0], [21, 22, 23, 24], [0, 0, 0, 0], [31, 32, 33, 34]]
        pnames = ['p1', 'p2', 'p3', 'p4', 'p5']
        fnames = ['f1', 'f2', 'f3', 'f4']

        origPLen = len(data)
        origFLen = len(data[0])

        orig = self.constructor(data, pointNames=pnames, featureNames=fnames)

        def checkAccess(v, pStart, pEnd, fStart, fEnd):
            pSize = pEnd - pStart
            fSize = fEnd - fStart
            for i in range(pSize):
                for j in range(fSize):
                    assert v[i, j] == orig[i + pStart, j + fStart]

            # points.getNames
            # +1 since pEnd inclusive when calling .view, array splices are exclusive
            assert v.points.getNames() == pnames[pStart:pEnd + 1]
            # points.getIndex, points.getName
            for i in range(pStart, pEnd):
                origName = pnames[i]
                assert v.points.getName(i - pStart) == origName
                assert v.points.getIndex(origName) == i - pStart

            # features.getName
            # +1 since fEnd inclusive when calling .view, array splices are exclusive
            assert v.features.getNames() == fnames[fStart:fEnd + 1]

            # features.getIndex, features.getName
            for i in range(fStart, fEnd):
                origName = fnames[i]
                assert v.features.getName(i - fStart) == origName
                assert v.features.getIndex(origName) == i - fStart

        for pStart in range(origPLen):
            for pEnd in range(pStart, origPLen):
                for fStart in range(origFLen):
                    for fEnd in range(fStart, origFLen):
                        testView = orig.view(pointStart=pStart, pointEnd=pEnd,
                                             featureStart=fStart, featureEnd=fEnd)
                        checkAccess(testView, pStart, pEnd, fStart, fEnd)


    ################
    # containsZero #
    ################

    @noLogEntryExpected
    def test_containsZero_simple(self):
        """ Test containsZero works as expected on simple numerical data """
        dataAll = [[0, 0, 0], [0, 0, 0], [0, 0, 0]]
        dataSome = [[1, 1, 1], [0.0, 1, -4], [2, 2, 2]]
        dataNone = [[1.1, 2, 12], [-2, -3, -4], [.0001, .000003, .00000004]]

        dAll = self.constructor(dataAll)
        dSome = self.constructor(dataSome)
        dNone = self.constructor(dataNone)

        assert dAll.containsZero() is True
        assert dSome.containsZero() is True
        assert dNone.containsZero() is False
        assertNoNamesGenerated(dAll)
        assertNoNamesGenerated(dSome)
        assertNoNamesGenerated(dNone)

    ##########
    # __eq__ #
    ##########

    def test_eq__exactlyisIdentical(self):
        """ Test that __eq__ relies on isIdentical """

        class FlagWrap(object):
            flag = False

        flag1 = FlagWrap()
        flag2 = FlagWrap()

        def fake(other):
            if flag1.flag:
                flag2.flag = True
            flag1.flag = True
            return True

        toTest1 = self.constructor([[4, 5]])
        toTest2 = self.constructor(deepcopy([[4, 5]]))

        toTest1.isIdentical = fake
        toTest2.isIdentical = fake

        assert toTest1 == toTest2
        assert toTest2 == toTest1
        assert flag1.flag
        assert flag2.flag

    ##########
    # __ne__ #
    ##########

    def test_ne__exactly__eq__(self):
        """ Test that __ne__ relies on __eq__ """

        class FlagWrap(object):
            flag = False

        flag1 = FlagWrap()
        flag2 = FlagWrap()

        def fake(other):
            if flag1.flag:
                flag2.flag = True
            flag1.flag = True
            return False

        toTest1 = self.constructor([[4, 5]])
        toTest2 = self.constructor(deepcopy([[4, 5]]))

        toTest1.__eq__ = fake
        toTest2.__eq__ = fake

        assert toTest1 != toTest2
        assert toTest2 != toTest1
        assert flag1.flag
        assert flag2.flag


    ############
    # toString #
    ############

    @attr('slow')
    def test_toString_nameAndValRecreation_randomized(self):
        """ Regression test with random data and limits. Recreates expected results """
        for pNum in [3, 9]:
            for fNum in [2, 5, 8, 15]:
                randGen = nimble.random.data("List", pNum, fNum, 0)
                raw = randGen.data

                fnames = ['fn0', 'fn1', 'fn2', 'fn3', 'fn4', 'fn5', 'fn6', 'fn7', 'fn8', 'fn9', 'fna', 'fnb', 'fnc',
                          'fnd', 'fne']
                #				fnames = ['0', '1', '2', '3', '4', '5', '6', '7', '8', '9', 'a', 'b', 'c', 'd', 'e']
                pnames = ['pn0', 'pn1', 'pn2', 'pn3', 'pn4', 'pn5', 'pn6', 'pn7', 'pn8', 'pn9', 'pna', 'pnb', 'pnc',
                          'pnd', 'pne']
                data = self.constructor(raw, pointNames=pnames[:pNum], featureNames=fnames[:fNum])

                for mw in [40, 60, 80, None]:
                    for mh in [5, 7, 10, None]:
                        for inc in [False, True]:
                            ret = data.toString(includeNames=inc, maxWidth=mw, maxHeight=mh)
                            checkToStringRet(ret, data, inc, mw, mh)

    def test_toString_lazyNameGeneration(self):
        data = self.constructor([[1, 2, 3], [4, 5, 6], [7, 8, 9]])
        ret = data.toString(includeNames=False)
        assertNoNamesGenerated(data)
        ret = data.toString(includeNames=True)
        assertNoNamesGenerated(data)

        empty = self.constructor([])
        ret = empty.toString()
        assertNoNamesGenerated(empty)

    def test_toString_nameAndValRecreation_randomized_longNames(self):
        """ Test long point and feature names do not exceed max width"""
        randGen = nimble.random.data("List", 9, 9, 0)
        raw = randGen.data

        suffix = [1, 22, 333, 4444, 55555, 666666, 7777777, 88888888, 999999999]
        fnames = ['feature_' + str(x) for x in suffix]
        pnames = ['point_' + str(x) for x in suffix]
        data = self.constructor(raw, pointNames=pnames, featureNames=fnames)

        for mw in [40, 60, 80, None]:
            for mh in [5, 7, 10, None]:
                for inc in [False, True]:
                    ret = data.toString(includeNames=inc, maxWidth=mw, maxHeight=mh)
                    checkToStringRet(ret, data, inc, mw, mh)

    def test_toString_knownWidths(self):
        """ Test max string length reaches but does not exceed max width """
        raw = [['a', 'bbb', 'cc'], ['a', 'bbb', 'cc'], ['a', 'bbb', 'cc']]
        ftNames = ['fa', 'fb', 'fc']

        data = self.constructor(raw, featureNames=ftNames)

        # width of 5 to 7 will return first feature and colHold ('a  --')
        for mw in range(5, 8):
            ret = data.toString(maxWidth=mw, includeNames=True)
            # ignore last index since ret always ends with \n
            retSplit = ret.split('\n')[:-1]
            for i, line in enumerate(retSplit):
                if i == 0:
                    assert line == 'fa --'
                elif i == 1:
                    # separator for ftNames and data
                    assert line == ''
                else:
                    assert line == 'a  --'

        # width of 8 will return first ft, colHold, last ft ('a  -- cc')
        # 2 for first column based on feature name 'fa', 2 for colHold,
        # 2 for last column (both feature name and data have same width),
        # and 2 separating spaces
        ret = data.toString(maxWidth=8, includeNames=True)
        # ignore last index since ret always ends with \n
        retSplit = ret.split('\n')[:-1]
        for i, line in enumerate(retSplit):
            if i == 0:
                assert line == 'fa -- fc'
            elif i == 1:
                # separator for ftNames and data
                assert line == ''
            else:
                assert line == 'a  -- cc'

        # width of 9 can accommodate all data ('a  bbb cc')
        # 2 for first column based on feature name 'fa', 3 for second column
        # based on width of 'bbb', 2 for third column (both feature name and
        # data have same width) and 2 separating spaces
        ret = data.toString(maxWidth=9, includeNames=True)
        # ignore last index since ret always ends with \n
        retSplit = ret.split('\n')[:-1]
        for i, line in enumerate(retSplit):
            if i == 0:
                assert line == 'fa  fb fc'
            elif i == 1:
                # separator for ftNames and data
                assert line == ''
            else:
                assert line == 'a  bbb cc'

    def test_toString_knownHeights(self):
        """ Test max string height reaches but does not exceed max height """
        randGen = nimble.random.data("List", 9, 3, 0)

        data = self.constructor(randGen.data)

        # for height in range 3 to 8, row separator should be present
        for mh in range(3, 9):
            ret = data.toString(maxHeight=mh, includeNames=False)
            # ignore last index since ret always ends with \n
            retSplit = ret.split('\n')[:-1]
            sepRow = int(mh / 2)
            assert len(retSplit) == mh
            rowSepPattern = re.compile(r'[\s\|] +')
            assert re.match(rowSepPattern, retSplit[sepRow])
        # height 10 can accommodate all data
        ret = data.toString(maxHeight=10, includeNames=False)
        # ignore last index since ret always ends with \n
        retSplit = ret.split('\n')[:-1]
        for line in retSplit:
            assert '|' not in line


    def test_toString_emptyObjects(self):
        # no checks, but this at least confirms that it is runnable
        names = ['n1', 'n2', 'n3']

        rawPEmpty = numpy.zeros((0, 3))
        objPEmpty = self.constructor(rawPEmpty, featureNames=names)

        assert objPEmpty.toString() == ""

        rawFEmpty = numpy.zeros((3, 0))
        objFEmpty = self.constructor(rawFEmpty, pointNames=names)

        assert objFEmpty.toString() == ""


    # _arrangePointNames(self, maxRows, nameLength, rowHolder, nameHold)
    def test_arrangePointNames_correctSplit(self):
        rowHolder = '|'
        nameHold = '...'

        raw = [[300, 310, 320], [301, 311, 321], [302, 312, 312], [303, 313, 313], [303, 313, 313]]
        initnames = ['zero', 'one', 'two', 'three', 'four']
        obj = self.constructor(raw, pointNames=initnames)

        pnames, bound = obj._arrangePointNames(2, 11, rowHolder, nameHold)
        assert pnames == ['zero', rowHolder]
        assert bound == len('zero')

        pnames, bound = obj._arrangePointNames(3, 11, rowHolder, nameHold)
        assert pnames == ['zero', rowHolder, 'four']
        assert bound == len('four')

        pnames, bound = obj._arrangePointNames(4, 11, rowHolder, nameHold)
        assert pnames == ['zero', 'one', rowHolder, 'four']
        assert bound == len('four')

        pnames, bound = obj._arrangePointNames(5, 11, rowHolder, nameHold)
        assert pnames == ['zero', 'one', 'two', 'three', 'four']
        assert bound == len('three')


    def test_arrangePointNames_correctTruncation(self):
        rowHolder = '|'
        nameHold = '...'

        raw = [[300, 310, 320], [301, 311, 321], [302, 312, 312], [303, 313, 313]]
        initnames = ['zerooo', 'one', 'two', 'threee']
        obj = self.constructor(raw, pointNames=initnames)

        pnames, bound = obj._arrangePointNames(4, 3, rowHolder, nameHold)
        assert pnames == ['...', 'one', 'two', '...']
        assert bound == 3


    def test_arrangePointNames_omitDefault(self):
        rowHolder = '|'
        nameHold = '...'

        raw = [[300, 310, 320], [301, 311, 321], [302, 312, 312], [303, 313, 313]]
        initnames = [None, 'one', None, 'three']
        obj = self.constructor(raw, pointNames=initnames)

        pnames, bound = obj._arrangePointNames(4, 11, rowHolder, nameHold)
        assert pnames == ['', 'one', '', 'three']
        assert bound == len('three')

    @raises(InvalidArgumentValue)
    def test_arrangeDataWithLimits_exception_maxH(self):
        randGen = nimble.random.data("List", 5, 5, 0, elementType='int')
        randGen._arrangeDataWithLimits(maxHeight=1, maxWidth=120)

    @attr('slow')
    def test_arrangeDataWithLimits(self):
        def makeUniformLength(rType, p, f, l):
            raw = []
            if l is not None:
                val = 10 ** (l - 1)
            else:
                val = 1
            for i in range(p):
                raw.append([])
                for j in range(f):
                    raw[i].append(val)

            return nimble.data(rType, raw)

        def runTrial(pNum, fNum, valLen, maxW, maxH, colSep, includeFNames):
            if pNum == 0 and fNum == 0:
                return
            elif pNum == 0:
                data = makeUniformLength("List", 1, fNum, valLen)
                data.points.extract(0)
                if includeFNames and fNum > 0:
                    fNames = ['ft' + str(i) for i in range(fNum)]
                    data.features.setNames(fNames)
            elif fNum == 0:
                data = makeUniformLength("List", pNum, 1, valLen)
                data.features.extract(0)
            else:
                if valLen is None:
                    data = nimble.random.data("List", pNum, fNum, .25, elementType='int')
                else:
                    data = makeUniformLength("List", pNum, fNum, valLen)
                if includeFNames:
                    fNames = ['ft' + str(i) for i in range(fNum)]
                    data.features.setNames(fNames)
                #			raw = data.data
            ret, widths, fNames = data._arrangeDataWithLimits(
                maxW, maxH, includeFNames=includeFNames, colSep=colSep)

            if includeFNames:
                assert len(fNames) == len(widths)
                for name, width in zip(fNames, widths):
                    assert len(name) <= width
                sepLen = len(colSep) * (len(fNames) - 1)
                assert sum(len(fn) for fn in fNames) <= maxW - sepLen

            assert len(ret) <= maxH

            for pRep in ret:
                assert len(pRep) == len(widths)
                lenSum = 0
                for val in pRep:
                    lenSum += len(val)
                assert lenSum <= (maxW - ((len(pRep) - 1) * len(colSep)))

            if len(ret) > 0:
                # the longest string value, which could be the feature name,
                # should be equal to the value in widths at that index
                for fIndex in range(len(ret[0])):
                    widthBound = len(fNames[fIndex]) if fNames else 0
                    for pRep in ret:
                        val = pRep[fIndex]
                        if len(val) > widthBound:
                            widthBound = len(val)
                    assert widths[fIndex] == widthBound

        for pNum in [0, 1, 2, 4, 5, 7, 10]:
            for fNum in [0, 1, 2, 4, 5, 7, 10]:
                for valLen in [1, 2, 4, 5, None]:
                    for maxW in [10, 20, 40, 80]:
                        for maxH in [2, 5, 10]:
                            for colSep in ['', ' ', '  ']:
                                for inc in [False, True]:
                                    runTrial(pNum, fNum, valLen, maxW, maxH, colSep, inc)

    ############
    # __repr__ #
    ############

    def back_reprOutput(self, numPts, numFts, truncated=False):
        randGen = nimble.random.data("List", numPts, numFts, 0)
        pNames = ['pt' + str(i) for i in range(numPts)]
        fNames = ['ft' + str(i) for i in range(numFts)]
        data = self.constructor(randGen.data, pointNames=pNames, featureNames=fNames)
        ret = repr(data)
        retSplit = ret.split('\n')

        # width check
        assert all(len(line) <= 79 for line in retSplit)

        # first line is type string
        assert retSplit[0] == data.getTypeString() + "("

        numPoints = min(30, len(data.points)) # truncated if over 30
        # data lines formatted correctly, truncated will still pass
        firstDataLinePattern = re.compile(r'\s{4}\[\[[0-9\.\s\-\|]+\]$')
        midDataLinesPattern = re.compile(r'\s{5}\[[0-9\.\s\-\|]+\]$')
        lastDataLinePattern = re.compile(r'\s{5}\[[0-9\.\s\-\|]+\]\]$')
        assert re.match(firstDataLinePattern, retSplit[1])
        for line in retSplit[2:numPoints]:
            assert re.match(midDataLinesPattern, line)
        assert re.match(lastDataLinePattern, retSplit[numPoints])

        for line in retSplit[1:numPoints]:
            if truncated:
                assert '--' in line
            else:
                assert '--' not in line

        if truncated:
            rowHoldPattern = re.compile(r'\s{5}\[[\s\|\-]+\]$')
            assert re.match(rowHoldPattern, retSplit[16])

        # pointNames
        if truncated:
            pNames = pNames[:15] + ['...'] + pNames[-14:]
        toJoin = [name if name == '...' else "'" + name + "'" + ':' + name[2:]
                  for name in pNames]
        pNamesString = "    pointNames={"
        pNamesString += ", ".join(toJoin)
        pNamesString += '}'
        wrappedPNames = textwrap.wrap(pNamesString, width=79, subsequent_indent=' '*8)
        fNameIndexStart = numPoints + len(wrappedPNames) + 1
        for line, wrapped in zip(retSplit[numPoints + 1:fNameIndexStart], wrappedPNames):
            # remove trailing whitespace which may differ between the two
            line = line.rstrip()
            wrapped = wrapped.rstrip()
            assert line == wrapped

        # featureNames
        if truncated:
            # get only the data between brackets
            firstDataLine = retSplit[1][6:-1]
            # could still have trailing whitespace
            firstDataLine = firstDataLine.rstrip()
            # split at column separator
            lCols, rCols = firstDataLine.split(' -- ')

            # split at whitespace to find the number of cols on left and right
            lColsLen = len(lCols.split())
            rColsLen = len(rCols.split())
            fNames = fNames[:lColsLen] + ['...'] + fNames[-rColsLen:]

        fNamesString = "    featureNames={"
        toJoin = [name if name == '...' else "'" + name + "'" + ':' + name[2:]
                  for name in fNames]
        fNamesString += ", ".join(toJoin)
        fNamesString += '}'
        wrappedFNames = textwrap.wrap(fNamesString, width=79, subsequent_indent=' '*8)
        fNameIndexEnd = fNameIndexStart + len(wrappedFNames)
        for line, wrapped in zip(retSplit[fNameIndexStart:fNameIndexEnd + 1], wrappedFNames):
            # remove trailing whitespace which may differ between the two
            line = line.rstrip()
            wrapped = wrapped.rstrip()
            assert line == wrapped

    def test_repr_notTruncated(self):
        self.back_reprOutput(9, 9)

    def test_repr_truncated(self):
        self.back_reprOutput(40, 20, truncated=True)

    def test_repr_lazyNameGeneration(self):
        data = self.constructor([[1, 2, 3], [4, 5, 6], [7, 8, 9]])
        repr(data)
        assertNoNamesGenerated(data)

        # test an empty object w/ more than 0 features and names reset to None
        empty = self.constructor([], featureNames=['a', 'b', 'c'])
        try:
            empty.features.setNames(None, useLog=False)
        except TypeError:
            # need to change names in views manually
            empty._source.featureNames = None
            empty._source.featureNamesInverse = None
        repr(data)
        assertNoNamesGenerated(empty)

    ###############################################
    # points.similarities / features.similarities #
    ###############################################

    # similarities calls the correlation and covariance in the calculate module
    # First we will test that similarities calls each calculate module function
    def test_points_similarities_callsCalculateFunction(self):
        simFuncs = {'correlation': 'correlation', 'covariance': 'covariance',
                    'sample covariance': 'covariance',
                    'population covariance' : 'covariance'}
        for simFunc in simFuncs:
            calcFunc = simFuncs[simFunc]
            self.backend_sim_callsFunctions(simFunc, calcFunc, 'point')

    def test_features_similarities_callsCalculateFunction(self):
        simFuncs = {'correlation': 'correlation', 'covariance': 'covariance',
                    'sample covariance': 'covariance',
                    'population covariance' : 'covariance'}
        for simFunc in simFuncs:
            calcFunc = simFuncs[simFunc]
            self.backend_sim_callsFunctions(simFunc, calcFunc, 'feature')

    @raises(CalledFunctionException)
    def backend_sim_callsFunctions(self, objFunc, calcFunc, axis):
        toPatch = 'nimble.calculate.' + calcFunc
        with patch(toPatch, calledException):
            if axis == 'point':
                data = [[3, 0, 3], [0, 0, 3], [3, 0, 0]]
                obj = self.constructor(data)
                obj.points.similarities(objFunc)
            else:
                data = [[3, 0, 3], [0, 0, 0], [3, 3, 0]]
                obj = self.constructor(data)
                obj.features.similarities(objFunc)

    @raises(InvalidArgumentType)
    def test_points_similarities_InvalidParamType(self):
        """ Test points.similarities raise exception for unexpected param type """
        self.backend_Sim_InvalidParamType(True)

    @raises(InvalidArgumentType)
    def test_features_similarities_InvalidParamType(self):
        """ Test features.similarities raise exception for unexpected param type """
        self.backend_Sim_InvalidParamType(False)

    def backend_Sim_InvalidParamType(self, axis):
        data = [[1, 2], [3, 4]]
        obj = self.constructor(data)

        if axis:
            obj.points.similarities({"hello": 5})
        else:
            obj.features.similarities({"hello": 5})

    @raises(InvalidArgumentValue)
    def test_points_similarities_UnexpectedString(self):
        """ Test points.similarities raise exception for unexpected string value """
        self.backend_Sim_UnexpectedString(True)

    @raises(InvalidArgumentValue)
    def test_features_similarities_UnexpectedString(self):
        """ Test features.similarities raise exception for unexpected string value """
        self.backend_Sim_UnexpectedString(False)

    def backend_Sim_UnexpectedString(self, axis):
        data = [[1, 2], [3, 4]]
        obj = self.constructor(data)

        if axis:
            obj.points.similarities("foo")
        else:
            obj.features.similarities("foo")

    # test results covariance
    def test_points_similarities_SampleCovarianceResult(self):
        """ Test points.similarities returns correct sample covariance results """
        self.backend_Sim_SampleCovarianceResult(True)

    def test_features_similarities_SampleCovarianceResult(self):
        """ Test features.similarities returns correct sample covariance results """
        self.backend_Sim_SampleCovarianceResult(False)

    @noLogEntryExpected
    def backend_Sim_SampleCovarianceResult(self, axis):
        data = [[3, 0, 3], [0, 0, 3], [3, 0, 0]]
        dataT = numpy.array(data).T.tolist()
        orig = self.constructor(data)
        trans = self.constructor(dataT)
        sameAsOrig = self.constructor(data)
        sameAsOrigT = self.constructor(dataT)

        if axis:
            ret = orig.points.similarities("covariance ")
        else:
            ret = trans.features.similarities("sample\tcovariance")
            ret.transpose(useLog=False)

        # hand computed results
        expRow0 = [3, 1.5, 1.5]
        expRow1 = [1.5, 3, -1.5]
        expRow2 = [1.5, -1.5, 3]
        expData = [expRow0, expRow1, expRow2]
        expObj = self.constructor(expData)

        # numpy computted result -- bias=0 -> divisor of n-1
        npExpRaw = numpy.cov(data, bias=0)
        npExpObj = self.constructor(npExpRaw)
        assert ret.isApproximatelyEqual(npExpObj)

        assert expObj.isApproximatelyEqual(ret)
        assert sameAsOrig == orig
        assert sameAsOrigT == trans

    def test_points_similarities_PopulationCovarianceResult(self):
        """ Test points.similarities returns correct population covariance results """
        self.backend_Sim_populationCovarianceResult(True)

    def test_features_similarities_PopulationCovarianceResult(self):
        """ Test features.similarities returns correct population covariance results """
        self.backend_Sim_populationCovarianceResult(False)

    @noLogEntryExpected
    def backend_Sim_populationCovarianceResult(self, axis):
        data = [[3, 0, 3], [0, 0, 3], [3, 0, 0]]
        dataT = numpy.array(data).T.tolist()
        orig = self.constructor(data)
        trans = self.constructor(dataT)
        sameAsOrig = self.constructor(data)
        sameAsOrigT = self.constructor(dataT)

        if axis:
            ret = orig.points.similarities("population COvariance")
        else:
            ret = trans.features.similarities("populationcovariance")
            ret.transpose(useLog=False)

        # hand computed results
        expRow0 = [2, 1, 1]
        expRow1 = [1, 2, -1]
        expRow2 = [1, -1, 2]
        expData = [expRow0, expRow1, expRow2]
        expObj = self.constructor(expData)

        # numpy computted result -- bias=1 -> divisor of n
        npExpRaw = numpy.cov(data, bias=1)
        npExpObj = self.constructor(npExpRaw)
        assert ret.isApproximatelyEqual(npExpObj)

        assert expObj.isApproximatelyEqual(ret)
        assert sameAsOrig == orig
        assert sameAsOrigT == trans

    def test_points_similarities_STDandVarianceIdentity(self):
        """ Test identity between population covariance and population std of points """
        self.backend_Sim_STDandVarianceIdentity(True)

    def test_features_similarities_STDandVarianceIdentity(self):
        """ Test identity between population covariance and population std of features """
        self.backend_Sim_STDandVarianceIdentity(False)

    @noLogEntryExpected
    def backend_Sim_STDandVarianceIdentity(self, axis):
        data = [[3, 0, 3], [0, 0, 3], [3, 0, 0]]
        dataT = numpy.array(data).T.tolist()
        orig = self.constructor(data)
        trans = self.constructor(dataT)

        if axis:
            ret = orig.points.similarities(" populationcovariance")
            stdVector = orig.points.statistics("population std")
        else:
            ret = trans.features.similarities("populationcovariance")
            stdVector = trans.features.statistics("\npopulationstd")
            ret.transpose(useLog=False)

        numpy.testing.assert_approx_equal(ret[0, 0], stdVector[0] * stdVector[0])
        numpy.testing.assert_approx_equal(ret[1, 1], stdVector[1] * stdVector[1])
        numpy.testing.assert_approx_equal(ret[2, 2], stdVector[2] * stdVector[2])


    # test results correlation
    def test_points_similarities_CorrelationResult(self):
        """ Test points.similarities returns correct correlation results """
        self.backend_Sim_CorrelationResult(True)

    def test_features_similarities_CorrelationResult(self):
        """ Test features.similarities returns correct correlation results """
        self.backend_Sim_CorrelationResult(False)

    @noLogEntryExpected
    def backend_Sim_CorrelationResult(self, axis):
        data = [[3, 0, 3], [0, 0, 3], [3, 0, 0]]
        dataT = numpy.array(data).T.tolist()
        orig = self.constructor(data)
        trans = self.constructor(dataT)
        sameAsOrig = self.constructor(data)
        sameAsOrigT = self.constructor(dataT)

        if axis:
            ret = orig.points.similarities("correlation")
        else:
            ret = trans.features.similarities("corre lation")
            ret.transpose(useLog=False)

        expRow0 = [1, (1. / 2), (1. / 2)]
        expRow1 = [(1. / 2), 1, (-1. / 2)]
        expRow2 = [(1. / 2), (-1. / 2), 1]
        expData = [expRow0, expRow1, expRow2]
        expObj = self.constructor(expData)

        npExpRaw = numpy.corrcoef(data)
        npExpObj = self.constructor(npExpRaw)

        assert ret.isApproximatelyEqual(npExpObj)
        assert expObj.isApproximatelyEqual(ret)
        assert sameAsOrig == orig
        assert sameAsOrigT == trans

    def test_points_similarities_CorrelationHelpersEquiv(self):
        """ Compare points.similarities correlation using the various possible helpers """
        self.backend_Sim_CorrelationHelpersEquiv(True)

    def test_features_similarities_CorrelationHelpersEquiv(self):
        """ Compare features.similarities correlation using the various possible helpers """
        self.backend_Sim_CorrelationHelpersEquiv(False)

    def backend_Sim_CorrelationHelpersEquiv(self, axis):
        data = [[3, 0, 3], [0, 0, 3], [3, 0, 0]]
        dataT = numpy.array(data).T.tolist()
        orig = self.constructor(data)
        trans = self.constructor(dataT)
        sameAsOrig = self.constructor(data)

        def explicitCorr(X, sample=True):
            sampleStdVector = X.points.statistics('samplestd')
            popStdVector = X.points.statistics('populationstd')
            stdVector = sampleStdVector if sample else popStdVector

            stdVector_T = stdVector.copy()
            stdVector_T.transpose()

            if sample:
                cov = X.points.similarities('sample covariance')
            else:
                cov = X.points.similarities('population Covariance')

            stdMatrix = stdVector.matrixMultiply(stdVector_T)
            ret = cov / stdMatrix

            return ret

        if axis:
            ret = orig.points.similarities("correlation")
            sampRet = explicitCorr(orig, True)
            popRet = explicitCorr(orig, False)
        else:
            ret = trans.features.similarities("correlation")
            # helper only calls pointStatistics, so have to make sure
            # that in this case, we are calling with the transpose of
            # the object used to test features.similarities
            sampRet = explicitCorr(orig, True)
            popRet = explicitCorr(orig, False)
            ret.transpose()

        npExpRawB0 = numpy.corrcoef(data, bias=0)
        npExpRawB1 = numpy.corrcoef(data, bias=1)
        npExpB0 = self.constructor(npExpRawB0)
        npExpB1 = self.constructor(npExpRawB1)

        assert ret.isApproximatelyEqual(sampRet)
        assert ret.isApproximatelyEqual(popRet)
        assert sampRet.isApproximatelyEqual(popRet)
        assert ret.isApproximatelyEqual(npExpB0)
        assert ret.isApproximatelyEqual(npExpB1)


    # test results dot product
    def test_points_similarities_DotProductResult(self):
        """ Test points.similarities returns correct dot product results """
        self.backend_Sim_DotProductResult(True)

    def test_features_similarities_DotProductResult(self):
        """ Test features.similarities returns correct dot product results """
        self.backend_Sim_DotProductResult(False)

    @noLogEntryExpected
    def backend_Sim_DotProductResult(self, axis):
        data = [[1, 1, 1], [0, 1, 1], [1, 0, 0]]
        dataT = numpy.array(data).T.tolist()
        orig = self.constructor(data)
        trans = self.constructor(dataT)
        sameAsOrig = self.constructor(data)
        sameAsOrigT = self.constructor(dataT)

        if axis:
            ret = orig.points.similarities("Dot Product")
        else:
            ret = trans.features.similarities("dotproduct\n")
            ret.transpose(useLog=False)

        expData = [[3, 2, 1], [2, 2, 0], [1, 0, 1]]
        expObj = self.constructor(expData)

        assert expObj == ret
        assert sameAsOrig == orig
        assert sameAsOrigT == trans

    # test input function validation
    @raises(InvalidArgumentValue)
    def todotest_points_similarities_FuncValidation(self):
        """ Test points.similarities raises exception for invalid functions """
        self.backend_Sim_FuncValidation(True)

    @raises(InvalidArgumentValue)
    def todotest_features_similarities_FuncValidation(self):
        """ Test features.similarities raises exception for invalid functions """
        self.backend_Sim_FuncValidation(False)

    def backend_Sim_FuncValidation(self, axis):
        assert False
        data = [[1, 2], [3, 4]]
        obj = self.constructor(data)

        def singleArg(one):
            return one

        if axis:
            obj.points.similarities(singleArg)
        else:
            obj.features.similarities(singleArg)

    # test results passed function
    def todotest_pointSimilariteGivenFuncResults(self):
        """ Test points.similarities returns correct results for given function """
        self.backend_Sim_GivenFuncResults(True)

    def todotest_features_similarities_GivenFuncResults(self):
        """ Test features.similarities returns correct results for given function """
        self.backend_Sim_GivenFuncResults(False)

    def backend_Sim_GivenFuncResults(self, axis):
        assert False
        data = [[1, 2], [3, 4]]
        obj = self.constructor(data)

        def euclideanDistance(left, right):
            assert False

        if axis:
            obj.points.similarities(euclideanDistance)
        else:
            obj.features.similarities(euclideanDistance)

    def backend_Sim_NamePath_Preservation(self, axis):
        data = [[3, 0, 3], [0, 0, 3], [3, 0, 0]]
        dataT = numpy.array(data).T.tolist()
        orig = self.constructor(data, name=preserveName, path=preservePair)
        trans = self.constructor(dataT, name=preserveName, path=preservePair)

        possible = [
            'correlation', 'covariance', 'dotproduct', 'samplecovariance',
            'populationcovariance'
        ]

        for curr in possible:
            if axis:
                ret = orig.points.similarities(curr)
            else:
                ret = trans.features.similarities(curr)

            assert orig.name == preserveName
            assert orig.absolutePath == preserveAPath
            assert orig.relativePath == preserveRPath

            assert ret.nameIsDefault()
            assert ret.absolutePath == preserveAPath
            assert ret.relativePath == preserveRPath

    def test_points_similarities_Dot_NamePath_preservation(self):
        self.backend_Sim_NamePath_Preservation(True)

    def test_features_similarities__NamePath_preservation(self):
        self.backend_Sim_NamePath_Preservation(False)


    ################### ####################
    # pointStatistics # #featureStatistics #
    ################### ####################

    # # statistics calls several functions in the calculate module
    # # First we will test that statistics calls each calculate module function
    def test_points_statistics_callsCalculateFunction(self):
        statFuncs = {'max': 'maximum', 'mean': 'mean', 'median': 'median',
                     'min': 'minimum', 'population std': 'standardDeviation',
                     'population standard deviation': 'standardDeviation',
                     'proportion missing': 'proportionMissing',
                     'proportion zero': 'proportionZero',
                     'sample standard deviation': 'standardDeviation',
                     'sample std': 'standardDeviation',
                     'standard deviation': 'standardDeviation',
                     'std': 'standardDeviation', 'unique count': 'uniqueCount'}
        for statFunc in statFuncs:
            calcFunc = statFuncs[statFunc]
            self.backend_stat_callsFunctions(statFunc, calcFunc, 'point')

    def test_features_statistics_callsCalculateFunction(self):
        statFuncs = {'max': 'maximum', 'mean': 'mean', 'median': 'median',
                     'min': 'minimum', 'population std': 'standardDeviation',
                     'population standard deviation': 'standardDeviation',
                     'proportion missing': 'proportionMissing',
                     'proportion zero': 'proportionZero',
                     'sample standard deviation': 'standardDeviation',
                     'sample std': 'standardDeviation',
                     'standard deviation': 'standardDeviation',
                     'std': 'standardDeviation', 'unique count': 'uniqueCount'}
        for statFunc in statFuncs:
            calcFunc = statFuncs[statFunc]
            self.backend_stat_callsFunctions(statFunc, calcFunc, 'feature')

    @raises(CalledFunctionException)
    def backend_stat_callsFunctions(self, objFunc, calcFunc, axis):
        toPatch = 'nimble.calculate.' + calcFunc
        with patch(toPatch, calledException):
            if axis == 'point':
                data = [[3, 0, 3], [0, 0, 3], [3, 0, 0]]
                obj = self.constructor(data)
                obj.points.statistics(objFunc)
            else:
                data = [[3, 0, 3], [0, 0, 0], [3, 3, 0]]
                obj = self.constructor(data)
                obj.features.statistics(objFunc)

    def test_pointStatistics_max(self):
        """ Test pointStatistics returns correct max results """
        self.backend_Stat_max(True)

    def test_featureStatistics_max(self):
        """ Test featureStatistics returns correct max results """
        self.backend_Stat_max(False)

    @noLogEntryExpected
    def backend_Stat_max(self, axis):
        data = [[1, 2, 1], [-10, -1, -21], [-1, 0, 0]]
        dataT = numpy.array(data).T.tolist()
        fnames = _fnames(3)
        pnames = _pnames(3)
        orig = self.constructor(data, featureNames=fnames, pointNames=pnames)
        trans = self.constructor(dataT, featureNames=pnames, pointNames=fnames)
        sameAsOrig = self.constructor(data, featureNames=fnames, pointNames=pnames)
        sameAsOrigT = self.constructor(dataT, featureNames=pnames, pointNames=fnames)

        if axis:
            ret = orig.points.statistics("MAx")

        else:
            ret = trans.features.statistics("max ")
            ret.transpose(useLog=False)

        assert len(ret.points) == 3
        assert len(ret.features) == 1

        expRaw = [[2], [-1], [0]]
        expObj = self.constructor(expRaw, featureNames=["max"], pointNames=pnames)

        assert expObj == ret
        assert sameAsOrig == orig
        assert sameAsOrigT == trans

    def test_pointStatistics_mean(self):
        """ Test pointStatistics returns correct mean results """
        self.backend_Stat_mean(True)

    def test_featureStatistics_mean(self):
        """ Test featureStatistics returns correct mean results """
        self.backend_Stat_mean(False)

    @noLogEntryExpected
    def test_featureStatistics_groupbyfeature(self):
        orig = self.constructor([[1,2,3,'f'], [4,5,6,'m'], [7,8,9,'f'], [10,11,12,'m']], featureNames=['a','b', 'c', 'gender'])
        if isinstance(orig, nimble.core.data.BaseView):
            return
        #don't test view.
        res = orig.features.statistics('mean', groupByFeature='gender')
        expObjf = self.constructor([4,5,6], featureNames=['a','b', 'c'], pointNames=['mean'])
        expObjm = self.constructor([7,8,9], featureNames=['a','b', 'c'], pointNames=['mean'])
        assert expObjf == res['f']
        assert expObjm == res['m']

    @noLogEntryExpected
    def backend_Stat_mean(self, axis):
        data = [[1, 1, 1], [0, 1, 1], [1, 0, 0]]
        dataT = numpy.array(data).T.tolist()
        fnames = _fnames(3)
        pnames = _pnames(3)
        orig = self.constructor(data, featureNames=fnames, pointNames=pnames)
        trans = self.constructor(dataT, featureNames=pnames, pointNames=fnames)
        sameAsOrig = self.constructor(data, featureNames=fnames, pointNames=pnames)
        sameAsOrigT = self.constructor(dataT, featureNames=pnames, pointNames=fnames)

        if axis:
            ret = orig.points.statistics("Mean")
        else:
            ret = trans.features.statistics(" MEAN")
            ret.transpose(useLog=False)

        assert len(ret.points) == 3
        assert len(ret.features) == 1

        expRaw = [[1], [2. / 3], [1. / 3]]
        expObj = self.constructor(expRaw, featureNames=["mean"], pointNames=pnames)

        assert expObj == ret
        assert sameAsOrig == orig
        assert sameAsOrigT == trans

    def test_pointStatistics_median(self):
        """ Test pointStatistics returns correct median results """
        self.backend_Stat_median(True)

    def test_featureStatistics_median(self):
        """ Test featureStatistics returns correct median results """
        self.backend_Stat_median(False)

    @noLogEntryExpected
    def backend_Stat_median(self, axis):
        data = [[1, 1, 1], [0, 1, 1], [1, 0, 0]]
        dataT = numpy.array(data).T.tolist()
        fnames = _fnames(3)
        pnames = _pnames(3)
        orig = self.constructor(data, featureNames=fnames, pointNames=pnames)
        trans = self.constructor(dataT, featureNames=pnames, pointNames=fnames)
        sameAsOrig = self.constructor(data, featureNames=fnames, pointNames=pnames)
        sameAsOrigT = self.constructor(dataT, featureNames=pnames, pointNames=fnames)

        if axis:
            ret = orig.points.statistics("MeDian")
        else:
            ret = trans.features.statistics("median")
            ret.transpose(useLog=False)

        assert len(ret.points) == 3
        assert len(ret.features) == 1

        expRaw = [[1], [1], [0]]
        expObj = self.constructor(expRaw, featureNames=["median"], pointNames=pnames)

        assert expObj == ret
        assert sameAsOrig == orig
        assert sameAsOrigT == trans


    def test_pointStatistics_min(self):
        """ Test pointStatistics returns correct min results """
        self.backend_Stat_min(True)

    def test_featureStatistics_min(self):
        """ Test featureStatistics returns correct min results """
        self.backend_Stat_min(False)

    @noLogEntryExpected
    def backend_Stat_min(self, axis):
        data = [[1, 2, 1], [-10, -1, -21], [-1, 0, 0]]
        dataT = numpy.array(data).T.tolist()
        fnames = _fnames(3)
        pnames = _pnames(3)
        orig = self.constructor(data, featureNames=fnames, pointNames=pnames)
        trans = self.constructor(dataT, featureNames=pnames, pointNames=fnames)
        sameAsOrig = self.constructor(data, featureNames=fnames, pointNames=pnames)
        sameAsOrigT = self.constructor(dataT, featureNames=pnames, pointNames=fnames)

        if axis:
            ret = orig.points.statistics("mIN")
        else:
            ret = trans.features.statistics("min")
            ret.transpose(useLog=False)

        assert len(ret.points) == 3
        assert len(ret.features) == 1

        expRaw = [[1], [-21], [-1]]
        expObj = self.constructor(expRaw, featureNames=['min'], pointNames=pnames)

        assert expObj == ret
        assert sameAsOrig == orig
        assert sameAsOrigT == trans

    def test_pointStatistics_uniqueCount(self):
        """ Test pointStatistics returns correct uniqueCount results """
        self.backend_Stat_uniqueCount(True)

    def test_featureStatistics_uniqueCount(self):
        """ Test featureStatistics returns correct uniqueCount results """
        self.backend_Stat_uniqueCount(False)

    @noLogEntryExpected
    def backend_Stat_uniqueCount(self, axis):
        data = [[1, 1, 1], [0, 1, 1], [1, 0, -1]]
        dataT = numpy.array(data).T.tolist()
        fnames = _fnames(3)
        pnames = _pnames(3)
        orig = self.constructor(data, featureNames=fnames, pointNames=pnames)
        trans = self.constructor(dataT, featureNames=pnames, pointNames=fnames)
        sameAsOrig = self.constructor(data, featureNames=fnames, pointNames=pnames)
        sameAsOrigT = self.constructor(dataT, featureNames=pnames, pointNames=fnames)

        if axis:
            ret = orig.points.statistics("unique Count")
        else:
            ret = trans.features.statistics("UniqueCount")
            ret.transpose(useLog=False)

        assert len(ret.points) == 3
        assert len(ret.features) == 1

        expRaw = [[1], [2], [3]]
        expObj = self.constructor(expRaw, featureNames=['uniquecount'], pointNames=pnames)

        assert expObj == ret
        assert sameAsOrig == orig
        assert sameAsOrigT == trans

    def todotest_pointStatistics_proportionMissing(self):
        """ Test pointStatistics returns correct proportionMissing results """
        self.backend_Stat_proportionMissing(True)

    def todotest_featureStatistics_proportionMissing(self):
        """ Test featureStatistics returns correct proportionMissing results """
        self.backend_Stat_proportionMissing(False)

    @noLogEntryExpected
    def backend_Stat_proportionMissing(self, axis):
        data = [[1, None, 1], [0, 1, float('nan')], [1, float('nan'), None]]
        dataT = numpy.array(data).T.tolist()
        fnames = _fnames(3)
        pnames = _pnames(3)
        orig = self.constructor(data, featureNames=fnames, pointNames=pnames)
        trans = self.constructor(dataT, featureNames=pnames, pointNames=fnames)
        sameAsOrig = self.constructor(data, featureNames=fnames, pointNames=pnames)
        sameAsOrigT = self.constructor(dataT, featureNames=pnames, pointNames=fnames)

        if axis:
            ret = orig.points.statistics("Proportion Missing ")
        else:
            ret = trans.features.statistics("proportionmissing")
            ret.transpose(useLog=False)

        assert len(ret.points) == 3
        assert len(ret.features) == 1

        expRaw = [[1. / 3], [1. / 3], [2. / 3]]
        expObj = self.constructor(expRaw, featureNames=['proportionmissing'], pointNames=pnames)

        assert expObj == ret
        assert sameAsOrig == orig
        assert sameAsOrigT == trans

    def test_pointStatistics_proportionZero(self):
        """ Test pointStatistics returns correct proportionZero results """
        self.backend_Stat_proportionZero(True)

    def test_featureStatistics_proportionZero(self):
        """ Test featureStatistics returns correct proportionZero results """
        self.backend_Stat_proportionZero(False)

    @noLogEntryExpected
    def backend_Stat_proportionZero(self, axis):
        data = [[1, 1, 1], [0, 1, 1], [1, 0, 0]]
        dataT = numpy.array(data).T.tolist()
        fnames = _fnames(3)
        pnames = _pnames(3)
        orig = self.constructor(data, featureNames=fnames, pointNames=pnames)
        trans = self.constructor(dataT, featureNames=pnames, pointNames=fnames)
        sameAsOrig = self.constructor(data, featureNames=fnames, pointNames=pnames)
        sameAsOrigT = self.constructor(dataT, featureNames=pnames, pointNames=fnames)

        if axis:
            ret = orig.points.statistics("proportionZero")
        else:
            ret = trans.features.statistics("proportion Zero")
            assert len(ret.points) == 1
            assert len(ret.features) == 3
            ret.transpose(useLog=False)

        assert len(ret.points) == 3
        assert len(ret.features) == 1

        expRaw = [[0], [1. / 3], [2. / 3]]
        expObj = self.constructor(expRaw, featureNames=['proportionzero'], pointNames=pnames)

        assert expObj == ret
        assert sameAsOrig == orig
        assert sameAsOrigT == trans

    def test_pointStatistics_samplestd(self):
        """ Test pointStatistics returns correct sample std results """
        self.backend_Stat_sampleStandardDeviation(True)

    def test_featureStatistics_samplestd(self):
        """ Test featureStatistics returns correct sample std results """
        self.backend_Stat_sampleStandardDeviation(False)

    @noLogEntryExpected
    def backend_Stat_sampleStandardDeviation(self, axis):
        data = [[1, 1, 1], [0, 1, 1], [1, 0, 0]]
        dataT = numpy.array(data).T.tolist()
        fnames = _fnames(3)
        pnames = _pnames(3)
        orig = self.constructor(data, featureNames=fnames, pointNames=pnames)
        trans = self.constructor(dataT, featureNames=pnames, pointNames=fnames)
        sameAsOrig = self.constructor(data, featureNames=fnames, pointNames=pnames)
        sameAsOrigT = self.constructor(dataT, featureNames=pnames, pointNames=fnames)

        if axis:
            ret = orig.points.statistics("samplestd  ")
        else:
            ret = trans.features.statistics("standard deviation")
            ret.transpose(useLog=False)

        assert len(ret.points) == 3
        assert len(ret.features) == 1

        npExpRaw = numpy.std(data, axis=1, ddof=1, keepdims=True)
        npExpObj = self.constructor(npExpRaw)

        assert npExpObj.isApproximatelyEqual(ret)

        expRaw = [[0], [math.sqrt(3. / 9)], [math.sqrt(3. / 9)]]
        expObj = self.constructor(expRaw, pointNames=pnames)
        expPossibleFNames = ['samplestd', 'samplestandarddeviation', 'std', 'standarddeviation']

        assert expObj.isApproximatelyEqual(ret)
        assert expObj.points.getNames() == ret.points.getNames()
        assert len(ret.features.getNames()) == 1
        assert ret.features.getNames()[0] in expPossibleFNames
        assert sameAsOrig == orig
        assert sameAsOrigT == trans


    def test_pointStatistics_populationstd(self):
        """ Test pointStatistics returns correct population std results """
        self.backend_Stat_populationStandardDeviation(True)

    def test_featureStatistics_populationstd(self):
        """ Test featureStatistics returns correct population std results """
        self.backend_Stat_populationStandardDeviation(False)

    @noLogEntryExpected
    def backend_Stat_populationStandardDeviation(self, axis):
        data = [[1, 1, 1], [0, 1, 1], [1, 0, 0]]
        dataT = numpy.array(data).T.tolist()
        fnames = _fnames(3)
        pnames = _pnames(3)
        orig = self.constructor(data, featureNames=fnames, pointNames=pnames)
        trans = self.constructor(dataT, featureNames=pnames, pointNames=fnames)
        sameAsOrig = self.constructor(data, featureNames=fnames, pointNames=pnames)
        sameAsOrigT = self.constructor(dataT, featureNames=pnames, pointNames=fnames)

        if axis:
            ret = orig.points.statistics("popu  lationstd")
        else:
            ret = trans.features.statistics("population standarddeviation")
            ret.transpose(useLog=False)

        assert len(ret.points) == 3
        assert len(ret.features) == 1

        npExpRaw = numpy.std(data, axis=1, ddof=0, keepdims=True)
        npExpObj = self.constructor(npExpRaw)

        assert npExpObj.isApproximatelyEqual(ret)

        expRaw = [[0], [math.sqrt(2. / 9)], [math.sqrt(2. / 9)]]
        expObj = self.constructor(expRaw, pointNames=pnames)
        expPossiblePNames = ['populationstd', 'populationstandarddeviation']

        assert expObj.isApproximatelyEqual(ret)
        assert expObj.points.getNames() == ret.points.getNames()
        assert len(ret.features.getNames()) == 1
        assert ret.features.getNames()[0] in expPossiblePNames
        assert sameAsOrig == orig
        assert sameAsOrigT == trans

    @raises(InvalidArgumentValue)
    def test_pointStatistics_unexpectedString(self):
        """ Test pointStatistics returns correct std results """
        self.backend_Stat_unexpectedString(True)

    @raises(InvalidArgumentValue)
    def test_featureStatistics_unexpectedString(self):
        """ Test featureStatistics returns correct std results """
        self.backend_Stat_unexpectedString(False)

    def backend_Stat_unexpectedString(self, axis):
        data = [[1, 1, 1], [0, 1, 1], [1, 0, 0]]
        orig = self.constructor(data)
        sameAsOrig = self.constructor(data)

        if axis:
            ret = orig.points.statistics("hello")
        else:
            ret = orig.features.statistics("meanie")

    def backend_Stat_NamePath_preservation(self, axis):
        data = [[1, 2, 1], [-10, -1, -21], [-1, 0, 0]]
        orig = self.constructor(data, name=preserveName, path=preservePair)

        accepted = [
            'max', 'mean', 'median', 'min', 'uniquecount', 'proportionmissing',
            'proportionzero', 'standarddeviation', 'std', 'populationstd',
            'populationstandarddeviation', 'samplestd',
            'samplestandarddeviation'
        ]

        for curr in accepted:
            if axis:
                ret = orig.points.statistics(curr)
            else:
                ret = orig.features.statistics(curr)

            assert orig.name == preserveName
            assert orig.absolutePath == preserveAPath
            assert orig.relativePath == preserveRPath

            assert ret.nameIsDefault()
            assert ret.absolutePath == preserveAPath
            assert ret.relativePath == preserveRPath

    def test_pointStatistics_NamePath_preservations(self):
        self.backend_Stat_NamePath_preservation(True)

    def test_featureStatistics_NamePath_preservations(self):
        self.backend_Stat_NamePath_preservation(False)


    ########
    # plot #
    ########

    @attr('slow')
    @noLogEntryExpected
    def test_plot_fileOutput(self):
        with tempfile.NamedTemporaryFile(suffix='.png') as outFile:
            path = outFile.name
            startSize = os.path.getsize(path)
            assert startSize == 0

            randGenerated = nimble.random.data("List", 10, 10, 0, useLog=False)
            raw = randGenerated.copy(to='pythonlist')
            obj = self.constructor(raw)
            obj.plotHeatMap(outPath=path, show=False)

            endSize = os.path.getsize(path)
            assert startSize < endSize
            assertNoNamesGenerated(obj)

    ###########################
    # plotFeatureDistribution #
    ###########################

    @attr('slow')
    @noLogEntryExpected
    def test_plotFeatureDistribution_fileOutput(self):
        with tempfile.NamedTemporaryFile(suffix='.png') as outFile:
            path = outFile.name
            startSize = os.path.getsize(path)
            assert startSize == 0

            randGenerated = nimble.random.data("List", 10, 10, 0, useLog=False)
            raw = randGenerated.copy(to='pythonlist')
            obj = self.constructor(raw)
            obj.plotFeatureDistribution(feature=0, outPath=path, show=False)

            endSize = os.path.getsize(path)
            assert startSize < endSize
            assertNoNamesGenerated(obj)


    #############################
    # plotFeatureAgainstFeature #
    #############################

    @attr('slow')
    @noLogEntryExpected
    def test_plotFeatureAgainstFeature_fileOutput(self):
        with tempfile.NamedTemporaryFile(suffix='.png') as outFile:
            path = outFile.name
            startSize = os.path.getsize(path)
            assert startSize == 0

            randGenerated = nimble.random.data("List", 10, 10, 0, useLog=False)
            raw = randGenerated.copy(to='pythonlist')
            obj = self.constructor(raw)
            obj.plotFeatureAgainstFeature(x=0, y=1, outPath=path, show=False)

            endSize = os.path.getsize(path)
            assert startSize < endSize
            assertNoNamesGenerated(obj)

    ##################
    # features.plot #
    #################

    @attr('slow')
    @noLogEntryExpected
    def test_features_plot_fileOutput(self):
        with tempfile.NamedTemporaryFile(suffix='.png') as outFile:
            path = outFile.name
            startSize = os.path.getsize(path)
            assert startSize == 0

            obj = nimble.random.data("List", 3, 3, 0, useLog=False)
            obj.features.plot(outPath=path, show=False)

            endSize = os.path.getsize(path)
            assert startSize < endSize
            assertNoNamesGenerated(obj)

    ######################
    # features.plotMeans #
    ######################

    @attr('slow')
    @noLogEntryExpected
    def test_features_plotMeans_fileOutput(self):
        with tempfile.NamedTemporaryFile(suffix='.png') as outFile:
            path = outFile.name
            startSize = os.path.getsize(path)
            assert startSize == 0

            obj = nimble.random.data("List", 10, 10, 0, useLog=False)
            obj.features.plotMeans(outPath=path, show=False)

            endSize = os.path.getsize(path)
            assert startSize < endSize
            assertNoNamesGenerated(obj)

    ###########################
    # features.plotStatistics #
    ###########################

    @attr('slow')
    @noLogEntryExpected
    def test_features_plotStatistics_fileOutput(self):
        with tempfile.NamedTemporaryFile(suffix='.png') as outFile:
            path = outFile.name
            startSize = os.path.getsize(path)
            assert startSize == 0

            obj = nimble.random.data("List", 10, 10, 0, useLog=False)
            obj.features.plotStatistics(sum, outPath=path, show=False)

            endSize = os.path.getsize(path)
            assert startSize < endSize
            assertNoNamesGenerated(obj)

    #########################
    # plotFeatureGroupMeans #
    #########################

    @attr('slow')
    @noLogEntryExpected
    def test_plotFeatureGroupMeans_fileOutput(self):
        with tempfile.NamedTemporaryFile(suffix='.png') as outFile:
            path = outFile.name
            startSize = os.path.getsize(path)
            assert startSize == 0

            groups = [['a'], ['a'], ['a'], ['b'], ['b'], ['b'],
                      ['c'], ['c'], ['c'], ['d']]
            groupObj = nimble.data('List', groups, useLog=False)
            obj = nimble.random.data("List", 10, 1, 0, useLog=False)
            obj.features.append(groupObj, useLog=False)

            obj.plotFeatureGroupMeans(0, 1, outPath=path, show=False)

            endSize = os.path.getsize(path)
            assert startSize < endSize
            assertNoNamesGenerated(obj)

    ##############################
    # plotFeatureGroupStatistics #
    ##############################

    @attr('slow')
    @noLogEntryExpected
    def test_plotGroupStatistics_fileOutput(self):
        with tempfile.NamedTemporaryFile(suffix='.png') as outFile:
            path = outFile.name
            startSize = os.path.getsize(path)
            assert startSize == 0

            groups = [['a'], ['a'], ['a'], ['b'], ['b'], ['b'],
                      ['c'], ['c'], ['c'], ['d']]
            groupObj = nimble.data('List', groups, useLog=False)
            obj = nimble.random.data("List", 10, 1, 0, useLog=False)
            obj.features.append(groupObj, useLog=False)

            obj.plotFeatureGroupStatistics(sum, 0, 1, outPath=path, show=False)

            endSize = os.path.getsize(path)
            assert startSize < endSize
            assertNoNamesGenerated(obj)

    ################
    # points.plot #
    ###############

    @attr('slow')
    @noLogEntryExpected
    def test_points_plot_fileOutput(self):
        with tempfile.NamedTemporaryFile(suffix='.png') as outFile:
            path = outFile.name
            startSize = os.path.getsize(path)
            assert startSize == 0

            obj = nimble.random.data("List", 3, 3, 0, useLog=False)
            obj.points.plot(outPath=path, show=False)

            endSize = os.path.getsize(path)
            assert startSize < endSize
            assertNoNamesGenerated(obj)

    ####################
    # points.plotMeans #
    ####################

    @attr('slow')
    @noLogEntryExpected
    def test_points_plotMeans_fileOutput(self):
        with tempfile.NamedTemporaryFile(suffix='.png') as outFile:
            path = outFile.name
            startSize = os.path.getsize(path)
            assert startSize == 0

            obj = nimble.random.data("List", 10, 10, 0, useLog=False)
            obj.points.plotMeans(outPath=path, show=False)

            endSize = os.path.getsize(path)
            assert startSize < endSize
            assertNoNamesGenerated(obj)

    #########################
    # points.plotStatistics #
    #########################

    @attr('slow')
    @noLogEntryExpected
    def test_points_plotStatistics_fileOutput(self):
        with tempfile.NamedTemporaryFile(suffix='.png') as outFile:
            path = outFile.name
            startSize = os.path.getsize(path)
            assert startSize == 0

            obj = nimble.random.data("List", 10, 10, 0, useLog=False)
            obj.points.plotStatistics(sum, outPath=path, show=False)

            endSize = os.path.getsize(path)
            assert startSize < endSize
            assertNoNamesGenerated(obj)

    ###################
    # points.__iter__ #
    ###################
    @noLogEntryExpected
    def test_points_iter_FemptyCorrectness(self):
        data = [[], []]
        data = numpy.array(data)
        toTest = self.constructor(data)
        pIter = iter(toTest.points)

        pView = next(pIter)
        assert len(pView) == 0
        pView = next(pIter)
        assert len(pView) == 0

        try:
            next(pIter)
            assert False  # expected StopIteration from prev statement
        except StopIteration:
            pass

    def test_points_iter_noNextPempty(self):
        """ test .points() has no next value when object is point empty """
        data = [[], []]
        data = numpy.array(data).T
        toTest = self.constructor(data)
        viewIter = iter(toTest.points)
        try:
            next(viewIter)
        except StopIteration:
            return
        assert False

    @noLogEntryExpected
    def test_points_iter_exactValueViaFor(self):
        """ Test .points() gives views that contain exactly the correct data """
        featureNames = ["one", "two", "three"]
        data = [[1, 2, 3], [4, 5, 6], [7, 8, 9]]
        toTest = self.constructor(data, featureNames=featureNames)

        viewIter = iter(toTest.points)

        toCheck = []
        for v in viewIter:
            toCheck.append(v)

        assert toCheck[0][0] == 1
        assert toCheck[0][1] == 2
        assert toCheck[0][2] == 3
        assert toCheck[1][0] == 4
        assert toCheck[1][1] == 5
        assert toCheck[1][2] == 6
        assert toCheck[2][0] == 7
        assert toCheck[2][1] == 8
        assert toCheck[2][2] == 9

    def test_points_iter_allZeroVectors(self):
        """ Test .points() works when there are all zero points """
        data = [[0, 0, 0], [4, 5, 6], [0, 0, 0], [7, 8, 9], [0, 0, 0], [0, 0, 0]]
        toTest = self.constructor(data)

        viewIter = iter(toTest.points)
        toCheck = []
        for v in viewIter:
            toCheck.append(v)

        assert len(toCheck) == len(toTest.points)

        assert toCheck[0][0] == 0
        assert toCheck[0][1] == 0
        assert toCheck[0][2] == 0

        assert toCheck[1][0] == 4
        assert toCheck[1][1] == 5
        assert toCheck[1][2] == 6

        assert toCheck[2][0] == 0
        assert toCheck[2][1] == 0
        assert toCheck[2][2] == 0

        assert toCheck[3][0] == 7
        assert toCheck[3][1] == 8
        assert toCheck[3][2] == 9

        assert toCheck[4][0] == 0
        assert toCheck[4][1] == 0
        assert toCheck[4][2] == 0

        assert toCheck[5][0] == 0
        assert toCheck[5][1] == 0
        assert toCheck[5][2] == 0

    #####################
    # features.__iter__ #
    #####################
    @noLogEntryExpected
    def test_features_iter_PemptyCorrectness(self):
        data = [[], []]
        data = numpy.array(data).T
        toTest = self.constructor(data)
        fIter = iter(toTest.features)

        fView = next(fIter)
        assert len(fView) == 0
        fView = next(fIter)
        assert len(fView) == 0

        try:
            next(fIter)
            assert False  # expected StopIteration from prev statement
        except StopIteration:
            pass

    def test_features_iter_noNextFempty(self):
        """ test .features() has no next value when object is feature empty """
        data = [[], []]
        data = numpy.array(data)
        toTest = self.constructor(data)
        viewIter = iter(toTest.features)
        try:
            next(viewIter)
        except StopIteration:
            return
        assert False

    @noLogEntryExpected
    def test_features_iter_exactValueViaFor(self):
        """ Test .features() gives views that contain exactly the correct data """
        featureNames = ["one", "two", "three"]
        data = [[1, 2, 3], [4, 5, 6], [7, 8, 9]]
        toTest = self.constructor(data, featureNames=featureNames)

        viewIter = iter(toTest.features)

        toCheck = []
        for v in viewIter:
            toCheck.append(v)

        assert toCheck[0][0] == 1
        assert toCheck[0][1] == 4
        assert toCheck[0][2] == 7
        assert toCheck[1][0] == 2
        assert toCheck[1][1] == 5
        assert toCheck[1][2] == 8
        assert toCheck[2][0] == 3
        assert toCheck[2][1] == 6
        assert toCheck[2][2] == 9


    def test_features_iter_allZeroVectors(self):
        """ Test .features() works when there are all zero features """
        data = [[0, 1, 0, 2, 0, 3, 0, 0], [0, 4, 0, 5, 0, 6, 0, 0], [0, 7, 0, 8, 0, 9, 0, 0]]
        toTest = self.constructor(data)

        viewIter = iter(toTest.features)
        toCheck = []
        for v in viewIter:
            toCheck.append(v)

        assert len(toCheck) == len(toTest.features)
        assert toCheck[0][0] == 0
        assert toCheck[0][1] == 0
        assert toCheck[0][2] == 0

        assert toCheck[1][0] == 1
        assert toCheck[1][1] == 4
        assert toCheck[1][2] == 7

        assert toCheck[2][0] == 0
        assert toCheck[2][1] == 0
        assert toCheck[2][2] == 0

        assert toCheck[3][0] == 2
        assert toCheck[3][1] == 5
        assert toCheck[3][2] == 8

        assert toCheck[4][0] == 0
        assert toCheck[4][1] == 0
        assert toCheck[4][2] == 0

        assert toCheck[5][0] == 3
        assert toCheck[5][1] == 6
        assert toCheck[5][2] == 9

        assert toCheck[6][0] == 0
        assert toCheck[6][1] == 0
        assert toCheck[6][2] == 0

        assert toCheck[7][0] == 0
        assert toCheck[7][1] == 0
        assert toCheck[7][2] == 0

    ############
    # __iter__ #
    ############
    @noLogEntryExpected
    def test_iter_noNextPempty(self):
        data = [[], []]
        data = numpy.array(data).T
        toTest = self.constructor(data)
        viewIter = iter(toTest)
        try:
            next(viewIter)
        except StopIteration:
            return
        assert False

    @noLogEntryExpected
    def test_iter_noNextFempty(self):
        data = [[], []]
        data = numpy.array(data)
        toTest = self.constructor(data)
        viewIter = iter(toTest)
        try:
            next(viewIter)
        except StopIteration:
            return
        assert False

    @noLogEntryExpected
    def test_iter_exactValueViaFor_pt(self):
        data = [[1, 2, 3, 4, 5, 6, 7, 8, 9]]
        toTest = self.constructor(data)

        toCheck = []
        for v in toTest:
            toCheck.append(v)

        assert toCheck == list(range(1, 10))

    @noLogEntryExpected
    def test_iter_exactValueViaFor_ft(self):
        data = [[1], [2], [3], [4], [5], [6], [7], [8], [9]]
        toTest = self.constructor(data)

        toCheck = []
        for v in toTest:
            toCheck.append(v)

        assert toCheck == list(range(1, 10))

    @raises(ImproperObjectAction)
    def test_iter_exactValueViaFor_2D(self):
        data = [[1, 2, 3], [4, 5, 6], [7, 8, 9]]
        toTest = self.constructor(data)

        for v in toTest:
            pass

    ###################
    # iterateElements #
    ###################

    @noLogEntryExpected
    def test_iterateElements_noNextPempty(self):
        """ test iterateElements() has no next value when object is point empty """
        data = [[], []]
        data = numpy.array(data).T
        toTest = self.constructor(data)
        viewIter = iter(toTest.iterateElements())
        try:
            next(viewIter)
        except StopIteration:
            return
        assert False

    def test_iterateElements_noNextFempty(self):
        """ test iterateElements() has no next value when object is feature empty """
        data = [[], []]
        data = numpy.array(data)
        toTest = self.constructor(data)
        viewIter = iter(toTest.iterateElements())
        try:
            next(viewIter)
        except StopIteration:
            return
        assert False

    @raises(InvalidArgumentValue)
    def test_iterateElements_exception_orderInvalidString(self):
        featureNames = ["one", "two", "three"]
        data = [[1, 2, 3], [4, 5, 6], [7, 8, 9]]
        toTest = self.constructor(data, featureNames=featureNames)

        it = toTest.iterateElements(order='foo')

    @raises(InvalidArgumentType)
    def test_iterateElements_exception_orderInvalidType(self):
        featureNames = ["one", "two", "three"]
        data = [[1, 2, 3], [4, 5, 6], [7, 8, 9]]
        toTest = self.constructor(data, featureNames=featureNames)

        it = toTest.iterateElements(order=1)

    @raises(InvalidArgumentType)
    def test_iterateElements_exception_onlyInvalidType(self):
        featureNames = ["one", "two", "three"]
        data = [[1, 2, 3], [4, 5, 6], [7, 8, 9]]
        toTest = self.constructor(data, featureNames=featureNames)

        it = toTest.iterateElements(only=1)

    @noLogEntryExpected
    def test_iterateElements_exactValueViaFor(self):
        """ Test iterateElements() gives views that contain exactly the correct data """
        featureNames = ["one", "two", "three"]
        data = [[1, 2, 3], [4, 5, 6], [7, 8, 9]]
        toTest = self.constructor(data, featureNames=featureNames)

        toCheck = []
        for v in toTest.iterateElements():
            toCheck.append(v)

        assert toCheck == list(range(1, 10))

    def test_iterateElements_allZeroPoints(self):
        """ Test iterateElements() works when there are all zero points """
        data = [[0, 0, 0], [4, 5, 6], [0, 0, 0], [7, 8, 9], [0, 0, 0], [0, 0, 0]]
        toTest = self.constructor(data)

        toCheck = []
        for v in toTest.iterateElements():
            toCheck.append(v)

        assert len(toCheck) == len(toTest.points) * len(toTest.features)

        assert toCheck[0] == 0
        assert toCheck[1] == 0
        assert toCheck[2] == 0

        assert toCheck[3] == 4
        assert toCheck[4] == 5
        assert toCheck[5] == 6

        assert toCheck[6] == 0
        assert toCheck[7] == 0
        assert toCheck[8] == 0

        assert toCheck[9] == 7
        assert toCheck[10] == 8
        assert toCheck[11] == 9

        assert toCheck[12] == 0
        assert toCheck[13] == 0
        assert toCheck[14] == 0

        assert toCheck[15] == 0
        assert toCheck[16] == 0
        assert toCheck[17] == 0

    def test_iterateElements_allZeroVectors(self):
        """ Test iterateElements() works when there are all zero features """
        data = [[0, 1, 0, 2, 0, 3, 0, 0], [0, 4, 0, 5, 0, 6, 0, 0], [0, 7, 0, 8, 0, 9, 0, 0]]
        toTest = self.constructor(data)

        toCheck = []
        for v in toTest.iterateElements():
            toCheck.append(v)

        assert len(toCheck) == len(toTest.features) * len(toTest.points)
        assert toCheck[0] == 0
        assert toCheck[1] == 1
        assert toCheck[2] == 0
        assert toCheck[3] == 2
        assert toCheck[4] == 0
        assert toCheck[5] == 3
        assert toCheck[6] == 0
        assert toCheck[7] == 0

        assert toCheck[8] == 0
        assert toCheck[9] == 4
        assert toCheck[10] == 0
        assert toCheck[11] == 5
        assert toCheck[12] == 0
        assert toCheck[13] == 6
        assert toCheck[14] == 0
        assert toCheck[15] == 0

        assert toCheck[16] == 0
        assert toCheck[17] == 7
        assert toCheck[18] == 0
        assert toCheck[19] == 8
        assert toCheck[20] == 0
        assert toCheck[21] == 9
        assert toCheck[22] == 0
        assert toCheck[23] == 0

    @noLogEntryExpected
    def test_iterateElements_orderPt_onlyNonZero(self):
        data = [[0, 1, 2], [0, 4, 0], [0, 0, 5], [0, 0, 0]]
        obj = self.constructor(data)

        ret = []
        for val in obj.iterateElements(only=match.nonZero):
            ret.append(val)

        assert ret == [1, 2, 4, 5]
        assertNoNamesGenerated(obj)

    def test_iterateElements_orderPt_onlyNonZero_empty(self):
        data = []
        obj = self.constructor(data)

        ret = []
        for val in obj.iterateElements(only=match.nonZero):
            ret.append(val)

        assert ret == []

    @noLogEntryExpected
    def test_iterateElements_orderFt_onlyNonZero(self):
        data = [[0, 1, 2], [0, 4, 0], [0, 0, 5], [0, 0, 0]]
        obj = self.constructor(data)

        ret = []
        for val in obj.iterateElements(order='feature', only=match.nonZero):
            ret.append(val)

        assert ret == [1, 4, 2, 5]
        assertNoNamesGenerated(obj)

    def test_iterateElements_orderFt_onlyNonZero_empty(self):
        data = []
        obj = self.constructor(data)

        ret = []
        for val in obj.iterateElements(order='feature', only=match.nonZero):
            ret.append(val)

        assert ret == []

    ###########
    # inverse #
    ###########
    @noLogEntryExpected
    def test_inverse_multiplicative(self):
        """ Test computation of multiplicative inverse."""
        from scipy import linalg
        data = numpy.array([[1, 1, 0], [1, 0, 1], [1, 1, 1]])
        pointNames =  ['1', 'one', '2']
        featureNames = ['one', 'two', 'three']

        data_inv = linalg.inv(data)
        resObj =  self.constructor(data_inv)

        toTest = self.constructor(data, pointNames=pointNames, featureNames=featureNames)
        orig = self.constructor(data, pointNames=pointNames, featureNames=featureNames)

        invObj = toTest.inverse()

        assert invObj == resObj
        assert toTest == orig

    @noLogEntryExpected
    def test_inverse_pseudoInverse(self):
        """ Test computation of pseudo-inverse using singular-value decomposition. """
        from scipy import linalg
        data = numpy.array([[3, 2, 1], [2, 2, 0], [1, 0, 1]])
        pointNames =  ['1', 'one', '2']
        featureNames = ['one', 'two', 'three']

        data_pinv = linalg.pinv2(data)
        resObj = self.constructor(data_pinv)

        toTest = self.constructor(data, pointNames=pointNames, featureNames=featureNames)
        orig = self.constructor(data, pointNames=pointNames, featureNames=featureNames)

        pinvObj = toTest.inverse(pseudoInverse=True)

        assert pinvObj == resObj
        assert toTest == orig

    #####################
    # solveLinearSystem #
    #####################

    def test_solveLinearSystem_solve(self):
        """ Test solveLinearSystem using solve method. """
        self.backend_solveLinearSystem(solveFunction='solve')

    def test_solveLinearSystem_leastSquares(self):
        """ Test solveLinearSystem using least squares method. """
        self.backend_solveLinearSystem(solveFunction='least squares')

    @noLogEntryExpected
    def backend_solveLinearSystem(self, solveFunction):
        from scipy import linalg
        A = numpy.array([[1, 20], [-30, 4]])
        b = numpy.array([[-30], [4]])

        x = numpy.transpose(linalg.solve(A, b))

        pointNames =  ['1', 'one']
        featureNames = ['one', 'two']

        resObj = self.constructor(x, pointNames=['b'], featureNames=featureNames)

        Aobj = self.constructor(A, pointNames=pointNames, featureNames=featureNames)
        origA = self.constructor(A, pointNames=pointNames, featureNames=featureNames)
        bobj = self.constructor(b)

        xobj = Aobj.solveLinearSystem(bobj, solveFunction=solveFunction)

        assert xobj.isApproximatelyEqual(resObj)
        assert Aobj == origA


    @raises(InvalidArgumentType)
    def test_solveLinearSystem_b_InvalidType(self):
        A = numpy.array([[1, 20], [-30, 4]])
        b = numpy.array([[-30], [4]])

        Aobj = self.constructor(A)
        Aobj.solveLinearSystem(b)

    @raises(InvalidArgumentType)
    def test_solveLinearSystem_InvalidParamType(self):
        A = numpy.array([[1, 20], [-30, 4]])
        b = numpy.array([[-30], [4]])

        Aobj = self.constructor(A)
        bobj = self.constructor(b)

        Aobj.solveLinearSystem(bobj, solveFunction=['solve'])

    @raises(InvalidArgumentValue)
    def test_solveLinearSystem_InvalidParamValue(self):
        A = numpy.array([[1, 20], [-30, 4]])
        b = numpy.array([[-30], [4]])

        Aobj = self.constructor(A)
        bobj = self.constructor(b)

        Aobj.solveLinearSystem(bobj, solveFunction='foo')


    #################
    # featureReport #
    #################

    def test_featureReport_allNumeric(self):
        fnames = ['one', 'two', 'three']
        obj = self.constructor([[1, 4, 9], [2, 2, 9.2], [3, 0, 8.8]],
                               featureNames=fnames)

        ret = obj.featureReport()
        line1 = ['featureName', 'minimum', 'maximum', 'mean', 'median',
                 'standardDeviation', 'uniqueCount']
        line2 = ['one', 1, 3, 2, 2, 1, 3]
        line3 = ['two', 0, 4, 2, 2, 2, 3]
        line4 = ['three', 8.8, 9.2, 9, 9, .2, 3]
        expLines = [line1, line2, line3, line4]

        for retLine, expLine in zip(ret.split('\n'), expLines):
            converted = list(map(convertFeatureReportValues, retLine.split()))
            assert converted == expLine

    def test_featureReport_withNonNumeric(self):
        fnames = ['one', 'two', 'three']
        obj = self.constructor([[1, 2, 'a'], [2, 1, 'b'], [3, 3, 'c']],
                               featureNames=fnames)

        ret = obj.featureReport()
        line1 = ['featureName', 'minimum', 'maximum', 'mean', 'median',
                 'standardDeviation', 'uniqueCount']
        line2 = ['one', 1, 3, 2, 2, 1, 3]
        line3 = ['two', 1, 3, 2, 2, 1, 3]
        line4 = ['three', 'nan', 'nan', 'nan', 'nan', 'nan', 3]
        expLines = [line1, line2, line3, line4]

        for retLine, expLine in zip(ret.split('\n'), expLines):
            converted = list(map(convertFeatureReportValues, retLine.split()))
            assert converted == expLine


    #################
    # summaryReport #
    #################

    def test_summaryReport(self):
        fnames = ['one', 'two', 'three']
        obj = self.constructor([[0, 2, 'a'], [2, None, 'b'], [0, 3, 'c']],
                               featureNames=fnames)

        ret = obj.summaryReport()
        line1 = "Values   Points   Features   proportionZero   proportionMissing"
        line2 = "  9        3         3            0.22               0.11      "
        expLines = [line1, line2]

        for retLine, expLine in zip(ret.split('\n'), expLines):
            assert retLine == expLine

        obj = self.constructor([[[[0, 2, 'a']]], [[[2, None, 'b']]], [[[0, 3, 'c']]]])

        ret = obj.summaryReport()
        line1 = "Values     Dimensions    proportionZero   proportionMissing"
        line2 = "  9      3 x 1 x 1 x 3        0.22               0.11      "
        expLines = [line1, line2]

        for retLine, expLine in zip(ret.split('\n'), expLines):
            assert retLine == expLine

    ######################
    # _axisQueryFunction #
    ######################
    def test__axisQueryFunction(self):
        """tests both axes for the _axisQueryFunction helper"""

        def constructObjAndGetAxis(axis, data, offAxisNames):
            if axis == 'points':
                obj = self.constructor(data, featureNames=offAxisNames)
            else:
                obj = self.constructor(numpy.array(data).T,
                                       pointNames=offAxisNames)
            return getattr(obj, axis)

        def operatorAssertions(axisObj, query, optr):
            equal = axisObj[0]
            notEqual1 = axisObj[1]
            notEqual2 = axisObj[2]

            func = axisObj._axisQueryFunction(query)
            if '=' in optr:
                if '==' in optr:
                    assert func(equal)
                    assert not func(notEqual2)
                    assert not func(notEqual1)
                elif '!' in optr:
                    assert not func(equal)
                    assert func(notEqual2)
                    assert func(notEqual1)
                else:
                    assert func(equal)
            if '<' in optr:
                assert func(notEqual2)
                assert not func(notEqual1)
            elif '>' in optr:
                assert func(notEqual1)
                assert not func(notEqual2)

        for axis in ['points', 'features']:
            # Success #
            data = [[0, 1, 2], [3, 4, 5], [-1, -2, -3]]
            offNames = ['one', 'two', 'three']
            primaryAxis = constructObjAndGetAxis(axis, data, offNames)
            for optr in [' == ', ' != ', ' < ', ' <= ', ' > ', ' >= ']:
                query = 'one' + optr + '0'
                operatorAssertions(primaryAxis, query, optr)

            offNames = ['vec one', 'vec two', 'vec three']
            primaryAxis = constructObjAndGetAxis(axis, data, offNames)
            for optr in [' == ', ' != ', ' < ', ' <= ', ' > ', ' >= ']:
                query = 'vec two' + optr + '1'
                operatorAssertions(primaryAxis, query, optr)

            offNames = ['<one>', '<two>', '<three>']
            primaryAxis = constructObjAndGetAxis(axis, data, offNames)
            for optr in [' == ', ' != ', ' < ', ' <= ', ' > ', ' >= ']:
                query = '<three>' + optr + '2'
                operatorAssertions(primaryAxis, query, optr)

            data = [['a', 'a b', '>=2'], ['b', 'b c', '<2'], ['c', 'c d', '<2']]
            offNames = ['one', 'two', 'three']
            primaryAxis = constructObjAndGetAxis(axis, data, offNames)
            for optr in [' == ', ' != ']:
                query = 'one' + optr + 'a'
                operatorAssertions(primaryAxis, query, optr)

                query = 'two' + optr + 'a b'
                operatorAssertions(primaryAxis, query, optr)

                query = 'three' + optr + '>=2'
                operatorAssertions(primaryAxis, query, optr)

            offNames = ['vec one', 'vec two', 'vec three']
            primaryAxis = constructObjAndGetAxis(axis, data, offNames)
            for optr in [' == ', ' != ']:
                query = 'vec one' + optr + 'a'
                operatorAssertions(primaryAxis, query, optr)

            offNames = ['<one>', '<two>', '<three>']
            primaryAxis = constructObjAndGetAxis(axis, data, offNames)
            for optr in [' == ', ' != ']:
                query = '<one>' + optr + 'a'
                operatorAssertions(primaryAxis, query, optr)

                query = '<three>' + optr + '>=2'
                operatorAssertions(primaryAxis, query, optr)

            # Exceptions #
            data = [[0, 1, 2], [3, 4, 5], [6, 7, 8]]
            offNames = ['one', 'two', 'three']
            primaryAxis = constructObjAndGetAxis(axis, data, offNames)
            func = primaryAxis._axisQueryFunction
            # bad whitespace padding on operator
            assertExpectedException(InvalidArgumentValue, func,'one== 6',
                                    messageIncludes='nor a valid query')
            assertExpectedException(InvalidArgumentValue, func, 'two!=4',
                                    messageIncludes='nor a valid query')
            assertExpectedException(InvalidArgumentValue, func, 'three >7',
                                    messageIncludes='nor a valid query')
            # not a feature name
            assertExpectedException(InvalidArgumentValue, func, 'four == 4',
                                    messageIncludes='does not exist')
            assertExpectedException(InvalidArgumentValue, func, ' == 4',
                                    messageIncludes='does not exist')
            # no operator
            assertExpectedException(InvalidArgumentValue, func, 'two = 4',
                                    messageIncludes='nor a valid query')
            assertExpectedException(InvalidArgumentValue, func, 'hello',
                                    messageIncludes='nor a valid query')

            data = [[0, '> 250k', '== 2'], [3, '> 250k', '!= 2'], [6, '< 250k', '!= 2']]
            offNames = ['one', 'two', 'three']
            primaryAxis = constructObjAndGetAxis(axis, data, offNames)
            func = primaryAxis._axisQueryFunction
            # invalid query value
            assertExpectedException(InvalidArgumentValue, func, 'two == > 250k',
                                    messageIncludes='Multiple operators')
            assertExpectedException(InvalidArgumentValue, func, 'three != == 2',
                                    messageIncludes='Multiple operators')
            # invalid query feature name
            offNames = ['< one >', '< two >', '< three >']
            primaryAxis = constructObjAndGetAxis(axis, data, offNames)
            func = primaryAxis._axisQueryFunction
            assertExpectedException(InvalidArgumentValue, func, '< one > < 4',
                                    messageIncludes='Multiple operators')
            assertExpectedException(InvalidArgumentValue, func, '< one > == 4',
                                    messageIncludes='Multiple operators')
            # invalid name and value
            assertExpectedException(InvalidArgumentValue, func, '< two > == > 250k',
                                    messageIncludes='Multiple operators')
            assertExpectedException(InvalidArgumentValue, func, '< three > != == 2',
                                    messageIncludes='Multiple operators')

###########
# Helpers #
###########

def checkToStringRet(ret, data, includeNames, maxWidth, maxHeight):
    cHold = '--'
    rHold = '|'
    pnameSep = '   '
    colSep = ' '
    sigDigits = 3
    rows = ret.split('\n')
    rows = rows[:(len(rows) - 1)]

    splitRetLines = ret.split('\n')[:-1] # ends with newline; will ignore
    maxWidth = maxWidth if maxWidth else max(len(line) for line in splitRetLines)
    maxHeight = maxHeight if maxHeight else len(splitRetLines)

    assert len(splitRetLines) <= maxHeight
    assert all(len(line) <= maxWidth for line in splitRetLines)

    negRow = False

    if includeNames:
        rowOffset = 2
        fnamesRaw = rows[0]
        fnamesSplit = fnamesRaw.split(colSep)
        fnames = []
        for val in fnamesSplit:
            if len(val) != 0:
                fnames.append(val)
        # -1 for the fnames,  -1 for the blank row
        assert len(rows) - 2 <= len(data.points)
    else:
        rowOffset = 0
        assert len(rows) <= len(data.points)

    for r in range(rowOffset, len(rows)):
        row = rows[r]
        if includeNames:
            # remove leading whitespace to correctly extract point name
            row = row.strip()
            namesSplit = row.split(pnameSep, 1)
            pname = namesSplit[0]
            row = namesSplit[1]
        spaceSplit = row.split(colSep)
        vals = []
        for possible in spaceSplit:
            if possible != '':
                vals.append(possible)
        if vals[0] == rHold:
            negRow = True
            continue

        rDataIndex = r - rowOffset
        if negRow:
            rDataIndex = -(len(rows) - r)

        negCol = False
        assert len(vals) <= len(data.features)
        if includeNames:
            assert len(fnames) == len(vals)
        for c in range(len(vals)):
            if vals[c] == cHold:
                negCol = True
                continue

            cDataIndex = c
            if negCol:
                cDataIndex = -(len(vals) - c)

            wanted = data[rDataIndex, cDataIndex]
            wantedS = formatIfNeeded(wanted, sigDigits)
            have = vals[c]
            assert wantedS == have

            if includeNames:
                # generate name from indices
                offset = len(data.points) if negRow else 0
                fromIndexPname = data.points.getName(offset + rDataIndex)
                assert fromIndexPname == pname

                offset = len(data.features) if negCol else 0
                fromIndexFname = data.features.getName(offset + cDataIndex)

                # long feature names may have been truncated
                if fnames[cDataIndex].endswith('...'):
                    truncatedLen = len(fnames[cDataIndex]) - 3
                    fromIndexFname = fromIndexFname[:truncatedLen]
                assert fromIndexFname == fnames[cDataIndex]

<<<<<<< HEAD
def convertFeatureReportValues(val):
    try:
        flt = float(val)
        try:
            itgr = int(val)
            if flt != itgr:
                return flt
            return itgr
        except ValueError:
            if flt != flt:
                return val
            return flt
    except ValueError:
        return val
=======

def test_elementQueryFunction():
    for optr in ['==', '!=', '<', '<=', '>', '>=']:
        func1 = elementQueryFunction(optr + '0')
        func2 = elementQueryFunction(optr + ' ' + '0')
        if '=' in optr:
            if '!' in optr:
                assert not func1(0)
                assert not func2(0)
            else:
                assert func1(0)
                assert func2(0)
        if '>' in optr:
            assert func1(1)
            assert func2(1)
        if '<' in optr:
            assert func1(-1)
            assert func2(-1)

        if optr in ['==', '!=']:
            func3 = elementQueryFunction(optr + 'hi')
            func4 = elementQueryFunction(optr + ' ' + 'hi')
            if '!' in optr:
                assert func3('hello')
                assert not func3('hi')
                assert func4('hello')
                assert not func4('hi')
            else:
                assert func3('hi')
                assert not func3('hello')
                assert func4('hi')
                assert not func4('hello')

            func5 = elementQueryFunction(optr + 'hi hello')
            func6 = elementQueryFunction(optr + ' ' + 'hi hello')
            if '!' in optr:
                assert func5('hello hi')
                assert not func5('hi hello')
                assert func6('hello hi')
                assert not func6('hi hello')
            else:
                assert func5('hi hello')
                assert not func5('hello hi')
                assert func6('hi hello')
                assert not func6('hello hi')

        whitespace = ' ' * numpy.random.randint(3, 7)
        query = whitespace + optr + whitespace + '0' + whitespace
        func7 = elementQueryFunction(query)
        if '=' in optr:
            if '!' in optr:
                assert not func7(0)
            else:
                assert func7(0)
        if '>' in optr:
            assert func7(1)
        elif '<' in optr:
            assert func7(-1)

        if optr in ['==', '!=']:
            query = whitespace + optr + whitespace + 'hi' + whitespace
            func8 = elementQueryFunction(query)
            if '!' in optr:
                assert func8('hello')
                assert not func8('hi')
            else:
                assert func8('hi')
                assert not func8('hello')

    # invalid query strings should return None
    assert elementQueryFunction(lambda x: 5) is None
    assert elementQueryFunction('=0') is None
    assert elementQueryFunction('= 0') is None
>>>>>>> 4c655ac5
<|MERGE_RESOLUTION|>--- conflicted
+++ resolved
@@ -3305,22 +3305,6 @@
                     fromIndexFname = fromIndexFname[:truncatedLen]
                 assert fromIndexFname == fnames[cDataIndex]
 
-<<<<<<< HEAD
-def convertFeatureReportValues(val):
-    try:
-        flt = float(val)
-        try:
-            itgr = int(val)
-            if flt != itgr:
-                return flt
-            return itgr
-        except ValueError:
-            if flt != flt:
-                return val
-            return flt
-    except ValueError:
-        return val
-=======
 
 def test_elementQueryFunction():
     for optr in ['==', '!=', '<', '<=', '>', '>=']:
@@ -3394,4 +3378,18 @@
     assert elementQueryFunction(lambda x: 5) is None
     assert elementQueryFunction('=0') is None
     assert elementQueryFunction('= 0') is None
->>>>>>> 4c655ac5
+
+def convertFeatureReportValues(val):
+    try:
+        flt = float(val)
+        try:
+            itgr = int(val)
+            if flt != itgr:
+                return flt
+            return itgr
+        except ValueError:
+            if flt != flt:
+                return val
+            return flt
+    except ValueError:
+        return val
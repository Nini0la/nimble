"""
Methods tested in this file (none modify the data):

pointCount, featureCount, isIdentical, writeFile, __getitem__,
pointView, featureView, view, containsZero, __eq__, __ne__, toString,
__repr__, points.similarities, features.similarities, points.statistics,
features.statistics, points.__iter__, features.__iter__,
elements.__iter__, points.nonZeroIterator, features.nonZeroIterator,
inverse, solveLinearSystem
"""
from __future__ import absolute_import
from __future__ import print_function
import math
import tempfile
import os
import os.path
from functools import reduce
from copy import deepcopy
import re
import textwrap
from unittest.mock import patch

import numpy
from nose.tools import *
from nose.plugins.attrib import attr
from six.moves import map
from six.moves import range
from six.moves import zip

import UML as nimble
from UML import loadData
from UML.data import BaseView
from UML.data.dataHelpers import formatIfNeeded
from UML.data.dataHelpers import DEFAULT_PREFIX
from UML.exceptions import InvalidArgumentType, InvalidArgumentValue
from UML.exceptions import InvalidArgumentValueCombination

from .baseObject import DataTestObject
from ..assertionHelpers import noLogEntryExpected, oneLogEntryExpected
from ..assertionHelpers import assertNoNamesGenerated


preserveName = "PreserveTestName"
preserveAPath = os.path.join(os.getcwd(), "correct", "looking", "path")
preserveRPath = os.path.relpath(preserveAPath)
preservePair = (preserveAPath, preserveRPath)


def _fnames(num):
    ret = []
    for i in range(num):
        ret.append('f' + str(i))
    return ret


def _pnames(num):
    ret = []
    for i in range(num):
        ret.append('p' + str(i))
    return ret

class CalledFunctionException(Exception):
    pass

def calledException(*args, **kwargs):
    raise CalledFunctionException()


class QueryBackend(DataTestObject):
    ##############
    # pointCount #
    ##############


    def test_pointCount_empty(self):
        """ test pointCount when given different kinds of emptiness """
        data = [[], []]
        dataPEmpty = numpy.array(data).T
        dataFEmpty = numpy.array(data)

        objPEmpty = self.constructor(dataPEmpty)
        objFEmpty = self.constructor(dataFEmpty)

        assert len(objPEmpty.points) == 0
        assert len(objFEmpty.points) == 2


    def test_pointCount_vectorTest(self):
        """ Test pointCount when we only have row or column vectors of data """
        dataR = [[1, 2, 3]]
        dataC = [[1], [2], [3]]

        toTestR = self.constructor(dataR)
        toTestC = self.constructor(dataC)

        rPoints = len(toTestR.points)
        cPoints = len(toTestC.points)

        assert rPoints == 1
        assert cPoints == 3
        assertNoNamesGenerated(toTestR)
        assertNoNamesGenerated(toTestC)


    #################
    # featureCount #
    #################


    def test_featureCount_empty(self):
        """ test featureCount when given different kinds of emptiness """
        data = [[], []]
        dataPEmpty = numpy.array(data).T
        dataFEmpty = numpy.array(data)

        pEmpty = self.constructor(dataPEmpty)
        fEmpty = self.constructor(dataFEmpty)

        assert len(pEmpty.features) == 2
        assert len(fEmpty.features) == 0


    def test_featureCount_vectorTest(self):
        """ Test featureCount when we only have row or column vectors of data """
        dataR = [[1, 2, 3]]
        dataC = [[1], [2], [3]]

        toTestR = self.constructor(dataR)
        toTestC = self.constructor(dataC)

        rFeatures = len(toTestR.features)
        cFeatures = len(toTestC.features)

        assert rFeatures == 3
        assert cFeatures == 1
        assertNoNamesGenerated(toTestR)
        assertNoNamesGenerated(toTestC)


    #################
    # isIdentical() #
    #################
    @noLogEntryExpected
    def test_isIdentical_False(self):
        """ Test isIdentical() against some non-equal input """
        toTest = self.constructor([[4, 5]])
        assert not toTest.isIdentical(self.constructor([[1, 1], [2, 2]]))
        assert not toTest.isIdentical(self.constructor([[1, 2, 3]]))
        assert not toTest.isIdentical(self.constructor([[1, 2]]))
        assertNoNamesGenerated(toTest)

    @noLogEntryExpected
    def test_isIdentical_FalseBozoTypes(self):
        """ Test isIdentical() against some non-equal input of crazy types """
        toTest = self.constructor([[4, 5]])
        assert not toTest.isIdentical(numpy.matrix([[1, 1], [2, 2]]))
        assert not toTest.isIdentical('self.constructor([[1,2,3]])')
        assert not toTest.isIdentical(toTest.isIdentical)
        assertNoNamesGenerated(toTest)

    @noLogEntryExpected
    def test_isIdentical_True(self):
        """ Test isIdentical() against some actually equal input """
        toTest1 = self.constructor([[4, 5]])
        toTest2 = self.constructor(deepcopy([[4, 5]]))
        assert toTest1.isIdentical(toTest2)
        assert toTest2.isIdentical(toTest1)
        assertNoNamesGenerated(toTest1)
        assertNoNamesGenerated(toTest2)

    def test_isIdentical_FalseWithNaN(self):
        """ Test isIdentical() against some non-equal input with nan"""
        toTest1 = self.constructor([[1, numpy.nan, 5]])
        toTest2 = self.constructor(deepcopy([[1, numpy.nan, 3]]))
        assert not toTest1.isIdentical(toTest2)
        assert not toTest2.isIdentical(toTest1)
        assertNoNamesGenerated(toTest1)
        assertNoNamesGenerated(toTest2)

    def test_isIdentical_TrueWithNaN(self):
        """ Test isIdentical() against some actually equal input with nan """
        toTest1 = self.constructor([[1, numpy.nan, 5]])
        toTest2 = self.constructor(deepcopy([[1, numpy.nan, 5]]))
        assert toTest1.isIdentical(toTest2)
        assert toTest2.isIdentical(toTest1)
        assertNoNamesGenerated(toTest1)
        assertNoNamesGenerated(toTest2)


    ############
    # writeFile #
    ############
    @noLogEntryExpected
    def test_writeFile_CSVhandmade(self):
        """ Test writeFile() for csv extension with both data and featureNames """
        tmpFile = tempfile.NamedTemporaryFile(suffix=".csv")

        # instantiate object
        data = [[1, 2, 3], [1, 2, 3], [2, 4, 6], [0, 0, 0]]
        pointNames = ['1', 'one', '2', '0']
        featureNames = ['one', 'two', 'three']
        toWrite = self.constructor(data, pointNames=pointNames, featureNames=featureNames)
        orig = self.constructor(data, pointNames=pointNames, featureNames=featureNames)

        # call writeFile
        toWrite.writeFile(tmpFile.name, fileFormat='csv', includeNames=True)

        # read it back into a different object, then test equality
        readObj = self.constructor(data=tmpFile.name)

        assert readObj.isIdentical(toWrite)
        assert toWrite.isIdentical(readObj)

        assert toWrite == orig

    def test_writeFile_CSVhandmade_lazyNameGeneration(self):
        tmpFile = tempfile.NamedTemporaryFile(suffix=".csv")

        # instantiate object
        data = [[1, 2, 3], [1, 2, 3], [2, 4, 6], [0, 0, 0]]
        toWrite = self.constructor(data)

        # call writeFile
        toWrite.writeFile(tmpFile.name, fileFormat='csv', includeNames=False)

        assertNoNamesGenerated(toWrite)

    def test_writeFile_CSVauto(self):
        """ Test writeFile() will (if needed) autoconvert to Matrix to use its CSV output """
        tmpFile = tempfile.NamedTemporaryFile(suffix=".csv")

        # instantiate object
        data = [[1, 2, 3], [1, 2, 3], [2, 4, 6], [0, 0, 0]]
        pointNames = ['1', 'one', '2', '0']
        featureNames = ['one', 'two', 'three']
        toWrite = self.constructor(data, pointNames=pointNames, featureNames=featureNames)

        # cripple all but cannonical implementation
        if self.returnType != 'Matrix':
            toWrite._writeFile_implementation = None

        # call writeFile
        toWrite.writeFile(tmpFile.name, fileFormat='csv', includeNames=True)
        # read it back into a different object, then test equality
        readObj = self.constructor(data=tmpFile.name)

        assert readObj.isIdentical(toWrite)
        assert toWrite.isIdentical(readObj)


    def test_writeFile_CSV_excludeDefaultNames(self):
        tmpFile = tempfile.NamedTemporaryFile(suffix=".csv")

        def getDefNameIndex(name):
            return int(name[len(DEFAULT_PREFIX):])

        data = [[1, 2, 3], [1, 2, 3], [2, 4, 6], [0, 0, 0]]
        pointNames = ['1', 'one', '2', '0']
        featureNames = ['one', 'two', 'three']

        def excludeAxis(axis):
            if axis == 'point':
                exclude = self.constructor(data, featureNames=featureNames)
                if isinstance(exclude, nimble.data.BaseView):
                    setter = exclude._source.points.setNames
                else:
                    setter = exclude.points.setNames
                count = len(exclude.points)
            else:
                exclude = self.constructor(data, pointNames=pointNames)
                if isinstance(exclude, nimble.data.BaseView):
                    setter = exclude._source.features.setNames
                else:
                    setter = exclude.features.setNames
                count = len(exclude.features)

            # increase the index of the default point name so that it will be
            # recognizable when we read in from the file.
            axisExclude = getattr(exclude, axis + 's')
            while (getDefNameIndex(getattr(axisExclude, 'getName')(0)) <= 100):
                setter(None)

            # call writeFile
            exclude.writeFile(tmpFile.name, fileFormat='csv', includeNames=True)

            # read it back into a different object, then test equality
            if axis == 'point':
                readObj = self.constructor(data=tmpFile.name, featureNames=True)
            else:
                readObj = self.constructor(data=tmpFile.name, pointNames=True)
            axisRead = getattr(readObj, axis + 's')
            # isIdentical will ignore default names, but we still want to
            # ensure everything else is a match
            assert readObj.isIdentical(exclude)
            assert exclude.isIdentical(readObj)

            for i in range(count):
                origName = getattr(axisExclude, 'getName')(i)
                readName = getattr(axisRead, 'getName')(i)
                assert getDefNameIndex(origName) > 100
                assert getDefNameIndex(readName) < 10

        excludeAxis('point')
        excludeAxis('feature')

    @noLogEntryExpected
    def test_writeFile_MTXhandmade(self):
        """ Test writeFile() for mtx extension with both data and featureNames """
        tmpFile = tempfile.NamedTemporaryFile(suffix=".mtx")

        # instantiate object
        data = [[1, 2, 3], [1, 2, 3], [2, 4, 6], [0, 0, 0]]
        featureNames = ['one', 'two', 'three']
        pointNames = ['1', 'one', '2', '0']
        toWrite = self.constructor(data, pointNames=pointNames, featureNames=featureNames)

        # call writeFile
        toWrite.writeFile(tmpFile.name, fileFormat='mtx', includeNames=True)

        # read it back into a different object, then test equality
        readObj = self.constructor(data=tmpFile.name)

        assert readObj.isIdentical(toWrite)
        assert toWrite.isIdentical(readObj)

    def test_writeFile_MTXhandmade_lazyNameGeneration(self):
        tmpFile = tempfile.NamedTemporaryFile(suffix=".mtx")

        # instantiate object
        data = [[1, 2, 3], [1, 2, 3], [2, 4, 6], [0, 0, 0]]
        toWrite = self.constructor(data)

        # call writeFile
        toWrite.writeFile(tmpFile.name, fileFormat='mtx', includeNames=False)

        assertNoNamesGenerated(toWrite)

    def test_writeFile_MTXauto(self):
        """ Test writeFile() will (if needed) autoconvert to Matrix to use its MTX output """
        tmpFile = tempfile.NamedTemporaryFile(suffix=".mtx")

        # instantiate object
        data = [[1, 2, 3], [1, 2, 3], [2, 4, 6], [0, 0, 0]]
        featureNames = ['one', 'two', 'three']
        pointNames = ['1', 'one', '2', '0']
        toWrite = self.constructor(data, pointNames=pointNames, featureNames=featureNames)

        # cripple all but cannonical implementation
        if self.returnType != 'Sparse':
            toWrite._writeFile_implementation = None

        # call writeFile
        toWrite.writeFile(tmpFile.name, fileFormat='mtx', includeNames=True)

        # read it back into a different object, then test equality
        readObj = self.constructor(data=tmpFile.name)

        assert readObj.isIdentical(toWrite)
        assert toWrite.isIdentical(readObj)

    #################
    # save/LoadData #
    #################

    def test_save(self):
        tmpFile = tempfile.NamedTemporaryFile(suffix=".umld")

        data = [[1, 2, 3], [1, 2, 3], [2, 4, 6], [0, 0, 0]]
        featureNames = ['one', 'two', 'three']
        pointNames = ['1', 'one', '2', '0']
        toSave = self.constructor(data, pointNames=pointNames, featureNames=featureNames)

        toSave.save(tmpFile.name)

        LoadObj = loadData(tmpFile.name)
        assert toSave.isIdentical(LoadObj)
        assert LoadObj.isIdentical(toSave)

    def test_save_lazyNameGeneration(self):
        tmpFile = tempfile.NamedTemporaryFile(suffix=".umld")

        data = [[1, 2, 3], [1, 2, 3], [2, 4, 6], [0, 0, 0]]
        toSave = self.constructor(data)

        toSave.save(tmpFile.name)

        assertNoNamesGenerated(toSave)

    def test_save_extensionHandling(self):
        tmpFile = tempfile.NamedTemporaryFile()
        data = [[1, 2, 3], [1, 2, 3], [2, 4, 6], [0, 0, 0]]
        featureNames = ['one', 'two', 'three']
        pointNames = ['1', 'one', '2', '0']
        toSave = self.constructor(data, pointNames=pointNames, featureNames=featureNames)

        toSave.save(tmpFile.name)
        LoadObj = loadData(tmpFile.name + '.umld')
        assert isinstance(LoadObj, nimble.data.Base)

        try:
            LoadObj = loadData(tmpFile.name)
        except InvalidArgumentValue:
            assert True
        else:
            assert False

    @oneLogEntryExpected
    def test_saveAndLoad_logCount(self):
        tmpFile = tempfile.NamedTemporaryFile(suffix=".umld")

        data = [[1, 2, 3], [1, 2, 3], [2, 4, 6], [0, 0, 0]]
        featureNames = ['one', 'two', 'three']
        pointNames = ['1', 'one', '2', '0']
        toSave = self.constructor(data, pointNames=pointNames, featureNames=featureNames)

        toSave.save(tmpFile.name)
        LoadObj = loadData(tmpFile.name)


    ##############
    # __getitem__#
    ##############
    @noLogEntryExpected
    def test_getitem_allExamples(self):
        """

        """
        featureNames = ["one", "two", "three", "zero", "gender"]
        pnames = ['1', '4', '7', '0']
        data = [[1, 2, 3, 0, 'f'], [4, 5, 0, 0, 'm'], [7, 0, 9, 0, 'f'], [0, 0, 0, 0, 'm']]

        toTest = self.constructor(data, pointNames=pnames, featureNames=featureNames)

        tmp1 = self.constructor(data[1], featureNames=featureNames, pointNames=[pnames[1]])
        assert toTest[1, :] == tmp1
        assert toTest['4', :] == tmp1
        assert toTest[0, 'gender'] == 'f'
        assert toTest[0, 4] == 'f'
        assert toTest['1', 'gender'] == 'f'

        tmp2 = self.constructor(data[1:], featureNames=featureNames, pointNames=pnames[1:])
        assert toTest[1:, :] == tmp2
        assert toTest[1:3, :] == tmp2
        assert toTest["4":"0", :] == tmp2
        assert toTest[[1,2,3], :] == tmp2
        assert toTest[['4', '7', '0'], :] == tmp2

        tmp3 = self.constructor([['f'], ['m'], ['f'], ['m']], featureNames=['gender'], pointNames=pnames)
        assert toTest[:, 4] == tmp3
        assert toTest[:, 'gender'] == tmp3

        tmp4 = self.constructor([['f', 0], ['m', 0], ['f', 0], ['m', 0]], featureNames=['gender', 'zero'], pointNames=pnames)
        assert toTest[:, 4:3:-1] == tmp4
        assert toTest[:, "gender":"zero":-1] == tmp4
        assert toTest[:, [4,3]] == tmp4
        assert toTest[:, ['gender', 'zero']] == tmp4

        tmp5 = self.constructor([['f', 0], ['m', 0]], featureNames=['gender', 'zero'], pointNames=pnames[:2])
        assert toTest[:1, 4:3:-1] == tmp5
        assert toTest[:"4", "gender":"zero":-1] == tmp5
        assert toTest[['1', '4'], [4,3]] == tmp5
        assert toTest[[0,1], ['gender', 'zero']] == tmp5


    def test_getitem_simpleExampleWithZeroes(self):
        """ Test __getitem__ returns the correct output for a number of simple queries """
        featureNames = ["one", "two", "three", "zero"]
        pnames = ['1', '4', '7', '0']
        data = [[1, 2, 3, 0], [4, 5, 0, 0], [7, 0, 9, 0], [0, 0, 0, 0]]

        toTest = self.constructor(data, pointNames=pnames, featureNames=featureNames)

        assert toTest[0, 0] == 1
        assert toTest[1, 3] == 0
        assert toTest['7', 2] == 9
        assert toTest[3, 'zero'] == 0

        assert toTest[1, 'one'] == 4

    @raises(InvalidArgumentValue)
    def test_getitem_nonIntConvertableFloatSingleKey(self):
        data = [[0, 1, 2, 3]]
        toTest = self.constructor(data)

        assert toTest[0.1] == 0

    @raises(InvalidArgumentValue)
    def test_getitem_nonIntConvertableFloatTupleKey(self):
        data = [[0, 1], [2, 3]]
        toTest = self.constructor(data)

        assert toTest[0, 1.1] == 1

    def test_getitem_floatKeys(self):
        """ Test __getitem__ correctly interprets float valued keys """
        featureNames = ["one", "two", "three", "zero"]
        pnames = ['1', '4', '7', '0']
        data = [[1, 2, 3, 0], [4, 5, 0, 0], [7, 0, 9, 0], [0, 0, 0, 0]]

        toTest = self.constructor(data, pointNames=pnames, featureNames=featureNames)

        assert toTest[0.0, 0] == 1
        assert toTest[1.0, 3.0] == 0

        data = [[0, 1, 2, 3]]
        toTest = self.constructor(data)

        assert toTest[0.0] == 0
        assert toTest[1.0] == 1

    def test_getitem_floatKeysInList(self):
        """ Test __getitem__ correctly interprets a list of float valued keys """
        featureNames = ["one", "two", "three", "zero"]
        pnames = ['1', '4', '7', '0']
        data = [[1, 2, 3, 0], [4, 5, 0, 0], [7, 0, 9, 0], [0, 0, 0, 0]]

        toTest = self.constructor(data, pointNames=pnames, featureNames=featureNames)
        exp = self.constructor([[2, 0], [0, 0]], pointNames=['1', '7'], featureNames=['two', 'zero'])
        assert toTest[[0.0, 2.0], [1.0, 3.0]] == exp

        data = [[0, 1, 2, 3]]
        toTest = self.constructor(data)
        exp = self.constructor([[0, 1]])
        assert toTest[[0.0, 1.0]] == exp

    def test_getitem_SinglePoint(self):
        """ Test __getitem__ has vector style access for one point object """
        pnames = ['single']
        fnames = ['a', 'b', 'c', 'd', 'e']
        data = [[0, 1, 2, 3, 10]]
        toTest = self.constructor(data, pointNames=pnames, featureNames=fnames)

        assert toTest[0] == 0
        assert toTest['a'] == 0
        assert toTest[1] == 1
        assert toTest['b'] == 1
        assert toTest[2] == 2
        assert toTest['c'] == 2
        assert toTest[3] == 3
        assert toTest['d'] == 3
        assert toTest[4] == 10
        assert toTest['e'] == 10

    def test_getitem_SingleFeature(self):
        """ Test __getitem__ has vector style access for one feature object """
        fnames = ['single']
        pnames = ['a', 'b', 'c', 'd', 'e']
        data = [[0], [1], [2], [3], [10]]
        toTest = self.constructor(data, pointNames=pnames, featureNames=fnames)

        assert toTest[0] == 0
        assert toTest['a'] == 0
        assert toTest[1] == 1
        assert toTest['b'] == 1
        assert toTest[2] == 2
        assert toTest['c'] == 2
        assert toTest[3] == 3
        assert toTest['d'] == 3
        assert toTest[4] == 10
        assert toTest['e'] == 10

    def test_getitem_vectorsPlayNiceWithPythonKeywords(self):
        dataPV = [[-1, 2, 3, 4, 5]]
        dataFV = [[-1], [2], [3], [4], [5]]

        pv = self.constructor(dataPV)
        fv = self.constructor(dataFV)

        assert all(pv)
        assert all(fv)

        assert any(pv)
        assert any(fv)

        assert [x for x in pv if x > 0] == [2, 3, 4, 5]
        assert [x for x in fv if x > 0] == [2, 3, 4, 5]

        assert list(map(abs, pv)) == [1, 2, 3, 4, 5]
        assert list(map(abs, fv)) == [1, 2, 3, 4, 5]

        assert max(pv) == 5
        assert max(fv) == 5

        assert min(pv) == -1
        assert min(fv) == -1

        assert reduce(lambda x, y: x + y, pv) == 13
        assert reduce(lambda x, y: x + y, fv) == 13

        assert set(pv) == set([-1, 2, 3, 4, 5])
        assert set(fv) == set([-1, 2, 3, 4, 5])

        assert sorted(pv, reverse=True) == [5, 4, 3, 2, -1]
        assert sorted(fv, reverse=True) == [5, 4, 3, 2, -1]

        assert sum(pv) == 13
        assert sum(fv) == 13

        assert tuple(pv) == (-1, 2, 3, 4, 5)
        assert tuple(fv) == (-1, 2, 3, 4, 5)

        assert list(zip(pv, fv)) == [(-1, -1), (2, 2), (3, 3), (4, 4), (5, 5)]


    ################
    # pointView #
    ################
    @noLogEntryExpected
    def test_pointView_FEmpty(self):
        """ Test pointView() when accessing a feature empty object """
        data = [[], []]
        data = numpy.array(data)
        toTest = self.constructor(data)

        v = toTest.pointView(0)

        assert len(v.features) == 0

    @noLogEntryExpected
    def test_pointView_isinstance(self):
        pointNames = ['1', '4', '7']
        featureNames = ["one", "two", "three"]
        data = [[1, 2, 3], [4, 5, 6], [7, 8, 9]]
        toTest = self.constructor(data, pointNames=pointNames, featureNames=featureNames)

        pView = toTest.pointView(0)

        assert isinstance(pView, BaseView)
        assert pView.name != toTest.name
        assert len(pView.points) == 1
        assert len(pView.features) == 3
        assert len(pView) == len(toTest.features)
        assert pView[0] == 1
        assert pView['two'] == 2
        assert pView['three'] == 3

    ##################
    # featureView #
    ##################
    @noLogEntryExpected
    def test_featureView_FEmpty(self):
        """ Test featureView() when accessing a point empty object """
        data = [[], []]
        data = numpy.array(data).T
        toTest = self.constructor(data)

        v = toTest.featureView(0)

        assert len(v.points) == 0

    @noLogEntryExpected
    def test_featureView_isinstance(self):
        """ Test featureView() returns an instance of the BaseView """
        pointNames = ['1', '4', '7']
        featureNames = ["one", "two", "three"]
        data = [[1, 2, 3], [4, 5, 6], [7, 8, 9]]
        toTest = self.constructor(data, pointNames=pointNames, featureNames=featureNames)

        fView = toTest.featureView('one')

        assert isinstance(fView, BaseView)
        assert fView.name != toTest.name
        assert len(fView.points) == 3
        assert len(fView.features) == 1
        assert len(fView) == len(toTest.points)
        assert fView[0] == 1
        assert fView['4'] == 4
        assert fView['7'] == 7

    ########
    # view #
    ########

    # This only checks the api for view creation does the intended validation.
    # That the returned View object then acts like everything else in the
    # data hierarchy is tested using test objects, in the same style as the
    # concrete data types.

    def test_view_pointStart_pointEnd_validation(self):
        pointNames = ['1', '4', '7']
        featureNames = ["one", "two", "three"]
        data = [[1, 2, 3], [4, 5, 6], [7, 8, 9]]
        toTest = self.constructor(data, pointNames=pointNames, featureNames=featureNames)

        textCheck = False

        try:
            toTest.view(pointStart=1.5)
            assert False  # pointStart is non-ID didn't raise exception
        except InvalidArgumentType as iat:
            if textCheck:
                print(iat)

        try:
            toTest.view(pointEnd=5)
            assert False  # pointEnd > pointCount didn't raise exception
        except InvalidArgumentValue as iav:
            if textCheck:
                print(iav)

        try:
            toTest.view(pointEnd=1.4)
            assert False  # pointEnd is non-ID didn't raise exception
        except InvalidArgumentType as iat:
            if textCheck:
                print(iat)

        try:
            toTest.view(pointStart='7', pointEnd='4')
            assert False  # pointStart > pointEnd didn't raise exception
        except InvalidArgumentValueCombination as ivc:
            if textCheck:
                print(ivc)

    def test_view_featureStart_featureEnd_validation(self):
        pointNames = ['1', '4', '7']
        featureNames = ["one", "two", "three"]
        data = [[1, 2, 3], [4, 5, 6], [7, 8, 9]]
        toTest = self.constructor(data, pointNames=pointNames, featureNames=featureNames)

        textCheck = False

        try:
            toTest.view(featureStart=1.5)
            assert False  # featureStart is non-ID didn't raise exception
        except InvalidArgumentType as iat:
            if textCheck:
                print(iat)

        try:
            toTest.view(featureEnd=4)
            assert False  # featureEnd > featureCount didn't raise exception
        except InvalidArgumentValue as iav:
            if textCheck:
                print(iav)

        try:
            toTest.view(featureEnd=1.4)
            assert False  # featureEnd is non-ID didn't raise exception
        except InvalidArgumentType as iat:
            if textCheck:
                print(iat)

        try:
            toTest.view(featureStart='three', featureEnd='two')
            assert False  # featureStart > featureEnd didn't raise exception
        except InvalidArgumentValueCombination as ivc:
            if textCheck:
                print(ivc)

    @noLogEntryExpected
    def test_ViewAccess_AllLimits(self):
        data = [[11, 12, 13, 14], [0, 0, 0, 0], [21, 22, 23, 24], [0, 0, 0, 0], [31, 32, 33, 34]]
        pnames = ['p1', 'p2', 'p3', 'p4', 'p5']
        fnames = ['f1', 'f2', 'f3', 'f4']

        origPLen = len(data)
        origFLen = len(data[0])

        orig = self.constructor(data, pointNames=pnames, featureNames=fnames)

        def checkAccess(v, pStart, pEnd, fStart, fEnd):
            pSize = pEnd - pStart
            fSize = fEnd - fStart
            for i in range(pSize):
                for j in range(fSize):
                    assert v[i, j] == orig[i + pStart, j + fStart]

            # points.getNames
            # +1 since pEnd inclusive when calling .view, array splices are exclusive
            assert v.points.getNames() == pnames[pStart:pEnd + 1]
            # points.getIndex, points.getName
            for i in range(pStart, pEnd):
                origName = pnames[i]
                assert v.points.getName(i - pStart) == origName
                assert v.points.getIndex(origName) == i - pStart

            # features.getName
            # +1 since fEnd inclusive when calling .view, array splices are exclusive
            assert v.features.getNames() == fnames[fStart:fEnd + 1]

            # features.getIndex, features.getName
            for i in range(fStart, fEnd):
                origName = fnames[i]
                assert v.features.getName(i - fStart) == origName
                assert v.features.getIndex(origName) == i - fStart

        for pStart in range(origPLen):
            for pEnd in range(pStart, origPLen):
                for fStart in range(origFLen):
                    for fEnd in range(fStart, origFLen):
                        testView = orig.view(pointStart=pStart, pointEnd=pEnd,
                                             featureStart=fStart, featureEnd=fEnd)
                        checkAccess(testView, pStart, pEnd, fStart, fEnd)


    ################
    # containsZero #
    ################

    @noLogEntryExpected
    def test_containsZero_simple(self):
        """ Test containsZero works as expected on simple numerical data """
        dataAll = [[0, 0, 0], [0, 0, 0], [0, 0, 0]]
        dataSome = [[1, 1, 1], [0.0, 1, -4], [2, 2, 2]]
        dataNone = [[1.1, 2, 12], [-2, -3, -4], [.0001, .000003, .00000004]]

        dAll = self.constructor(dataAll)
        dSome = self.constructor(dataSome)
        dNone = self.constructor(dataNone)

        assert dAll.containsZero() is True
        assert dSome.containsZero() is True
        assert dNone.containsZero() is False
        assertNoNamesGenerated(dAll)
        assertNoNamesGenerated(dSome)
        assertNoNamesGenerated(dNone)

    ##########
    # __eq__ #
    ##########

    def test_eq__exactlyisIdentical(self):
        """ Test that __eq__ relies on isIdentical """

        class FlagWrap(object):
            flag = False

        flag1 = FlagWrap()
        flag2 = FlagWrap()

        def fake(other):
            if flag1.flag:
                flag2.flag = True
            flag1.flag = True
            return True

        toTest1 = self.constructor([[4, 5]])
        toTest2 = self.constructor(deepcopy([[4, 5]]))

        toTest1.isIdentical = fake
        toTest2.isIdentical = fake

        assert toTest1 == toTest2
        assert toTest2 == toTest1
        assert flag1.flag
        assert flag2.flag

    ##########
    # __ne__ #
    ##########

    def test_ne__exactly__eq__(self):
        """ Test that __ne__ relies on __eq__ """

        class FlagWrap(object):
            flag = False

        flag1 = FlagWrap()
        flag2 = FlagWrap()

        def fake(other):
            if flag1.flag:
                flag2.flag = True
            flag1.flag = True
            return False

        toTest1 = self.constructor([[4, 5]])
        toTest2 = self.constructor(deepcopy([[4, 5]]))

        toTest1.__eq__ = fake
        toTest2.__eq__ = fake

        assert toTest1 != toTest2
        assert toTest2 != toTest1
        assert flag1.flag
        assert flag2.flag


    ############
    # toString #
    ############

    @attr('slow')
    def test_toString_nameAndValRecreation_randomized(self):
        """ Regression test with random data and limits. Recreates expected results """
        for pNum in [3, 9]:
            for fNum in [2, 5, 8, 15]:
                randGen = nimble.createRandomData("List", pNum, fNum, 0)
                raw = randGen.data

                fnames = ['fn0', 'fn1', 'fn2', 'fn3', 'fn4', 'fn5', 'fn6', 'fn7', 'fn8', 'fn9', 'fna', 'fnb', 'fnc',
                          'fnd', 'fne']
                #				fnames = ['0', '1', '2', '3', '4', '5', '6', '7', '8', '9', 'a', 'b', 'c', 'd', 'e']
                pnames = ['pn0', 'pn1', 'pn2', 'pn3', 'pn4', 'pn5', 'pn6', 'pn7', 'pn8', 'pn9', 'pna', 'pnb', 'pnc',
                          'pnd', 'pne']
                data = self.constructor(raw, pointNames=pnames[:pNum], featureNames=fnames[:fNum])

                for mw in [40, 60, 80, None]:
                    for mh in [5, 7, 10, None]:
                        for inc in [False, True]:
                            ret = data.toString(includeNames=inc, maxWidth=mw, maxHeight=mh)
                            checkToStringRet(ret, data, inc, mw, mh)

    def test_toString_nameAndValRecreation_randomized_longNames(self):
        """ Test long point and feature names do not exceed max width"""
        randGen = nimble.createRandomData("List", 9, 9, 0)
        raw = randGen.data

        suffix = [1, 22, 333, 4444, 55555, 666666, 7777777, 88888888, 999999999]
        fnames = ['feature_' + str(x) for x in suffix]
        pnames = ['point_' + str(x) for x in suffix]
        data = self.constructor(raw, pointNames=pnames, featureNames=fnames)

        for mw in [40, 60, 80, None]:
            for mh in [5, 7, 10, None]:
                for inc in [False, True]:
                    ret = data.toString(includeNames=inc, maxWidth=mw, maxHeight=mh)
                    checkToStringRet(ret, data, inc, mw, mh)

    def test_toString_knownWidths(self):
        """ Test max string length reaches but does not exceed max width """
        raw = [['a', 'bbb', 'cc'], ['a', 'bbb', 'cc'], ['a', 'bbb', 'cc']]
        ftNames = ['fa', 'fb', 'fc']

        data = self.constructor(raw, featureNames=ftNames)

        # width of 5 to 7 will return first feature and colHold ('a  --')
        for mw in range(5, 8):
            ret = data.toString(maxWidth=mw, includeNames=True)
            # ignore last index since ret always ends with \n
            retSplit = ret.split('\n')[:-1]
            for i, line in enumerate(retSplit):
                if i == 0:
                    assert line == 'fa --'
                elif i == 1:
                    # separator for ftNames and data
                    assert line == '     '
                else:
                    assert line == 'a  --'

        # width of 8 and 9 will return first ft, colHold, last ft ('a  -- cc')
        for mw in range(8, 10):
            ret = data.toString(maxWidth=mw, includeNames=True)
            # ignore last index since ret always ends with \n
            retSplit = ret.split('\n')[:-1]
            for i, line in enumerate(retSplit):
                if i == 0:
                    assert line == 'fa -- fc'
                elif i == 1:
                    # separator for ftNames and data
                    assert line == '        '
                else:
                    assert line == 'a  -- cc'

        # width of 10 can accommodate all data ('a  bbb cc')
        ret = data.toString(maxWidth=10, includeNames=True)
        # ignore last index since ret always ends with \n
        retSplit = ret.split('\n')[:-1]
        for i, line in enumerate(retSplit):
            if i == 0:
                assert line == 'fa  fb fc'
            elif i == 1:
                # separator for ftNames and data
                assert line == '         '
            else:
                assert line == 'a  bbb cc'

    def test_toString_knownHeights(self):
        """ Test max string height reaches but does not exceed max height """
        randGen = nimble.createRandomData("List", 9, 3, 0)

        data = self.constructor(randGen.data)

        # for height in range 3 to 8, row separator should be present
        for mh in range(3, 9):
            ret = data.toString(maxHeight=mh, includeNames=False)
            # ignore last index since ret always ends with \n
            retSplit = ret.split('\n')[:-1]
            sepRow = int(mh / 2)
            assert len(retSplit) == mh
            rowSepPattern = re.compile(r'[\s\|] +')
            assert re.match(rowSepPattern, retSplit[sepRow])
        # height 10 can accommodate all data
        ret = data.toString(maxHeight=10, includeNames=False)
        # ignore last index since ret always ends with \n
        retSplit = ret.split('\n')[:-1]
        for line in retSplit:
            assert '|' not in line


    def test_toString_emptyObjects(self):
        # no checks, but this at least confirms that it is runnable
        names = ['n1', 'n2', 'n3']

        rawPEmpty = numpy.zeros((0, 3))
        objPEmpty = self.constructor(rawPEmpty, featureNames=names)

        assert objPEmpty.toString() == ""

        rawFEmpty = numpy.zeros((3, 0))
        objFEmpty = self.constructor(rawFEmpty, pointNames=names)

        assert objFEmpty.toString() == ""


    # _arrangePointNames(self, maxRows, nameLength, rowHolder, nameHold)
    def test_arrangePointNames_correctSplit(self):
        rowHolder = '|'
        nameHold = '...'

        raw = [[300, 310, 320], [301, 311, 321], [302, 312, 312], [303, 313, 313], [303, 313, 313]]
        initnames = ['zero', 'one', 'two', 'three', 'four']
        obj = self.constructor(raw, pointNames=initnames)

        pnames, bound = obj._arrangePointNames(2, 11, rowHolder, nameHold)
        assert pnames == ['zero', rowHolder]
        assert bound == len('zero')

        pnames, bound = obj._arrangePointNames(3, 11, rowHolder, nameHold)
        assert pnames == ['zero', rowHolder, 'four']
        assert bound == len('four')

        pnames, bound = obj._arrangePointNames(4, 11, rowHolder, nameHold)
        assert pnames == ['zero', 'one', rowHolder, 'four']
        assert bound == len('four')

        pnames, bound = obj._arrangePointNames(5, 11, rowHolder, nameHold)
        assert pnames == ['zero', 'one', 'two', 'three', 'four']
        assert bound == len('three')


    def test_arrangePointNames_correctTruncation(self):
        rowHolder = '|'
        nameHold = '...'

        raw = [[300, 310, 320], [301, 311, 321], [302, 312, 312], [303, 313, 313]]
        initnames = ['zerooo', 'one', 'two', 'threee']
        obj = self.constructor(raw, pointNames=initnames)

        pnames, bound = obj._arrangePointNames(4, 3, rowHolder, nameHold)
        assert pnames == ['...', 'one', 'two', '...']
        assert bound == 3


    def test_arrangePointNames_omitDefault(self):
        rowHolder = '|'
        nameHold = '...'

        raw = [[300, 310, 320], [301, 311, 321], [302, 312, 312], [303, 313, 313]]
        initnames = [None, 'one', None, 'three']
        obj = self.constructor(raw, pointNames=initnames)

        pnames, bound = obj._arrangePointNames(4, 11, rowHolder, nameHold)
        assert pnames == ['', 'one', '', 'three']
        assert bound == len('three')

    @raises(InvalidArgumentValue)
    def test_arrangeDataWithLimits_exception_maxH(self):
        randGen = nimble.createRandomData("List", 5, 5, 0, elementType='int')
        randGen._arrangeDataWithLimits(maxHeight=1, maxWidth=120)

    @attr('slow')
    def test_arrangeDataWithLimits(self):
        def makeUniformLength(rType, p, f, l):
            raw = []
            if l is not None:
                val = 10 ** (l - 1)
            else:
                val = 1
            for i in range(p):
                raw.append([])
                for j in range(f):
                    raw[i].append(val)

            return nimble.createData(rType, raw)

        def runTrial(pNum, fNum, valLen, maxW, maxH, colSep, includeFNames):
            if pNum == 0 and fNum == 0:
                return
            elif pNum == 0:
                data = makeUniformLength("List", 1, fNum, valLen)
                data.points.extract(0)
                if includeFNames and fNum > 0:
                    fNames = ['ft' + str(i) for i in range(fNum)]
                    data.features.setNames(fNames)
            elif fNum == 0:
                data = makeUniformLength("List", pNum, 1, valLen)
                data.features.extract(0)
            else:
                if valLen is None:
                    data = nimble.createRandomData("List", pNum, fNum, .25, elementType='int')
                else:
                    data = makeUniformLength("List", pNum, fNum, valLen)
                if includeFNames:
                    fNames = ['ft' + str(i) for i in range(fNum)]
                    data.features.setNames(fNames)
                #			raw = data.data
            ret, widths, fNames = data._arrangeDataWithLimits(
                maxW, maxH, includeFNames=includeFNames, colSep=colSep)


            if includeFNames:
                assert len(fNames) == len(widths)
                for name, width in zip(fNames, widths):
                    assert len(name) <= width
                sepLen = len(colSep) * (len(fNames) - 1)
                assert sum(len(fn) for fn in fNames) <= maxW - sepLen

            assert len(ret) <= maxH

            for pRep in ret:
                assert len(pRep) == len(widths)
                lenSum = 0
                for val in pRep:
                    lenSum += len(val)
                assert lenSum <= (maxW - ((len(pRep) - 1) * len(colSep)))

            if len(ret) > 0:
                for fIndex in range(len(ret[0])):
                    widthBound = 0
                    for pRep in ret:
                        val = pRep[fIndex]
                        if len(val) > widthBound:
                            widthBound = len(val)
                    assert widths[fIndex] == widthBound

        for pNum in [0, 1, 2, 4, 5, 7, 10]:
            for fNum in [0, 1, 2, 4, 5, 7, 10]:
                for valLen in [1, 2, 4, 5, None]:
                    for maxW in [10, 20, 40, 80]:
                        for maxH in [2, 5, 10]:
                            for colSep in ['', ' ', '  ']:
                                for inc in [False, True]:
                                    runTrial(pNum, fNum, valLen, maxW, maxH, colSep, inc)

    ############
    # __repr__ #
    ############

    def back_reprOutput(self, numPts, numFts, truncated=False):
        randGen = nimble.createRandomData("List", numPts, numFts, 0)
        pNames = ['pt' + str(i) for i in range(numPts)]
        fNames = ['ft' + str(i) for i in range(numFts)]
        data = self.constructor(randGen.data, pointNames=pNames, featureNames=fNames)
        ret = repr(data)
        retSplit = ret.split('\n')

        # width check
        assert all(len(line) <= 79 for line in retSplit)

        # first line is type string
        assert retSplit[0] == data.getTypeString() + "("

        numPoints = min(30, len(data.points)) # truncated if over 30
        # data lines formatted correctly, truncated will still pass
        firstDataLinePattern = re.compile(r'\s{4}\[\[[0-9\.\s\-\|]+\]$')
        midDataLinesPattern = re.compile(r'\s{5}\[[0-9\.\s\-\|]+\]$')
        lastDataLinePattern = re.compile(r'\s{5}\[[0-9\.\s\-\|]+\]\]$')
        assert re.match(firstDataLinePattern, retSplit[1])
        for line in retSplit[2:numPoints]:
            assert re.match(midDataLinesPattern, line)
        assert re.match(lastDataLinePattern, retSplit[numPoints])

        for line in retSplit[1:numPoints]:
            if truncated:
                assert '--' in line
            else:
                assert '--' not in line

        if truncated:
            rowHoldPattern = re.compile(r'\s{5}\[[\s\|\-]+\]$')
            assert re.match(rowHoldPattern, retSplit[16])

        # pointNames
        if truncated:
            pNames = pNames[:15] + ['...'] + pNames[-14:]
        toJoin = [name if name == '...' else "'" + name + "'" + ':' + name[2:]
                  for name in pNames]
        pNamesString = "    pointNames={"
        pNamesString += ", ".join(toJoin)
        pNamesString += '}'
        wrappedPNames = textwrap.wrap(pNamesString, width=79, subsequent_indent=' '*8)
        fNameIndexStart = numPoints + len(wrappedPNames) + 1
        for line, wrapped in zip(retSplit[numPoints + 1:fNameIndexStart], wrappedPNames):
            # remove trailing whitespace which may differ between the two
            line = line.rstrip()
            wrapped = wrapped.rstrip()
            assert line == wrapped

        # featureNames
        if truncated:
            # get only the data between brackets
            firstDataLine = retSplit[1][6:-1]
            # could still have trailing whitespace
            firstDataLine = firstDataLine.rstrip()
            # split at column separator
            lCols, rCols = firstDataLine.split(' -- ')

            # split at whitespace to find the number of cols on left and right
            lColsLen = len(lCols.split())
            rColsLen = len(rCols.split())
            fNames = fNames[:lColsLen] + ['...'] + fNames[-rColsLen:]

        fNamesString = "    featureNames={"
        toJoin = [name if name == '...' else "'" + name + "'" + ':' + name[2:]
                  for name in fNames]
        fNamesString += ", ".join(toJoin)
        fNamesString += '}'
        wrappedFNames = textwrap.wrap(fNamesString, width=79, subsequent_indent=' '*8)
        fNameIndexEnd = fNameIndexStart + len(wrappedFNames)
        for line, wrapped in zip(retSplit[fNameIndexStart:fNameIndexEnd + 1], wrappedFNames):
            # remove trailing whitespace which may differ between the two
            line = line.rstrip()
            wrapped = wrapped.rstrip()
            assert line == wrapped

    def test_repr_notTruncated(self):
        self.back_reprOutput(9, 9)

    def test_repr_truncated(self):
        self.back_reprOutput(40, 20, truncated=True)


    ###############################################
    # points.similarities / features.similarities #
    ###############################################

    # similarities calls the correlation and covariance in the calculate module
    # First we will test that similarities calls each calculate module function
    def test_points_similarities_callsCalculateFunction(self):
        simFuncs = {'correlation': 'correlation', 'covariance': 'covariance',
                    'sample covariance': 'covariance',
                    'population covariance' : 'covariance'}
        for simFunc in simFuncs:
            calcFunc = simFuncs[simFunc]
            self.backend_sim_callsFunctions(simFunc, calcFunc, 'point')

    def test_features_similarities_callsCalculateFunction(self):
        simFuncs = {'correlation': 'correlation', 'covariance': 'covariance',
                    'sample covariance': 'covariance',
                    'population covariance' : 'covariance'}
        for simFunc in simFuncs:
            calcFunc = simFuncs[simFunc]
            self.backend_sim_callsFunctions(simFunc, calcFunc, 'feature')

    @raises(CalledFunctionException)
    def backend_sim_callsFunctions(self, objFunc, calcFunc, axis):
        toPatch = 'UML.calculate.' + calcFunc
        with patch(toPatch, side_effect=calledException):
            if axis == 'point':
                data = [[3, 0, 3], [0, 0, 3], [3, 0, 0]]
                obj = self.constructor(data)
                obj.points.similarities(objFunc)
            else:
                data = [[3, 0, 3], [0, 0, 0], [3, 3, 0]]
                obj = self.constructor(data)
                obj.features.similarities(objFunc)

    @raises(InvalidArgumentType)
    def test_points_similarities_InvalidParamType(self):
        """ Test points.similarities raise exception for unexpected param type """
        self.backend_Sim_InvalidParamType(True)

    @raises(InvalidArgumentType)
    def test_features_similarities_InvalidParamType(self):
        """ Test features.similarities raise exception for unexpected param type """
        self.backend_Sim_InvalidParamType(False)

    def backend_Sim_InvalidParamType(self, axis):
        data = [[1, 2], [3, 4]]
        obj = self.constructor(data)

        if axis:
            obj.points.similarities({"hello": 5})
        else:
            obj.features.similarities({"hello": 5})

    @raises(InvalidArgumentValue)
    def test_points_similarities_UnexpectedString(self):
        """ Test points.similarities raise exception for unexpected string value """
        self.backend_Sim_UnexpectedString(True)

    @raises(InvalidArgumentValue)
    def test_features_similarities_UnexpectedString(self):
        """ Test features.similarities raise exception for unexpected string value """
        self.backend_Sim_UnexpectedString(False)

    def backend_Sim_UnexpectedString(self, axis):
        data = [[1, 2], [3, 4]]
        obj = self.constructor(data)

        if axis:
            obj.points.similarities("foo")
        else:
            obj.features.similarities("foo")

    # test results covariance
    def test_points_similarities_SampleCovarianceResult(self):
        """ Test points.similarities returns correct sample covariance results """
        self.backend_Sim_SampleCovarianceResult(True)

    def test_features_similarities_SampleCovarianceResult(self):
        """ Test features.similarities returns correct sample covariance results """
        self.backend_Sim_SampleCovarianceResult(False)

    @noLogEntryExpected
    def backend_Sim_SampleCovarianceResult(self, axis):
        data = [[3, 0, 3], [0, 0, 3], [3, 0, 0]]
        dataT = numpy.array(data).T.tolist()
        orig = self.constructor(data)
        trans = self.constructor(dataT)
        sameAsOrig = self.constructor(data)
        sameAsOrigT = self.constructor(dataT)

        if axis:
            ret = orig.points.similarities("covariance ")
        else:
            ret = trans.features.similarities("sample\tcovariance")
            ret.transpose(useLog=False)

        # hand computed results
        expRow0 = [3, 1.5, 1.5]
        expRow1 = [1.5, 3, -1.5]
        expRow2 = [1.5, -1.5, 3]
        expData = [expRow0, expRow1, expRow2]
        expObj = self.constructor(expData)

        # numpy computted result -- bias=0 -> divisor of n-1
        npExpRaw = numpy.cov(data, bias=0)
        npExpObj = self.constructor(npExpRaw)
        assert ret.isApproximatelyEqual(npExpObj)

        assert expObj.isApproximatelyEqual(ret)
        assert sameAsOrig == orig
        assert sameAsOrigT == trans

    def test_points_similarities_PopulationCovarianceResult(self):
        """ Test points.similarities returns correct population covariance results """
        self.backend_Sim_populationCovarianceResult(True)

    def test_features_similarities_PopulationCovarianceResult(self):
        """ Test features.similarities returns correct population covariance results """
        self.backend_Sim_populationCovarianceResult(False)

    @noLogEntryExpected
    def backend_Sim_populationCovarianceResult(self, axis):
        data = [[3, 0, 3], [0, 0, 3], [3, 0, 0]]
        dataT = numpy.array(data).T.tolist()
        orig = self.constructor(data)
        trans = self.constructor(dataT)
        sameAsOrig = self.constructor(data)
        sameAsOrigT = self.constructor(dataT)

        if axis:
            ret = orig.points.similarities("population COvariance")
        else:
            ret = trans.features.similarities("populationcovariance")
            ret.transpose(useLog=False)

        # hand computed results
        expRow0 = [2, 1, 1]
        expRow1 = [1, 2, -1]
        expRow2 = [1, -1, 2]
        expData = [expRow0, expRow1, expRow2]
        expObj = self.constructor(expData)

        # numpy computted result -- bias=1 -> divisor of n
        npExpRaw = numpy.cov(data, bias=1)
        npExpObj = self.constructor(npExpRaw)
        assert ret.isApproximatelyEqual(npExpObj)

        assert expObj.isApproximatelyEqual(ret)
        assert sameAsOrig == orig
        assert sameAsOrigT == trans

    def test_points_similarities_STDandVarianceIdentity(self):
        """ Test identity between population covariance and population std of points """
        self.backend_Sim_STDandVarianceIdentity(True)

    def test_features_similarities_STDandVarianceIdentity(self):
        """ Test identity between population covariance and population std of features """
        self.backend_Sim_STDandVarianceIdentity(False)

    @noLogEntryExpected
    def backend_Sim_STDandVarianceIdentity(self, axis):
        data = [[3, 0, 3], [0, 0, 3], [3, 0, 0]]
        dataT = numpy.array(data).T.tolist()
        orig = self.constructor(data)
        trans = self.constructor(dataT)

        if axis:
            ret = orig.points.similarities(" populationcovariance")
            stdVector = orig.points.statistics("population std")
        else:
            ret = trans.features.similarities("populationcovariance")
            stdVector = trans.features.statistics("\npopulationstd")
            ret.transpose(useLog=False)

        numpy.testing.assert_approx_equal(ret[0, 0], stdVector[0] * stdVector[0])
        numpy.testing.assert_approx_equal(ret[1, 1], stdVector[1] * stdVector[1])
        numpy.testing.assert_approx_equal(ret[2, 2], stdVector[2] * stdVector[2])


    # test results correlation
    def test_points_similarities_CorrelationResult(self):
        """ Test points.similarities returns correct correlation results """
        self.backend_Sim_CorrelationResult(True)

    def test_features_similarities_CorrelationResult(self):
        """ Test features.similarities returns correct correlation results """
        self.backend_Sim_CorrelationResult(False)

    @noLogEntryExpected
    def backend_Sim_CorrelationResult(self, axis):
        data = [[3, 0, 3], [0, 0, 3], [3, 0, 0]]
        dataT = numpy.array(data).T.tolist()
        orig = self.constructor(data)
        trans = self.constructor(dataT)
        sameAsOrig = self.constructor(data)
        sameAsOrigT = self.constructor(dataT)

        if axis:
            ret = orig.points.similarities("correlation")
        else:
            ret = trans.features.similarities("corre lation")
            ret.transpose(useLog=False)

        expRow0 = [1, (1. / 2), (1. / 2)]
        expRow1 = [(1. / 2), 1, (-1. / 2)]
        expRow2 = [(1. / 2), (-1. / 2), 1]
        expData = [expRow0, expRow1, expRow2]
        expObj = self.constructor(expData)

        npExpRaw = numpy.corrcoef(data)
        npExpObj = self.constructor(npExpRaw)

        assert ret.isApproximatelyEqual(npExpObj)
        assert expObj.isApproximatelyEqual(ret)
        assert sameAsOrig == orig
        assert sameAsOrigT == trans

    def test_points_similarities_CorrelationHelpersEquiv(self):
        """ Compare points.similarities correlation using the various possible helpers """
        self.backend_Sim_CorrelationHelpersEquiv(True)

    def test_features_similarities_CorrelationHelpersEquiv(self):
        """ Compare features.similarities correlation using the various possible helpers """
        self.backend_Sim_CorrelationHelpersEquiv(False)

    def backend_Sim_CorrelationHelpersEquiv(self, axis):
        data = [[3, 0, 3], [0, 0, 3], [3, 0, 0]]
        dataT = numpy.array(data).T.tolist()
        orig = self.constructor(data)
        trans = self.constructor(dataT)
        sameAsOrig = self.constructor(data)

        def explicitCorr(X, sample=True):
            sampleStdVector = X.points.statistics('samplestd')
            popStdVector = X.points.statistics('populationstd')
            stdVector = sampleStdVector if sample else popStdVector

            stdVector_T = stdVector.copy()
            stdVector_T.transpose()

            if sample:
                cov = X.points.similarities('sample covariance')
            else:
                cov = X.points.similarities('population Covariance')

            stdMatrix = stdVector * stdVector_T
            ret = cov / stdMatrix

            return ret

        if axis:
            ret = orig.points.similarities("correlation")
            sampRet = explicitCorr(orig, True)
            popRet = explicitCorr(orig, False)
        else:
            ret = trans.features.similarities("correlation")
            # helper only calls pointStatistics, so have to make sure
            # that in this case, we are calling with the transpose of
            # the object used to test features.similarities
            sampRet = explicitCorr(orig, True)
            popRet = explicitCorr(orig, False)
            ret.transpose()

        npExpRawB0 = numpy.corrcoef(data, bias=0)
        npExpRawB1 = numpy.corrcoef(data, bias=1)
        npExpB0 = self.constructor(npExpRawB0)
        npExpB1 = self.constructor(npExpRawB1)

        assert ret.isApproximatelyEqual(sampRet)
        assert ret.isApproximatelyEqual(popRet)
        assert sampRet.isApproximatelyEqual(popRet)
        assert ret.isApproximatelyEqual(npExpB0)
        assert ret.isApproximatelyEqual(npExpB1)


    # test results dot product
    def test_points_similarities_DotProductResult(self):
        """ Test points.similarities returns correct dot product results """
        self.backend_Sim_DotProductResult(True)

    def test_features_similarities_DotProductResult(self):
        """ Test features.similarities returns correct dot product results """
        self.backend_Sim_DotProductResult(False)

    @noLogEntryExpected
    def backend_Sim_DotProductResult(self, axis):
        data = [[1, 1, 1], [0, 1, 1], [1, 0, 0]]
        dataT = numpy.array(data).T.tolist()
        orig = self.constructor(data)
        trans = self.constructor(dataT)
        sameAsOrig = self.constructor(data)
        sameAsOrigT = self.constructor(dataT)

        if axis:
            ret = orig.points.similarities("Dot Product")
        else:
            ret = trans.features.similarities("dotproduct\n")
            ret.transpose(useLog=False)

        expData = [[3, 2, 1], [2, 2, 0], [1, 0, 1]]
        expObj = self.constructor(expData)

        assert expObj == ret
        assert sameAsOrig == orig
        assert sameAsOrigT == trans

    # test input function validation
    @raises(InvalidArgumentValue)
    def todotest_points_similarities_FuncValidation(self):
        """ Test points.similarities raises exception for invalid functions """
        self.backend_Sim_FuncValidation(True)

    @raises(InvalidArgumentValue)
    def todotest_features_similarities_FuncValidation(self):
        """ Test features.similarities raises exception for invalid functions """
        self.backend_Sim_FuncValidation(False)

    def backend_Sim_FuncValidation(self, axis):
        assert False
        data = [[1, 2], [3, 4]]
        obj = self.constructor(data)

        def singleArg(one):
            return one

        if axis:
            obj.points.similarities(singleArg)
        else:
            obj.features.similarities(singleArg)

    # test results passed function
    def todotest_pointSimilariteGivenFuncResults(self):
        """ Test points.similarities returns correct results for given function """
        self.backend_Sim_GivenFuncResults(True)

    def todotest_features_similarities_GivenFuncResults(self):
        """ Test features.similarities returns correct results for given function """
        self.backend_Sim_GivenFuncResults(False)

    def backend_Sim_GivenFuncResults(self, axis):
        assert False
        data = [[1, 2], [3, 4]]
        obj = self.constructor(data)

        def euclideanDistance(left, right):
            assert False

        if axis:
            obj.points.similarities(euclideanDistance)
        else:
            obj.features.similarities(euclideanDistance)

    def backend_Sim_NamePath_Preservation(self, axis):
        data = [[3, 0, 3], [0, 0, 3], [3, 0, 0]]
        dataT = numpy.array(data).T.tolist()
        orig = self.constructor(data, name=preserveName, path=preservePair)
        trans = self.constructor(dataT, name=preserveName, path=preservePair)

        possible = [
            'correlation', 'covariance', 'dotproduct', 'samplecovariance',
            'populationcovariance'
        ]

        for curr in possible:
            if axis:
                ret = orig.points.similarities(curr)
            else:
                ret = trans.features.similarities(curr)

            assert orig.name == preserveName
            assert orig.absolutePath == preserveAPath
            assert orig.relativePath == preserveRPath

            assert ret.nameIsDefault()
            assert ret.absolutePath == preserveAPath
            assert ret.relativePath == preserveRPath

    def test_points_similarities_Dot_NamePath_preservation(self):
        self.backend_Sim_NamePath_Preservation(True)

    def test_features_similarities__NamePath_preservation(self):
        self.backend_Sim_NamePath_Preservation(False)


    ################### ####################
    # pointStatistics # #featureStatistics #
    ################### ####################

    # # statistics calls several functions in the calculate module
    # # First we will test that statistics calls each calculate module function
    def test_points_statistics_callsCalculateFunction(self):
        statFuncs = {'max': 'maximum', 'mean': 'mean', 'median': 'median',
                     'min': 'minimum', 'population std': 'standardDeviation',
                     'population standard deviation': 'standardDeviation',
                     'proportion missing': 'proportionMissing',
                     'proportion zero': 'proportionZero',
                     'sample standard deviation': 'standardDeviation',
                     'sample std': 'standardDeviation',
                     'standard deviation': 'standardDeviation',
                     'std': 'standardDeviation', 'unique count': 'uniqueCount'}
        for statFunc in statFuncs:
            calcFunc = statFuncs[statFunc]
            self.backend_stat_callsFunctions(statFunc, calcFunc, 'point')

    def test_features_statistics_callsCalculateFunction(self):
        statFuncs = {'max': 'maximum', 'mean': 'mean', 'median': 'median',
                     'min': 'minimum', 'population std': 'standardDeviation',
                     'population standard deviation': 'standardDeviation',
                     'proportion missing': 'proportionMissing',
                     'proportion zero': 'proportionZero',
                     'sample standard deviation': 'standardDeviation',
                     'sample std': 'standardDeviation',
                     'standard deviation': 'standardDeviation',
                     'std': 'standardDeviation', 'unique count': 'uniqueCount'}
        for statFunc in statFuncs:
            calcFunc = statFuncs[statFunc]
            self.backend_stat_callsFunctions(statFunc, calcFunc, 'feature')

    @raises(CalledFunctionException)
    def backend_stat_callsFunctions(self, objFunc, calcFunc, axis):
        toPatch = 'UML.calculate.' + calcFunc
        with patch(toPatch, side_effect=calledException):
            if axis == 'point':
                data = [[3, 0, 3], [0, 0, 3], [3, 0, 0]]
                obj = self.constructor(data)
                obj.points.statistics(objFunc)
            else:
                data = [[3, 0, 3], [0, 0, 0], [3, 3, 0]]
                obj = self.constructor(data)
                obj.features.statistics(objFunc)

    def test_pointStatistics_max(self):
        """ Test pointStatistics returns correct max results """
        self.backend_Stat_max(True)

    def test_featureStatistics_max(self):
        """ Test featureStatistics returns correct max results """
        self.backend_Stat_max(False)

    @noLogEntryExpected
    def backend_Stat_max(self, axis):
        data = [[1, 2, 1], [-10, -1, -21], [-1, 0, 0]]
        dataT = numpy.array(data).T.tolist()
        fnames = _fnames(3)
        pnames = _pnames(3)
        orig = self.constructor(data, featureNames=fnames, pointNames=pnames)
        trans = self.constructor(dataT, featureNames=pnames, pointNames=fnames)
        sameAsOrig = self.constructor(data, featureNames=fnames, pointNames=pnames)
        sameAsOrigT = self.constructor(dataT, featureNames=pnames, pointNames=fnames)

        if axis:
            ret = orig.points.statistics("MAx")

        else:
            ret = trans.features.statistics("max ")
            ret.transpose(useLog=False)

        assert len(ret.points) == 3
        assert len(ret.features) == 1

        expRaw = [[2], [-1], [0]]
        expObj = self.constructor(expRaw, featureNames=["max"], pointNames=pnames)

        assert expObj == ret
        assert sameAsOrig == orig
        assert sameAsOrigT == trans

    def test_pointStatistics_mean(self):
        """ Test pointStatistics returns correct mean results """
        self.backend_Stat_mean(True)

    def test_featureStatistics_mean(self):
        """ Test featureStatistics returns correct mean results """
        self.backend_Stat_mean(False)

    @noLogEntryExpected
    def test_featureStatistics_groupbyfeature(self):
        orig = self.constructor([[1,2,3,'f'], [4,5,6,'m'], [7,8,9,'f'], [10,11,12,'m']], featureNames=['a','b', 'c', 'gender'])
        if isinstance(orig, nimble.data.BaseView):
            return
        #don't test view.
        res = orig.features.statistics('mean', groupByFeature='gender')
        expObjf = self.constructor([4,5,6], featureNames=['a','b', 'c'], pointNames=['mean'])
        expObjm = self.constructor([7,8,9], featureNames=['a','b', 'c'], pointNames=['mean'])
        assert expObjf == res['f']
        assert expObjm == res['m']

    @noLogEntryExpected
    def backend_Stat_mean(self, axis):
        data = [[1, 1, 1], [0, 1, 1], [1, 0, 0]]
        dataT = numpy.array(data).T.tolist()
        fnames = _fnames(3)
        pnames = _pnames(3)
        orig = self.constructor(data, featureNames=fnames, pointNames=pnames)
        trans = self.constructor(dataT, featureNames=pnames, pointNames=fnames)
        sameAsOrig = self.constructor(data, featureNames=fnames, pointNames=pnames)
        sameAsOrigT = self.constructor(dataT, featureNames=pnames, pointNames=fnames)

        if axis:
            ret = orig.points.statistics("Mean")
        else:
            ret = trans.features.statistics(" MEAN")
            ret.transpose(useLog=False)

        assert len(ret.points) == 3
        assert len(ret.features) == 1

        expRaw = [[1], [2. / 3], [1. / 3]]
        expObj = self.constructor(expRaw, featureNames=["mean"], pointNames=pnames)

        assert expObj == ret
        assert sameAsOrig == orig
        assert sameAsOrigT == trans

    def test_pointStatistics_median(self):
        """ Test pointStatistics returns correct median results """
        self.backend_Stat_median(True)

    def test_featureStatistics_median(self):
        """ Test featureStatistics returns correct median results """
        self.backend_Stat_median(False)

    @noLogEntryExpected
    def backend_Stat_median(self, axis):
        data = [[1, 1, 1], [0, 1, 1], [1, 0, 0]]
        dataT = numpy.array(data).T.tolist()
        fnames = _fnames(3)
        pnames = _pnames(3)
        orig = self.constructor(data, featureNames=fnames, pointNames=pnames)
        trans = self.constructor(dataT, featureNames=pnames, pointNames=fnames)
        sameAsOrig = self.constructor(data, featureNames=fnames, pointNames=pnames)
        sameAsOrigT = self.constructor(dataT, featureNames=pnames, pointNames=fnames)

        if axis:
            ret = orig.points.statistics("MeDian")
        else:
            ret = trans.features.statistics("median")
            ret.transpose(useLog=False)

        assert len(ret.points) == 3
        assert len(ret.features) == 1

        expRaw = [[1], [1], [0]]
        expObj = self.constructor(expRaw, featureNames=["median"], pointNames=pnames)

        assert expObj == ret
        assert sameAsOrig == orig
        assert sameAsOrigT == trans


    def test_pointStatistics_min(self):
        """ Test pointStatistics returns correct min results """
        self.backend_Stat_min(True)

    def test_featureStatistics_min(self):
        """ Test featureStatistics returns correct min results """
        self.backend_Stat_min(False)

    @noLogEntryExpected
    def backend_Stat_min(self, axis):
        data = [[1, 2, 1], [-10, -1, -21], [-1, 0, 0]]
        dataT = numpy.array(data).T.tolist()
        fnames = _fnames(3)
        pnames = _pnames(3)
        orig = self.constructor(data, featureNames=fnames, pointNames=pnames)
        trans = self.constructor(dataT, featureNames=pnames, pointNames=fnames)
        sameAsOrig = self.constructor(data, featureNames=fnames, pointNames=pnames)
        sameAsOrigT = self.constructor(dataT, featureNames=pnames, pointNames=fnames)

        if axis:
            ret = orig.points.statistics("mIN")
        else:
            ret = trans.features.statistics("min")
            ret.transpose(useLog=False)

        assert len(ret.points) == 3
        assert len(ret.features) == 1

        expRaw = [[1], [-21], [-1]]
        expObj = self.constructor(expRaw, featureNames=['min'], pointNames=pnames)

        assert expObj == ret
        assert sameAsOrig == orig
        assert sameAsOrigT == trans

    def test_pointStatistics_uniqueCount(self):
        """ Test pointStatistics returns correct uniqueCount results """
        self.backend_Stat_uniqueCount(True)

    def test_featureStatistics_uniqueCount(self):
        """ Test featureStatistics returns correct uniqueCount results """
        self.backend_Stat_uniqueCount(False)

    @noLogEntryExpected
    def backend_Stat_uniqueCount(self, axis):
        data = [[1, 1, 1], [0, 1, 1], [1, 0, -1]]
        dataT = numpy.array(data).T.tolist()
        fnames = _fnames(3)
        pnames = _pnames(3)
        orig = self.constructor(data, featureNames=fnames, pointNames=pnames)
        trans = self.constructor(dataT, featureNames=pnames, pointNames=fnames)
        sameAsOrig = self.constructor(data, featureNames=fnames, pointNames=pnames)
        sameAsOrigT = self.constructor(dataT, featureNames=pnames, pointNames=fnames)

        if axis:
            ret = orig.points.statistics("unique Count")
        else:
            ret = trans.features.statistics("UniqueCount")
            ret.transpose(useLog=False)

        assert len(ret.points) == 3
        assert len(ret.features) == 1

        expRaw = [[1], [2], [3]]
        expObj = self.constructor(expRaw, featureNames=['uniquecount'], pointNames=pnames)

        assert expObj == ret
        assert sameAsOrig == orig
        assert sameAsOrigT == trans

    def todotest_pointStatistics_proportionMissing(self):
        """ Test pointStatistics returns correct proportionMissing results """
        self.backend_Stat_proportionMissing(True)

    def todotest_featureStatistics_proportionMissing(self):
        """ Test featureStatistics returns correct proportionMissing results """
        self.backend_Stat_proportionMissing(False)

    @noLogEntryExpected
    def backend_Stat_proportionMissing(self, axis):
        data = [[1, None, 1], [0, 1, float('nan')], [1, float('nan'), None]]
        dataT = numpy.array(data).T.tolist()
        fnames = _fnames(3)
        pnames = _pnames(3)
        orig = self.constructor(data, featureNames=fnames, pointNames=pnames)
        trans = self.constructor(dataT, featureNames=pnames, pointNames=fnames)
        sameAsOrig = self.constructor(data, featureNames=fnames, pointNames=pnames)
        sameAsOrigT = self.constructor(dataT, featureNames=pnames, pointNames=fnames)

        if axis:
            ret = orig.points.statistics("Proportion Missing ")
        else:
            ret = trans.features.statistics("proportionmissing")
            ret.transpose(useLog=False)

        assert len(ret.points) == 3
        assert len(ret.features) == 1

        expRaw = [[1. / 3], [1. / 3], [2. / 3]]
        expObj = self.constructor(expRaw, featureNames=['proportionmissing'], pointNames=pnames)

        assert expObj == ret
        assert sameAsOrig == orig
        assert sameAsOrigT == trans

    def test_pointStatistics_proportionZero(self):
        """ Test pointStatistics returns correct proportionZero results """
        self.backend_Stat_proportionZero(True)

    def test_featureStatistics_proportionZero(self):
        """ Test featureStatistics returns correct proportionZero results """
        self.backend_Stat_proportionZero(False)

    @noLogEntryExpected
    def backend_Stat_proportionZero(self, axis):
        data = [[1, 1, 1], [0, 1, 1], [1, 0, 0]]
        dataT = numpy.array(data).T.tolist()
        fnames = _fnames(3)
        pnames = _pnames(3)
        orig = self.constructor(data, featureNames=fnames, pointNames=pnames)
        trans = self.constructor(dataT, featureNames=pnames, pointNames=fnames)
        sameAsOrig = self.constructor(data, featureNames=fnames, pointNames=pnames)
        sameAsOrigT = self.constructor(dataT, featureNames=pnames, pointNames=fnames)

        if axis:
            ret = orig.points.statistics("proportionZero")
        else:
            ret = trans.features.statistics("proportion Zero")
            assert len(ret.points) == 1
            assert len(ret.features) == 3
            ret.transpose(useLog=False)

        assert len(ret.points) == 3
        assert len(ret.features) == 1

        expRaw = [[0], [1. / 3], [2. / 3]]
        expObj = self.constructor(expRaw, featureNames=['proportionzero'], pointNames=pnames)

        assert expObj == ret
        assert sameAsOrig == orig
        assert sameAsOrigT == trans

    def test_pointStatistics_samplestd(self):
        """ Test pointStatistics returns correct sample std results """
        self.backend_Stat_sampleStandardDeviation(True)

    def test_featureStatistics_samplestd(self):
        """ Test featureStatistics returns correct sample std results """
        self.backend_Stat_sampleStandardDeviation(False)

    @noLogEntryExpected
    def backend_Stat_sampleStandardDeviation(self, axis):
        data = [[1, 1, 1], [0, 1, 1], [1, 0, 0]]
        dataT = numpy.array(data).T.tolist()
        fnames = _fnames(3)
        pnames = _pnames(3)
        orig = self.constructor(data, featureNames=fnames, pointNames=pnames)
        trans = self.constructor(dataT, featureNames=pnames, pointNames=fnames)
        sameAsOrig = self.constructor(data, featureNames=fnames, pointNames=pnames)
        sameAsOrigT = self.constructor(dataT, featureNames=pnames, pointNames=fnames)

        if axis:
            ret = orig.points.statistics("samplestd  ")
        else:
            ret = trans.features.statistics("standard deviation")
            ret.transpose(useLog=False)

        assert len(ret.points) == 3
        assert len(ret.features) == 1

        npExpRaw = numpy.std(data, axis=1, ddof=1, keepdims=True)
        npExpObj = self.constructor(npExpRaw)

        assert npExpObj.isApproximatelyEqual(ret)

        expRaw = [[0], [math.sqrt(3. / 9)], [math.sqrt(3. / 9)]]
        expObj = self.constructor(expRaw, pointNames=pnames)
        expPossibleFNames = ['samplestd', 'samplestandarddeviation', 'std', 'standarddeviation']

        assert expObj.isApproximatelyEqual(ret)
        assert expObj.points.getNames() == ret.points.getNames()
        assert len(ret.features.getNames()) == 1
        assert ret.features.getNames()[0] in expPossibleFNames
        assert sameAsOrig == orig
        assert sameAsOrigT == trans


    def test_pointStatistics_populationstd(self):
        """ Test pointStatistics returns correct population std results """
        self.backend_Stat_populationStandardDeviation(True)

    def test_featureStatistics_populationstd(self):
        """ Test featureStatistics returns correct population std results """
        self.backend_Stat_populationStandardDeviation(False)

    @noLogEntryExpected
    def backend_Stat_populationStandardDeviation(self, axis):
        data = [[1, 1, 1], [0, 1, 1], [1, 0, 0]]
        dataT = numpy.array(data).T.tolist()
        fnames = _fnames(3)
        pnames = _pnames(3)
        orig = self.constructor(data, featureNames=fnames, pointNames=pnames)
        trans = self.constructor(dataT, featureNames=pnames, pointNames=fnames)
        sameAsOrig = self.constructor(data, featureNames=fnames, pointNames=pnames)
        sameAsOrigT = self.constructor(dataT, featureNames=pnames, pointNames=fnames)

        if axis:
            ret = orig.points.statistics("popu  lationstd")
        else:
            ret = trans.features.statistics("population standarddeviation")
            ret.transpose(useLog=False)

        assert len(ret.points) == 3
        assert len(ret.features) == 1

        npExpRaw = numpy.std(data, axis=1, ddof=0, keepdims=True)
        npExpObj = self.constructor(npExpRaw)

        assert npExpObj.isApproximatelyEqual(ret)

        expRaw = [[0], [math.sqrt(2. / 9)], [math.sqrt(2. / 9)]]
        expObj = self.constructor(expRaw, pointNames=pnames)
        expPossiblePNames = ['populationstd', 'populationstandarddeviation']

        assert expObj.isApproximatelyEqual(ret)
        assert expObj.points.getNames() == ret.points.getNames()
        assert len(ret.features.getNames()) == 1
        assert ret.features.getNames()[0] in expPossiblePNames
        assert sameAsOrig == orig
        assert sameAsOrigT == trans

    @raises(InvalidArgumentValue)
    def test_pointStatistics_unexpectedString(self):
        """ Test pointStatistics returns correct std results """
        self.backend_Stat_unexpectedString(True)

    @raises(InvalidArgumentValue)
    def test_featureStatistics_unexpectedString(self):
        """ Test featureStatistics returns correct std results """
        self.backend_Stat_unexpectedString(False)

    def backend_Stat_unexpectedString(self, axis):
        data = [[1, 1, 1], [0, 1, 1], [1, 0, 0]]
        orig = self.constructor(data)
        sameAsOrig = self.constructor(data)

        if axis:
            ret = orig.points.statistics("hello")
        else:
            ret = orig.features.statistics("meanie")

    def backend_Stat_NamePath_preservation(self, axis):
        data = [[1, 2, 1], [-10, -1, -21], [-1, 0, 0]]
        orig = self.constructor(data, name=preserveName, path=preservePair)

        accepted = [
            'max', 'mean', 'median', 'min', 'uniquecount', 'proportionmissing',
            'proportionzero', 'standarddeviation', 'std', 'populationstd',
            'populationstandarddeviation', 'samplestd',
            'samplestandarddeviation'
        ]

        for curr in accepted:
            if axis:
                ret = orig.points.statistics(curr)
            else:
                ret = orig.features.statistics(curr)

            assert orig.name == preserveName
            assert orig.absolutePath == preserveAPath
            assert orig.relativePath == preserveRPath

            assert ret.nameIsDefault()
            assert ret.absolutePath == preserveAPath
            assert ret.relativePath == preserveRPath

    def test_pointStatistics_NamePath_preservations(self):
        self.backend_Stat_NamePath_preservation(True)

    def test_featureStatistics_NamePath_preservations(self):
        self.backend_Stat_NamePath_preservation(False)


    ########
    # plot #
    ########

    @attr('slow')
    def test_plot_fileOutput(self):
        with tempfile.NamedTemporaryFile(suffix='.png') as outFile:
            path = outFile.name
            startSize = os.path.getsize(path)
            assert startSize == 0

<<<<<<< HEAD
            randGenerated = nimble.createRandomData("List", 10, 10, 0, useLog=False)
            raw = randGenerated.copyAs('pythonlist')
=======
            randGenerated = UML.createRandomData("List", 10, 10, 0, useLog=False)
            raw = randGenerated.copy(to='pythonlist')
>>>>>>> 14e88065
            obj = self.constructor(raw)
            #we call the leading underscore version, because it
            # returns the process
            p = obj._plot(outPath=path)
            p.join()

            endSize = os.path.getsize(path)
            assert startSize < endSize
            assertNoNamesGenerated(obj)

    ###########################
    # plotFeatureDistribution #
    ###########################

    @attr('slow')
    def test_plotFeatureDistribution_fileOutput(self):
        with tempfile.NamedTemporaryFile(suffix='.png') as outFile:
            path = outFile.name
            startSize = os.path.getsize(path)
            assert startSize == 0

<<<<<<< HEAD
            randGenerated = nimble.createRandomData("List", 10, 10, 0, useLog=False)
            raw = randGenerated.copyAs('pythonlist')
=======
            randGenerated = UML.createRandomData("List", 10, 10, 0, useLog=False)
            raw = randGenerated.copy(to='pythonlist')
>>>>>>> 14e88065
            obj = self.constructor(raw)
            #we call the leading underscore version, because it
            # returns the process
            p = obj._plotFeatureDistribution(feature=0, outPath=path)
            p.join()

            endSize = os.path.getsize(path)
            assert startSize < endSize
            assertNoNamesGenerated(obj)


    #############################
    # plotFeatureAgainstFeature #
    #############################

    @attr('slow')
    def test_plotFeatureAgainstFeature_fileOutput(self):
        with tempfile.NamedTemporaryFile(suffix='.png') as outFile:
            path = outFile.name
            startSize = os.path.getsize(path)
            assert startSize == 0

<<<<<<< HEAD
            randGenerated = nimble.createRandomData("List", 10, 10, 0, useLog=False)
            raw = randGenerated.copyAs('pythonlist')
=======
            randGenerated = UML.createRandomData("List", 10, 10, 0, useLog=False)
            raw = randGenerated.copy(to='pythonlist')
>>>>>>> 14e88065
            obj = self.constructor(raw)
            #we call the leading underscore version, because it
            # returns the process
            p = obj._plotFeatureAgainstFeature(x=0, y=1, outPath=path)
            p.join()

            endSize = os.path.getsize(path)
            assert startSize < endSize
            assertNoNamesGenerated(obj)

    ###################
    # points.__iter__ #
    ###################
    @noLogEntryExpected
    def test_points_iter_FemptyCorrectness(self):
        data = [[], []]
        data = numpy.array(data)
        toTest = self.constructor(data)
        pIter = iter(toTest.points)

        pView = next(pIter)
        assert len(pView) == 0
        pView = next(pIter)
        assert len(pView) == 0

        try:
            next(pIter)
            assert False  # expected StopIteration from prev statement
        except StopIteration:
            pass

    def test_points_iter_noNextPempty(self):
        """ test .points() has no next value when object is point empty """
        data = [[], []]
        data = numpy.array(data).T
        toTest = self.constructor(data)
        viewIter = iter(toTest.points)
        try:
            next(viewIter)
        except StopIteration:
            return
        assert False

    @noLogEntryExpected
    def test_points_iter_exactValueViaFor(self):
        """ Test .points() gives views that contain exactly the correct data """
        featureNames = ["one", "two", "three"]
        data = [[1, 2, 3], [4, 5, 6], [7, 8, 9]]
        toTest = self.constructor(data, featureNames=featureNames)

        viewIter = iter(toTest.points)

        toCheck = []
        for v in viewIter:
            toCheck.append(v)

        assert toCheck[0][0] == 1
        assert toCheck[0][1] == 2
        assert toCheck[0][2] == 3
        assert toCheck[1][0] == 4
        assert toCheck[1][1] == 5
        assert toCheck[1][2] == 6
        assert toCheck[2][0] == 7
        assert toCheck[2][1] == 8
        assert toCheck[2][2] == 9

    def test_points_iter_allZeroVectors(self):
        """ Test .points() works when there are all zero points """
        data = [[0, 0, 0], [4, 5, 6], [0, 0, 0], [7, 8, 9], [0, 0, 0], [0, 0, 0]]
        toTest = self.constructor(data)

        viewIter = iter(toTest.points)
        toCheck = []
        for v in viewIter:
            toCheck.append(v)

        assert len(toCheck) == len(toTest.points)

        assert toCheck[0][0] == 0
        assert toCheck[0][1] == 0
        assert toCheck[0][2] == 0

        assert toCheck[1][0] == 4
        assert toCheck[1][1] == 5
        assert toCheck[1][2] == 6

        assert toCheck[2][0] == 0
        assert toCheck[2][1] == 0
        assert toCheck[2][2] == 0

        assert toCheck[3][0] == 7
        assert toCheck[3][1] == 8
        assert toCheck[3][2] == 9

        assert toCheck[4][0] == 0
        assert toCheck[4][1] == 0
        assert toCheck[4][2] == 0

        assert toCheck[5][0] == 0
        assert toCheck[5][1] == 0
        assert toCheck[5][2] == 0

    #####################
    # features.__iter__ #
    #####################
    @noLogEntryExpected
    def test_features_iter_PemptyCorrectness(self):
        data = [[], []]
        data = numpy.array(data).T
        toTest = self.constructor(data)
        fIter = iter(toTest.features)

        fView = next(fIter)
        assert len(fView) == 0
        fView = next(fIter)
        assert len(fView) == 0

        try:
            next(fIter)
            assert False  # expected StopIteration from prev statement
        except StopIteration:
            pass

    def test_features_iter_noNextFempty(self):
        """ test .features() has no next value when object is feature empty """
        data = [[], []]
        data = numpy.array(data)
        toTest = self.constructor(data)
        viewIter = iter(toTest.features)
        try:
            next(viewIter)
        except StopIteration:
            return
        assert False

    @noLogEntryExpected
    def test_features_iter_exactValueViaFor(self):
        """ Test .features() gives views that contain exactly the correct data """
        featureNames = ["one", "two", "three"]
        data = [[1, 2, 3], [4, 5, 6], [7, 8, 9]]
        toTest = self.constructor(data, featureNames=featureNames)

        viewIter = iter(toTest.features)

        toCheck = []
        for v in viewIter:
            toCheck.append(v)

        assert toCheck[0][0] == 1
        assert toCheck[0][1] == 4
        assert toCheck[0][2] == 7
        assert toCheck[1][0] == 2
        assert toCheck[1][1] == 5
        assert toCheck[1][2] == 8
        assert toCheck[2][0] == 3
        assert toCheck[2][1] == 6
        assert toCheck[2][2] == 9


    def test_features_iter_allZeroVectors(self):
        """ Test .features() works when there are all zero features """
        data = [[0, 1, 0, 2, 0, 3, 0, 0], [0, 4, 0, 5, 0, 6, 0, 0], [0, 7, 0, 8, 0, 9, 0, 0]]
        toTest = self.constructor(data)

        viewIter = iter(toTest.features)
        toCheck = []
        for v in viewIter:
            toCheck.append(v)

        assert len(toCheck) == len(toTest.features)
        assert toCheck[0][0] == 0
        assert toCheck[0][1] == 0
        assert toCheck[0][2] == 0

        assert toCheck[1][0] == 1
        assert toCheck[1][1] == 4
        assert toCheck[1][2] == 7

        assert toCheck[2][0] == 0
        assert toCheck[2][1] == 0
        assert toCheck[2][2] == 0

        assert toCheck[3][0] == 2
        assert toCheck[3][1] == 5
        assert toCheck[3][2] == 8

        assert toCheck[4][0] == 0
        assert toCheck[4][1] == 0
        assert toCheck[4][2] == 0

        assert toCheck[5][0] == 3
        assert toCheck[5][1] == 6
        assert toCheck[5][2] == 9

        assert toCheck[6][0] == 0
        assert toCheck[6][1] == 0
        assert toCheck[6][2] == 0

        assert toCheck[7][0] == 0
        assert toCheck[7][1] == 0
        assert toCheck[7][2] == 0

    #####################
    # elements.__iter__ #
    #####################
    @noLogEntryExpected
    def test_elements_iter_noNextPempty(self):
        """ test .elements() has no next value when object is point empty """
        data = [[], []]
        data = numpy.array(data).T
        toTest = self.constructor(data)
        viewIter = toTest.elements
        try:
            next(viewIter)
        except StopIteration:
            return
        assert False

    def test_elements_iter_noNextFempty(self):
        """ test .elements() has no next value when object is feature empty """
        data = [[], []]
        data = numpy.array(data)
        toTest = self.constructor(data)
        viewIter = toTest.elements
        try:
            next(viewIter)
        except StopIteration:
            return
        assert False

    @noLogEntryExpected
    def test_elements_iter_exactValueViaFor(self):
        """ Test .elements() gives views that contain exactly the correct data """
        featureNames = ["one", "two", "three"]
        data = [[1, 2, 3], [4, 5, 6], [7, 8, 9]]
        toTest = self.constructor(data, featureNames=featureNames)

        viewIter = toTest.elements

        toCheck = []
        for v in viewIter:
            toCheck.append(v)

        assert toCheck == list(range(1, 10))

    def test_elements_iter_allZeroPoints(self):
        """ Test .elements() works when there are all zero points """
        data = [[0, 0, 0], [4, 5, 6], [0, 0, 0], [7, 8, 9], [0, 0, 0], [0, 0, 0]]
        toTest = self.constructor(data)

        viewIter = toTest.elements
        toCheck = []
        for v in viewIter:
            toCheck.append(v)

        assert len(toCheck) == len(toTest.points) * len(toTest.features)

        assert toCheck[0] == 0
        assert toCheck[1] == 0
        assert toCheck[2] == 0

        assert toCheck[3] == 4
        assert toCheck[4] == 5
        assert toCheck[5] == 6

        assert toCheck[6] == 0
        assert toCheck[7] == 0
        assert toCheck[8] == 0

        assert toCheck[9] == 7
        assert toCheck[10] == 8
        assert toCheck[11] == 9

        assert toCheck[12] == 0
        assert toCheck[13] == 0
        assert toCheck[14] == 0

        assert toCheck[15] == 0
        assert toCheck[16] == 0
        assert toCheck[17] == 0

    def test_elements_iter_allZeroVectors(self):
        """ Test .elements() works when there are all zero features """
        data = [[0, 1, 0, 2, 0, 3, 0, 0], [0, 4, 0, 5, 0, 6, 0, 0], [0, 7, 0, 8, 0, 9, 0, 0]]
        toTest = self.constructor(data)

        viewIter = toTest.elements
        toCheck = []
        for v in viewIter:
            toCheck.append(v)

        assert len(toCheck) == len(toTest.features) * len(toTest.points)
        assert toCheck[0] == 0
        assert toCheck[1] == 1
        assert toCheck[2] == 0
        assert toCheck[3] == 2
        assert toCheck[4] == 0
        assert toCheck[5] == 3
        assert toCheck[6] == 0
        assert toCheck[7] == 0

        assert toCheck[8] == 0
        assert toCheck[9] == 4
        assert toCheck[10] == 0
        assert toCheck[11] == 5
        assert toCheck[12] == 0
        assert toCheck[13] == 6
        assert toCheck[14] == 0
        assert toCheck[15] == 0

        assert toCheck[16] == 0
        assert toCheck[17] == 7
        assert toCheck[18] == 0
        assert toCheck[19] == 8
        assert toCheck[20] == 0
        assert toCheck[21] == 9
        assert toCheck[22] == 0
        assert toCheck[23] == 0

    #####################################################
    # points.nonZeroIterator / features.nonZeroIterator #
    #####################################################
    @noLogEntryExpected
    def test_points_nonZeroIterator_handmade(self):
        data = [[0, 1, 2], [0, 4, 0], [0, 0, 5], [0, 0, 0]]
        obj = self.constructor(data)

        ret = []
        for val in obj.points.nonZeroIterator():
            ret.append(val)

        assert ret == [1, 2, 4, 5]
        assertNoNamesGenerated(obj)

    def test_points_nonZeroIterator_empty(self):
        data = []
        obj = self.constructor(data)

        ret = []
        for val in obj.points.nonZeroIterator():
            ret.append(val)

        assert ret == []

    @noLogEntryExpected
    def test_features_nonZeroIterator_handmade(self):
        data = [[0, 1, 2], [0, 4, 0], [0, 0, 5], [0, 0, 0]]
        obj = self.constructor(data)

        ret = []
        for val in obj.features.nonZeroIterator():
            ret.append(val)

        assert ret == [1, 4, 2, 5]
        assertNoNamesGenerated(obj)

    def test_features_nonZeroIterator_empty(self):
        data = []
        obj = self.constructor(data)

        ret = []
        for val in obj.features.nonZeroIterator():
            ret.append(val)

        assert ret == []

    ###########
    # inverse #
    ###########
    @noLogEntryExpected
    def test_inverse_multiplicative(self):
        """ Test computation of multiplicative inverse."""
        from scipy import linalg
        data = numpy.array([[1, 1, 0], [1, 0, 1], [1, 1, 1]])
        pointNames =  ['1', 'one', '2']
        featureNames = ['one', 'two', 'three']

        data_inv = linalg.inv(data)
        resObj =  self.constructor(data_inv, pointNames=featureNames, featureNames=pointNames)

        toTest = self.constructor(data, pointNames=pointNames, featureNames=featureNames)
        orig = self.constructor(data, pointNames=pointNames, featureNames=featureNames)

        invObj = toTest.inverse()

        assert invObj == resObj
        assert toTest == orig

    @noLogEntryExpected
    def test_inverse_pseudoInverse(self):
        """ Test computation of pseudo-inverse using singular-value decomposition. """
        from scipy import linalg
        data = numpy.array([[3, 2, 1], [2, 2, 0], [1, 0, 1]])
        pointNames =  ['1', 'one', '2']
        featureNames = ['one', 'two', 'three']

        data_pinv = linalg.pinv2(data)
        resObj = self.constructor(data_pinv, pointNames=featureNames, featureNames=pointNames)

        toTest = self.constructor(data, pointNames=pointNames, featureNames=featureNames)
        orig = self.constructor(data, pointNames=pointNames, featureNames=featureNames)

        pinvObj = toTest.inverse(pseudoInverse=True)

        assert pinvObj == resObj
        assert toTest == orig

    #####################
    # solveLinearSystem #
    #####################

    def test_solveLinearSystem_solve(self):
        """ Test solveLinearSystem using solve method. """
        self.backend_solveLinearSystem(solveFunction='solve')

    def test_solveLinearSystem_leastSquares(self):
        """ Test solveLinearSystem using least squares method. """
        self.backend_solveLinearSystem(solveFunction='least squares')

    @noLogEntryExpected
    def backend_solveLinearSystem(self, solveFunction):
        from scipy import linalg
        A = numpy.array([[1, 20], [-30, 4]])
        b = numpy.array([[-30], [4]])

        x = numpy.transpose(linalg.solve(A, b))

        pointNames =  ['1', 'one']
        featureNames = ['one', 'two']

        resObj = self.constructor(x, pointNames=['b'], featureNames=featureNames)

        Aobj = self.constructor(A, pointNames=pointNames, featureNames=featureNames)
        origA = self.constructor(A, pointNames=pointNames, featureNames=featureNames)
        bobj = self.constructor(b)

        xobj = Aobj.solveLinearSystem(bobj, solveFunction=solveFunction)

        assert xobj.isApproximatelyEqual(resObj)
        assert Aobj == origA


    @raises(InvalidArgumentType)
    def test_solveLinearSystem_b_InvalidType(self):
        A = numpy.array([[1, 20], [-30, 4]])
        b = numpy.array([[-30], [4]])

        Aobj = self.constructor(A)
        Aobj.solveLinearSystem(b)

    @raises(InvalidArgumentType)
    def test_solveLinearSystem_InvalidParamType(self):
        A = numpy.array([[1, 20], [-30, 4]])
        b = numpy.array([[-30], [4]])

        Aobj = self.constructor(A)
        bobj = self.constructor(b)

        Aobj.solveLinearSystem(bobj, solveFunction=['solve'])

    @raises(InvalidArgumentValue)
    def test_solveLinearSystem_InvalidParamValue(self):
        A = numpy.array([[1, 20], [-30, 4]])
        b = numpy.array([[-30], [4]])

        Aobj = self.constructor(A)
        bobj = self.constructor(b)

        Aobj.solveLinearSystem(bobj, solveFunction='foo')




###########
# Helpers #
###########

def checkToStringRet(ret, data, includeNames, maxWidth, maxHeight):
    cHold = '--'
    rHold = '|'
    pnameSep = '   '
    colSep = ' '
    sigDigits = 3
    rows = ret.split('\n')
    rows = rows[:(len(rows) - 1)]

    splitRetLines = ret.split('\n')[:-1] # ends with newline; will ignore
    maxWidth = maxWidth if maxWidth else max(len(line) for line in splitRetLines)
    maxHeight = maxHeight if maxHeight else len(splitRetLines)

    assert len(splitRetLines) <= maxHeight
    assert all(len(line) <= maxWidth for line in splitRetLines)

    negRow = False

    if includeNames:
        rowOffset = 2
        fnamesRaw = rows[0]
        fnamesSplit = fnamesRaw.split(colSep)
        fnames = []
        for val in fnamesSplit:
            if len(val) != 0:
                fnames.append(val)
        # -1 for the fnames,  -1 for the blank row
        assert len(rows) - 2 <= len(data.points)
    else:
        rowOffset = 0
        assert len(rows) <= len(data.points)

    for r in range(rowOffset, len(rows)):
        row = rows[r]
        if includeNames:
            # remove leading whitespace to correctly extract point name
            row = row.strip()
            namesSplit = row.split(pnameSep, 1)
            pname = namesSplit[0]
            row = namesSplit[1]
        spaceSplit = row.split(colSep)
        vals = []
        for possible in spaceSplit:
            if possible != '':
                vals.append(possible)
        if vals[0] == rHold:
            negRow = True
            continue

        rDataIndex = r - rowOffset
        if negRow:
            rDataIndex = -(len(rows) - r)

        negCol = False
        assert len(vals) <= len(data.features)
        if includeNames:
            assert len(fnames) == len(vals)
        for c in range(len(vals)):
            if vals[c] == cHold:
                negCol = True
                continue

            cDataIndex = c
            if negCol:
                cDataIndex = -(len(vals) - c)

            wanted = data[rDataIndex, cDataIndex]
            wantedS = formatIfNeeded(wanted, sigDigits)
            have = vals[c]
            assert wantedS == have

            if includeNames:
                # generate name from indices
                offset = len(data.points) if negRow else 0
                fromIndexPname = data.points.getName(offset + rDataIndex)
                assert fromIndexPname == pname

                offset = len(data.features) if negCol else 0
                fromIndexFname = data.features.getName(offset + cDataIndex)

                # long feature names may have been truncated
                if fnames[cDataIndex].endswith('...'):
                    truncatedLen = len(fnames[cDataIndex]) - 3
                    fromIndexFname = fromIndexFname[:truncatedLen]
                assert fromIndexFname == fnames[cDataIndex]<|MERGE_RESOLUTION|>--- conflicted
+++ resolved
@@ -2067,13 +2067,8 @@
             startSize = os.path.getsize(path)
             assert startSize == 0
 
-<<<<<<< HEAD
             randGenerated = nimble.createRandomData("List", 10, 10, 0, useLog=False)
-            raw = randGenerated.copyAs('pythonlist')
-=======
-            randGenerated = UML.createRandomData("List", 10, 10, 0, useLog=False)
             raw = randGenerated.copy(to='pythonlist')
->>>>>>> 14e88065
             obj = self.constructor(raw)
             #we call the leading underscore version, because it
             # returns the process
@@ -2095,13 +2090,8 @@
             startSize = os.path.getsize(path)
             assert startSize == 0
 
-<<<<<<< HEAD
             randGenerated = nimble.createRandomData("List", 10, 10, 0, useLog=False)
-            raw = randGenerated.copyAs('pythonlist')
-=======
-            randGenerated = UML.createRandomData("List", 10, 10, 0, useLog=False)
             raw = randGenerated.copy(to='pythonlist')
->>>>>>> 14e88065
             obj = self.constructor(raw)
             #we call the leading underscore version, because it
             # returns the process
@@ -2124,13 +2114,8 @@
             startSize = os.path.getsize(path)
             assert startSize == 0
 
-<<<<<<< HEAD
             randGenerated = nimble.createRandomData("List", 10, 10, 0, useLog=False)
-            raw = randGenerated.copyAs('pythonlist')
-=======
-            randGenerated = UML.createRandomData("List", 10, 10, 0, useLog=False)
             raw = randGenerated.copy(to='pythonlist')
->>>>>>> 14e88065
             obj = self.constructor(raw)
             #we call the leading underscore version, because it
             # returns the process

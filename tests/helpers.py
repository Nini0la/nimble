--- conflicted
+++ resolved
@@ -4,14 +4,7 @@
 Custom assertion types can be helpful if the assertion can be added to
 existing tests which are also testing other functionality.
 """
-<<<<<<< HEAD
-from functools import wraps
-=======
-import tempfile
 from functools import wraps, partial
-import os
-import copy
->>>>>>> fbb8c710
 
 import nimble
 from nimble.core._learnHelpers import generateClusteredPoints

"""
Tests to check the loading, writing, and usage of nimble.settings, along
with the undlying structures being used.
"""

from __future__ import absolute_import
import tempfile
import copy
import os

from nose.tools import raises
import six.moves.configparser

import UML as nimble
from UML.exceptions import InvalidArgumentType, InvalidArgumentValue
from UML.exceptions import ImproperObjectAction
from UML.configuration import configSafetyWrapper


def fileEqualObjOutput(fp, obj):
    """
    fp must be readable
    """
    resultFile = tempfile.NamedTemporaryFile('w')
    obj.write(resultFile)

    fp.seek(0)
    resultFile.seek(0)

    origRet = fp.read()
    resultFile = open(resultFile.name, 'r')
    objRet = resultFile.read()

    assert origRet == objRet


def makeDefaultTemplate():
    lines = [None] * 11
    # Note: the formatting and ordering must be the same as how the
    # ConfigParser outputs them normally
    lines[0] = "#Now, defaults:\n"
    lines[1] = "[DEFAULT]\n"
    lines[2] = "superkey = 44\n"
    lines[3] = "\n"
    lines[4] = "#section comment\n"
    lines[5] = "[SectionName]\n"
    lines[6] = "#option comment\n"
    lines[7] = "option1 = 5\n"
    lines[8] = "#between 1 and 3 originally\n"
    lines[9] = "option3 = 3\n"
    lines[10] = "\n"  # ConfigParser always writes two newlines at the end

    return lines


def testSCPCP_simple():
    """ Test that the ConfigParser subclass works with some simple data """
    fp = tempfile.NamedTemporaryFile('w')
    template = makeDefaultTemplate()
    for line in template:
        fp.write(line)
    fp.seek(0)

    obj = nimble.configuration.SortedCommentPreservingConfigParser()
    fp = open(fp.name, 'r')
    obj.readfp(fp)

    fileEqualObjOutput(fp, obj)


def testSCPCP_newOption():
    """ Test that comments are bound correctly after adding a new option """
    template = makeDefaultTemplate()

    fp = tempfile.NamedTemporaryFile('w')
    for line in template:
        fp.write(line)
    fp.seek(0)

    obj = nimble.configuration.SortedCommentPreservingConfigParser()
    fp = open(fp.name, 'r')
    obj.readfp(fp)

    obj.set("SectionName", "option2", '1')

    wanted = tempfile.NamedTemporaryFile('w')
    template = makeDefaultTemplate()
    template.insert(8, "option2 = 1\n")
    for line in template:
        wanted.write(line)
    wanted.seek(0)

    wanted = open(wanted.name, 'r')
    fileEqualObjOutput(wanted, obj)


def testSCPCP_multilineComments():
    """ Test that multiline comments are preserved """
    template = makeDefaultTemplate()
    template.insert(5, "#SectionComment line 2\n")
    template.insert(6, "; Another comment, after an empty line\n")

    fp = tempfile.NamedTemporaryFile('w')
    for line in template:
        fp.write(line)
    fp.seek(0)

    obj = nimble.configuration.SortedCommentPreservingConfigParser()
    fp = open(fp.name, 'r')
    obj.readfp(fp)

    fp.seek(0)
    fileEqualObjOutput(fp, obj)


def testSCPCP_whitespaceIgnored():
    """ Test that white space between comment lines is ignored """
    templateWanted = makeDefaultTemplate()
    templateSpaced = makeDefaultTemplate()

    templateWanted.insert(5, "#SectionComment line 2\n")
    templateWanted.insert(6, "; Another comment, after an empty line\n")

    templateSpaced.insert(5, "#SectionComment line 2\n")
    templateSpaced.insert(6, "\n")
    templateSpaced.insert(7, "; Another comment, after an empty line\n")

    fpWanted = tempfile.NamedTemporaryFile('w')
    for line in templateWanted:
        fpWanted.write(line)
    fpWanted.seek(0)

    fpSpaced = tempfile.NamedTemporaryFile('w')
    for line in templateSpaced:
        fpSpaced.write(line)
    fpSpaced.seek(0)

    obj = nimble.configuration.SortedCommentPreservingConfigParser()
    fpSpaced = open(fpSpaced.name, 'r')
    obj.readfp(fpSpaced)
    fpSpaced.seek(0)

    # should be equal
    fpWanted = open(fpWanted.name, 'r')
    fileEqualObjOutput(fpWanted, obj)

    # should raise Assertion error
    try:
        fileEqualObjOutput(fpSpaced, obj)
    except AssertionError:
        pass


def test_settings_GetSet():
    """ Test nimble.settings getters and setters """
    #orig changes
    origChangeSet = copy.deepcopy(nimble.settings.changes)

    # for available interfaces
    for interface in nimble.interfaces.available:
        name = interface.getCanonicalName()
        for option in interface.optionNames:
            # get values of options
            origValue = nimble.settings.get(name, option)

            temp = "TEMPVALUE:" + name + option
            # change those values via nimble.settings -
            nimble.settings.set(name, option, temp)
            # check the change is reflected by all getters
            assert interface.getOption(option) == temp
            assert nimble.settings.get(name, option) == temp

            # change it back
            interface.setOption(option, origValue)
            # check again
            assert nimble.settings.get(name, option) == origValue

    # confirm that changes is the same
    assert nimble.settings.changes == origChangeSet


@raises(InvalidArgumentType)
@configSafetyWrapper
def test_settings_HooksException_unCallable():
    """ Test SessionConfiguration.hook() throws exception on bad input """
    nimble.settings.hook("TestS", "TestOp", 5)


@raises(ImproperObjectAction)
@configSafetyWrapper
def test_settings_HooksException_unHookable():
    """ Test SessionConfiguration.hook() throws exception for unhookable combo """
    nimble.settings.hook("TestS", "TestOp", None)

    def nothing(value):
        pass

    nimble.settings.hook("TestS", "TestOp", nothing)


@raises(InvalidArgumentValue)
@configSafetyWrapper
def test_settings_HooksException_wrongSig():
    """ Test SessionConfiguration.hook() throws exception on incorrect signature """
    def twoArg(value, value2):
        pass

    nimble.settings.hook("TestS", "TestOp", twoArg)


@configSafetyWrapper
def test_settings_Hooks():
    """ Test the on-change hooks for a SessionConfiguration object """
    history = []

    def appendToHistory(newValue):
        history.append(newValue)

    nimble.settings.hook("TestS", "TestOp", appendToHistory)

    nimble.settings.set("TestS", "TestOp", 5)
    nimble.settings.set("TestS", "TestOp", 4)
    nimble.settings.set("TestS", "TestOp", 1)
    nimble.settings.set("TestS", "TestOp", "Bang")

    assert history == [5, 4, 1, "Bang"]


@configSafetyWrapper
def test_settings_GetSectionOnly():
    """ Test nimble.settings.get when only specifying a section """
    nimble.settings.set("TestSec1", "op1", '1')
    nimble.settings.set("TestSec1", "op2", '2')

    allSec1 = nimble.settings.get("TestSec1", None)
    assert allSec1["op1"] == '1'
    assert allSec1['op2'] == '2'


#@configSafetyWrapper
#def test_settings_getFormatting():
#	""" Test the format flags  """
#	nimble.settings.set("FormatTest", "numOp", 1)
#	asInt = nimble.settings.get("FormatTest", "numOp", asFormat='int')
#	asFloat = nimble.settings.get("FormatTest", "numOp", asFormat='float')

#	assert asInt == 1
#	assert asFloat == 1.0


@configSafetyWrapper
def test_settings_saving():
    """ Test nimble.settings will save its in memory changes """
    # make some change via nimble.settings. save it,
    nimble.settings.set("newSectionName", "new.Option.Name", '1')
    nimble.settings.saveChanges()

    # reload it with the starup function, make sure settings saved.
    nimble.settings = nimble.configuration.loadSettings()
    assert nimble.settings.get("newSectionName", 'new.Option.Name') == '1'


@configSafetyWrapper
def test_settings_savingSection():
    """ Test nimble.settings.saveChanges when specifying a section """
    nimble.settings.set("TestSec1", "op1", '1')
    nimble.settings.set("TestSec1", "op2", '2')
    nimble.settings.set("TestSec2", "op1", '1')
    nimble.settings.saveChanges("TestSec1")

    # assert that other changes are still in effect
    assert len(nimble.settings.changes) == 1
    assert nimble.settings.get("TestSec2", "op1") == '1'

    # reload it with the starup function, make sure settings saved.
    temp = nimble.configuration.loadSettings()
    assert temp.get('TestSec1', "op1") == '1'
    assert temp.get('TestSec1', "op2") == '2'
    # confirm that the change outside the section was not saved
    try:
        val = temp.get('TestSec2', "op1")
        assert False
    except six.moves.configparser.NoSectionError:
        pass


@configSafetyWrapper
def test_settings_savingOption():
    """ Test nimble.settings.saveChanges when specifying a section and option """
    nimble.settings.set("TestSec1", "op1", '1')
    nimble.settings.set("TestSec1", "op2", '2')
    nimble.settings.set("TestSec2", "op1", '1')
    nimble.settings.saveChanges("TestSec1", "op2")

    # assert that other changes are still in effect
    assert len(nimble.settings.changes["TestSec1"]) == 1
    assert len(nimble.settings.changes["TestSec2"]) == 1
    assert len(nimble.settings.changes) == 2
    assert nimble.settings.get("TestSec2", "op1") == '1'
    assert nimble.settings.get("TestSec1", "op1") == '1'

    # reload it with the starup function, make that option was saved.
    temp = nimble.configuration.loadSettings()
    assert temp.get('TestSec1', "op2") == '2'
    # confirm that the other changes were not saved
    try:
        val = temp.get('TestSec2', "op1")
        assert False
    except six.moves.configparser.NoSectionError:
        pass
    try:
        val = temp.get('TestSec1', "op1") == '1'
        assert False
    except six.moves.configparser.NoOptionError:
        pass


@configSafetyWrapper
<<<<<<< HEAD
def test_settings_syncingNewInterface():
    """ Test nimble.configuration.syncWithInterfaces correctly modifies file """
=======
def test_settings_addingNewInterface():
    """ Test UML.configuration.setInterfaceOptions correctly modifies file """
>>>>>>> 14e88065
    tempInterface = OptionNamedLookalike("Test", ['Temp0', 'Temp1'])
    nimble.interfaces.available.append(tempInterface)
    ignoreInterface = OptionNamedLookalike("ig", [])
    nimble.interfaces.available.append(ignoreInterface)

<<<<<<< HEAD
    # run sync
    nimble.configuration.syncWithInterfaces(nimble.settings, nimble.interfaces.available, True)

    # reload settings - to make sure the syncing was recorded
    nimble.settings = nimble.configuration.loadSettings()
=======
    # set options for all interfaces
    for interface in UML.interfaces.available:
        UML.configuration.setInterfaceOptions(UML.settings, interface, True)

    # reload settings - to make sure the options setting was recorded
    UML.settings = UML.configuration.loadSettings()
>>>>>>> 14e88065

    # make sure there is no section associated with the optionless
    # interface
    assert not nimble.settings.cp.has_section('ig')

    # make sure new section and name was correctly added
    # '' is default value when adding options from interfaces
    assert nimble.settings.get('Test', 'Temp0') == ''
    assert nimble.settings.get('Test', 'Temp1') == ''


@configSafetyWrapper
def test_settings_setInterfaceOptionsSafety():
    """ Test that setting options preserves values already in the config file """
    tempInterface1 = OptionNamedLookalike("Test", ['Temp0', 'Temp1'])
    nimble.interfaces.available.append(tempInterface1)

<<<<<<< HEAD
    # run sync, then reload
    nimble.configuration.syncWithInterfaces(nimble.settings, nimble.interfaces.available, True)
    nimble.settings = nimble.configuration.loadSettings()
=======
    # set options for all interfaces, then reload
    for interface in UML.interfaces.available:
        UML.configuration.setInterfaceOptions(UML.settings, interface, True)
    UML.settings = UML.configuration.loadSettings()
>>>>>>> 14e88065

    nimble.settings.set('Test', 'Temp0', '0')
    nimble.settings.set('Test', 'Temp1', '1')
    nimble.settings.saveChanges()

    # now set up another trigger to set options for
    tempInterface2 = OptionNamedLookalike("TestOther", ['Temp0'])
    nimble.interfaces.available.append(tempInterface2)

<<<<<<< HEAD
    # run sync, then reload
    nimble.configuration.syncWithInterfaces(nimble.settings, nimble.interfaces.available, True)
    nimble.settings = nimble.configuration.loadSettings()
=======
    # set options for all interfaces, then reload
    for interface in UML.interfaces.available:
        UML.configuration.setInterfaceOptions(UML.settings, interface, True)
    UML.settings = UML.configuration.loadSettings()
>>>>>>> 14e88065

    assert nimble.settings.get("Test", 'Temp0') == '0'
    assert nimble.settings.get("Test", 'Temp1') == '1'


@configSafetyWrapper
def test_settings_setInterfaceOptionsChanges():
    """ Test that setting interface options properly saves current changes """
    tempInterface1 = OptionNamedLookalike("Test", ['Temp0', 'Temp1'])
    tempInterface2 = OptionNamedLookalike("TestOther", ['Temp0'])
    nimble.interfaces.available.append(tempInterface1)
    nimble.interfaces.available.append(tempInterface2)

<<<<<<< HEAD
    # run sync, then reload
    nimble.configuration.syncWithInterfaces(nimble.settings, nimble.interfaces.available, True)
    nimble.settings = nimble.configuration.loadSettings()
=======
    # set options for all interfaces, then reload
    for interface in UML.interfaces.available:
        UML.configuration.setInterfaceOptions(UML.settings, interface, True)
    UML.settings = UML.configuration.loadSettings()
>>>>>>> 14e88065

    nimble.settings.set('Test', 'Temp0', '0')
    nimble.settings.set('Test', 'Temp1', '1')
    nimble.settings.set('TestOther', 'Temp0', 'unchanged')

    assert nimble.settings.get('Test', 'Temp0') == '0'

    # change Test option names and reset options for all interfaces
    tempInterface1.optionNames[1] = 'NotTemp1'
<<<<<<< HEAD
    nimble.configuration.syncWithInterfaces(nimble.settings, nimble.interfaces.available, True)
=======
    for interface in UML.interfaces.available:
        UML.configuration.setInterfaceOptions(UML.settings, interface, True)
>>>>>>> 14e88065

    # check values of both changed and unchanged names
    assert nimble.settings.get('Test', 'Temp0') == '0'
    try:
        nimble.settings.get('Test', 'Temp1')
    except six.moves.configparser.NoOptionError:
        pass
    assert nimble.settings.get('Test', 'NotTemp1') == ''

<<<<<<< HEAD
    # check that the temp value for testOther is unaffeected
    assert nimble.settings.get('TestOther', 'Temp0') == 'unchanged'
=======
    # check that the temp value for testOther is unaffected
    assert UML.settings.get('TestOther', 'Temp0') == 'unchanged'
>>>>>>> 14e88065


@raises(InvalidArgumentValue)
def test_settings_allowedNames():
    """ Test that you can only set allowed names in interface sections """

    assert nimble.settings.changes == {}
    nimble.settings.set('Custom', 'Hello', "Goodbye")
    nimble.settings.changes = {}


@configSafetyWrapper
@raises(six.moves.configparser.NoSectionError)
# test that set without save is temporary
def test_settings_set_without_save():
    # make some change via nimble.settings.
    nimble.settings.set("tempSectionName", "temp.Option.Name", '1')
    assert nimble.settings.get("tempSectionName", 'temp.Option.Name') == '1'

    # reload it with the startup function, try to load something which
    # shouldn't be there
    nimble.settings = nimble.configuration.loadSettings()
    nimble.settings.get("tempSectionName", 'temp.Option.Name')


@configSafetyWrapper
# test that delete then save will change file - value
def test_settings_deleteThenSaveAValue():
    nimble.settings.set("tempSectionName", "temp.Option.Name1", '1')
    nimble.settings.set("tempSectionName", "temp.Option.Name2", '2')
    assert nimble.settings.get("tempSectionName", 'temp.Option.Name1') == '1'
    assert nimble.settings.get("tempSectionName", 'temp.Option.Name2') == '2'

    nimble.settings.saveChanges()

    # change reflected in memory
    nimble.settings.delete("tempSectionName", "temp.Option.Name1")
    try:
        nimble.settings.get("tempSectionName", 'temp.Option.Name1')
        assert False  # expected ConfigParser.NoOptionError
    except six.moves.configparser.NoOptionError:
        pass
    assert nimble.settings.get("tempSectionName", 'temp.Option.Name2') == '2'

    # change isn't reflected in file
    nimble.settings = nimble.configuration.loadSettings()
    # previous delete wasn't saved, so this should still work
    assert nimble.settings.get("tempSectionName", 'temp.Option.Name1') == '1'
    assert nimble.settings.get("tempSectionName", 'temp.Option.Name2') == '2'
    nimble.settings.delete("tempSectionName", "temp.Option.Name1")
    try:
        nimble.settings.get("tempSectionName", 'temp.Option.Name1')
        assert False  # expected ConfigParser.NoOptionError
    except six.moves.configparser.NoOptionError:
        pass

    nimble.settings.saveChanges()

    # change should now be reflected in file
    nimble.settings = nimble.configuration.loadSettings()
    try:
        nimble.settings.get("tempSectionName", 'temp.Option.Name1')
        assert False  # expected ConfigParser.NoOptionError
    except six.moves.configparser.NoOptionError:
        pass
    assert nimble.settings.get("tempSectionName", 'temp.Option.Name2') == '2'


@configSafetyWrapper
# test that delete then save will change file - section
def test_settings_deleteThenSaveASection():
    nimble.settings.set("tempSectionName", "temp.Option.Name1", '1')
    nimble.settings.set("tempSectionName", "temp.Option.Name2", '2')
    assert nimble.settings.get("tempSectionName", 'temp.Option.Name1') == '1'
    assert nimble.settings.get("tempSectionName", 'temp.Option.Name2') == '2'
    nimble.settings.saveChanges()

    # change reflected in memory
    nimble.settings.delete("tempSectionName", None)
    try:
        nimble.settings.get("tempSectionName", 'temp.Option.Name1')
        assert False  # expected ConfigParser.NoSectionError
    except six.moves.configparser.NoSectionError:
        pass
    try:
        nimble.settings.get("tempSectionName", 'temp.Option.Name2')
        assert False  # expected ConfigParser.NoSectionError
    except six.moves.configparser.NoSectionError:
        pass

    # change isn't reflected in file
    nimble.settings = nimble.configuration.loadSettings()
    # previous delete wasn't saved, so this should still work
    assert nimble.settings.get("tempSectionName", 'temp.Option.Name1') == '1'
    assert nimble.settings.get("tempSectionName", 'temp.Option.Name2') == '2'
    nimble.settings.delete("tempSectionName", None)
    try:
        nimble.settings.get("tempSectionName", 'temp.Option.Name1')
        assert False  # expected ConfigParser.NoSectionError
    except six.moves.configparser.NoSectionError:
        pass
    try:
        nimble.settings.get("tempSectionName", 'temp.Option.Name2')
        assert False  # expected ConfigParser.NoSectionError
    except six.moves.configparser.NoSectionError:
        pass

    nimble.settings.saveChanges()

    # change should now be reflected in file
    nimble.settings = nimble.configuration.loadSettings()
    try:
        nimble.settings.get("tempSectionName", 'temp.Option.Name1')
        assert False  # expected ConfigParser.NoSectionError
    except six.moves.configparser.NoSectionError:
        pass
    try:
        nimble.settings.get("tempSectionName", 'temp.Option.Name2')
        assert False  # expected ConfigParser.NoSectionError
    except six.moves.configparser.NoSectionError:
        pass


@configSafetyWrapper
# test that deleteing an unsaved set is a cycle - value
def test_settings_setThenDeleteCycle_value():
    nimble.settings.set("tempSectionName", "temp.Option.Name1", '1')
    nimble.settings.set("tempSectionName", "temp.Option.Name2", '2')
    assert nimble.settings.get("tempSectionName", 'temp.Option.Name1') == '1'
    assert nimble.settings.get("tempSectionName", 'temp.Option.Name2') == '2'

    # change reflected in memory
    nimble.settings.delete("tempSectionName", "temp.Option.Name1")
    assert nimble.settings.get("tempSectionName", 'temp.Option.Name2') == '2'
    try:
        nimble.settings.get("tempSectionName", 'temp.Option.Name1')
        assert False  # expected ConfigParser.NoOptionError
    except six.moves.configparser.NoOptionError:
        pass

    # change should now be reflected in file
    nimble.settings = nimble.configuration.loadSettings()
    try:
        nimble.settings.get("tempSectionName", 'temp.Option.Name1')
        assert False  # expected ConfigParser.NoSectionError
    except six.moves.configparser.NoSectionError:
        pass


@configSafetyWrapper
# test that deleteing an unsaved set is a cycle - section
def test_settings_setThenDeleteCycle_section():
    nimble.settings.set("tempSectionName", "temp.Option.Name1", '1')
    nimble.settings.set("tempSectionName", "temp.Option.Name2", '2')
    assert nimble.settings.get("tempSectionName", 'temp.Option.Name1') == '1'

    # change reflected in memory
    nimble.settings.delete("tempSectionName", None)
    try:
        nimble.settings.get("tempSectionName", 'temp.Option.Name1')
        assert False  # expected ConfigParser.NoSectionError
    except six.moves.configparser.NoSectionError:
        pass

    # change never saved, shouldn't be in file
    nimble.settings = nimble.configuration.loadSettings()
    try:
        nimble.settings.get("tempSectionName", 'temp.Option.Name1')
        assert False  # expected ConfigParser.NoSectionError
    except six.moves.configparser.NoSectionError:
        pass


@configSafetyWrapper
def test_settings_setDefault():
    try:
        nimble.settings.get("tempSectionName", 'temp.Option.Name2')
        assert False  # expected ConfigParser.NoSectionError
    except six.moves.configparser.NoSectionError:
        pass

    nimble.settings.set("tempSectionName", "temp.Option.Name1", '1')
    nimble.settings.setDefault("tempSectionName", "temp.Option.Name2", '2')
    assert nimble.settings.get("tempSectionName", 'temp.Option.Name1') == '1'
    assert nimble.settings.get("tempSectionName", 'temp.Option.Name2') == '2'

    # Name2 should be reflected in file, but not Name1
    nimble.settings = nimble.configuration.loadSettings()
    try:
        nimble.settings.get("tempSectionName", 'temp.Option.Name1')
        assert False  # expected ConfigParser.NoOptionError
    except six.moves.configparser.NoOptionError:
        pass

    assert nimble.settings.get("tempSectionName", 'temp.Option.Name2') == '2'


@configSafetyWrapper
def test_settings_deleteDefault():
    nimble.settings.setDefault("tempSectionName", "temp.Option.Name1", '1')
    nimble.settings.setDefault("tempSectionName", "temp.Option.Name2", '2')
    assert nimble.settings.get("tempSectionName", 'temp.Option.Name1') == '1'
    assert nimble.settings.get("tempSectionName", 'temp.Option.Name2') == '2'

    # Establish a baseline
    nimble.settings = nimble.configuration.loadSettings()
    assert nimble.settings.get("tempSectionName", 'temp.Option.Name1') == '1'
    assert nimble.settings.get("tempSectionName", 'temp.Option.Name2') == '2'

    nimble.settings.deleteDefault("tempSectionName", 'temp.Option.Name1')

    nimble.settings = nimble.configuration.loadSettings()
    try:
        nimble.settings.get("tempSectionName", 'temp.Option.Name1')
        assert False  # expected ConfigParser.NoOptionError
    except six.moves.configparser.NoOptionError:
        pass

    assert nimble.settings.get("tempSectionName", 'temp.Option.Name2') == '2'

    nimble.settings.deleteDefault("tempSectionName", None)
    nimble.settings = nimble.configuration.loadSettings()
    try:
        nimble.settings.get("tempSectionName", 'temp.Option.Name1')
        assert False  # expected ConfigParser.NoSectionError
    except six.moves.configparser.NoSectionError:
        pass


def testToDeleteSentinalObject():
    val = nimble.configuration.ToDelete()

    assert isinstance(val, nimble.configuration.ToDelete)


###############
### Helpers ###
###############


class OptionNamedLookalike(object):
    def __init__(self, name, optNames):
        self.name = name
        self.optionNames = optNames

    def getCanonicalName(self):
        return self.name<|MERGE_RESOLUTION|>--- conflicted
+++ resolved
@@ -316,32 +316,19 @@
 
 
 @configSafetyWrapper
-<<<<<<< HEAD
-def test_settings_syncingNewInterface():
-    """ Test nimble.configuration.syncWithInterfaces correctly modifies file """
-=======
 def test_settings_addingNewInterface():
-    """ Test UML.configuration.setInterfaceOptions correctly modifies file """
->>>>>>> 14e88065
+    """ Test nimble.configuration.setInterfaceOptions correctly modifies file """
     tempInterface = OptionNamedLookalike("Test", ['Temp0', 'Temp1'])
     nimble.interfaces.available.append(tempInterface)
     ignoreInterface = OptionNamedLookalike("ig", [])
     nimble.interfaces.available.append(ignoreInterface)
 
-<<<<<<< HEAD
-    # run sync
-    nimble.configuration.syncWithInterfaces(nimble.settings, nimble.interfaces.available, True)
-
-    # reload settings - to make sure the syncing was recorded
-    nimble.settings = nimble.configuration.loadSettings()
-=======
     # set options for all interfaces
-    for interface in UML.interfaces.available:
-        UML.configuration.setInterfaceOptions(UML.settings, interface, True)
+    for interface in nimble.interfaces.available:
+        nimble.configuration.setInterfaceOptions(nimble.settings, interface, True)
 
     # reload settings - to make sure the options setting was recorded
-    UML.settings = UML.configuration.loadSettings()
->>>>>>> 14e88065
+    nimble.settings = nimble.configuration.loadSettings()
 
     # make sure there is no section associated with the optionless
     # interface
@@ -359,16 +346,10 @@
     tempInterface1 = OptionNamedLookalike("Test", ['Temp0', 'Temp1'])
     nimble.interfaces.available.append(tempInterface1)
 
-<<<<<<< HEAD
-    # run sync, then reload
-    nimble.configuration.syncWithInterfaces(nimble.settings, nimble.interfaces.available, True)
-    nimble.settings = nimble.configuration.loadSettings()
-=======
     # set options for all interfaces, then reload
-    for interface in UML.interfaces.available:
-        UML.configuration.setInterfaceOptions(UML.settings, interface, True)
-    UML.settings = UML.configuration.loadSettings()
->>>>>>> 14e88065
+    for interface in nimble.interfaces.available:
+        nimble.configuration.setInterfaceOptions(nimble.settings, interface, True)
+    nimble.settings = nimble.configuration.loadSettings()
 
     nimble.settings.set('Test', 'Temp0', '0')
     nimble.settings.set('Test', 'Temp1', '1')
@@ -378,16 +359,10 @@
     tempInterface2 = OptionNamedLookalike("TestOther", ['Temp0'])
     nimble.interfaces.available.append(tempInterface2)
 
-<<<<<<< HEAD
-    # run sync, then reload
-    nimble.configuration.syncWithInterfaces(nimble.settings, nimble.interfaces.available, True)
-    nimble.settings = nimble.configuration.loadSettings()
-=======
     # set options for all interfaces, then reload
-    for interface in UML.interfaces.available:
-        UML.configuration.setInterfaceOptions(UML.settings, interface, True)
-    UML.settings = UML.configuration.loadSettings()
->>>>>>> 14e88065
+    for interface in nimble.interfaces.available:
+        nimble.configuration.setInterfaceOptions(nimble.settings, interface, True)
+    nimble.settings = nimble.configuration.loadSettings()
 
     assert nimble.settings.get("Test", 'Temp0') == '0'
     assert nimble.settings.get("Test", 'Temp1') == '1'
@@ -401,16 +376,10 @@
     nimble.interfaces.available.append(tempInterface1)
     nimble.interfaces.available.append(tempInterface2)
 
-<<<<<<< HEAD
-    # run sync, then reload
-    nimble.configuration.syncWithInterfaces(nimble.settings, nimble.interfaces.available, True)
-    nimble.settings = nimble.configuration.loadSettings()
-=======
     # set options for all interfaces, then reload
-    for interface in UML.interfaces.available:
-        UML.configuration.setInterfaceOptions(UML.settings, interface, True)
-    UML.settings = UML.configuration.loadSettings()
->>>>>>> 14e88065
+    for interface in nimble.interfaces.available:
+        nimble.configuration.setInterfaceOptions(nimble.settings, interface, True)
+    nimble.settings = nimble.configuration.loadSettings()
 
     nimble.settings.set('Test', 'Temp0', '0')
     nimble.settings.set('Test', 'Temp1', '1')
@@ -420,12 +389,8 @@
 
     # change Test option names and reset options for all interfaces
     tempInterface1.optionNames[1] = 'NotTemp1'
-<<<<<<< HEAD
-    nimble.configuration.syncWithInterfaces(nimble.settings, nimble.interfaces.available, True)
-=======
-    for interface in UML.interfaces.available:
-        UML.configuration.setInterfaceOptions(UML.settings, interface, True)
->>>>>>> 14e88065
+    for interface in nimble.interfaces.available:
+        nimble.configuration.setInterfaceOptions(nimble.settings, interface, True)
 
     # check values of both changed and unchanged names
     assert nimble.settings.get('Test', 'Temp0') == '0'
@@ -435,13 +400,8 @@
         pass
     assert nimble.settings.get('Test', 'NotTemp1') == ''
 
-<<<<<<< HEAD
-    # check that the temp value for testOther is unaffeected
+    # check that the temp value for testOther is unaffected
     assert nimble.settings.get('TestOther', 'Temp0') == 'unchanged'
-=======
-    # check that the temp value for testOther is unaffected
-    assert UML.settings.get('TestOther', 'Temp0') == 'unchanged'
->>>>>>> 14e88065
 
 
 @raises(InvalidArgumentValue)
